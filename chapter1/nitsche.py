# ---
# jupyter:
#   jupytext:
#     formats: ipynb,py:light
#     text_representation:
#       extension: .py
#       format_name: light
#       format_version: '1.5'
#       jupytext_version: 1.15.2
#   kernelspec:
#     display_name: Python 3 (ipykernel)
#     language: python
#     name: python3
# ---

# # Weak imposition of Dirichlet conditions for the Poisson problem
# Author: Jørgen S. Dokken
#
<<<<<<< HEAD
# In this section, we will go through how to solve the Poisson problem from the [Fundamentals](./fundamentals_code.ipynb) tutorial using Nitsche's method {cite}`Nitsche1971`.
=======
# In this section, we will go through how to solve the Poisson problem from the [Fundamentals](fundamentals_code.ipynb) tutorial using Nitsche's method {cite}`Nitsche1971`.
>>>>>>> 96fa05df
# The idea of weak imposition is that we add additional terms to the variational formulation to impose the boundary condition, instead of modifying the matrix system using strong imposition (lifting).
#
# We start by importing the required modules and creating the mesh and function space for our solution

# +
from dolfinx import fem, mesh, plot, default_scalar_type
from dolfinx.fem.petsc import LinearProblem
import numpy
from mpi4py import MPI
from ufl import (Circumradius, FacetNormal, SpatialCoordinate, TrialFunction, TestFunction,
                 div, dx, ds, grad, inner)

N = 8
domain = mesh.create_unit_square(MPI.COMM_WORLD, N, N)
V = fem.functionspace(domain, ("Lagrange", 1))
# -

# Next, we create a function containing the exact solution (which will also be used in the Dirichlet boundary condition) and the corresponding source function for the right hand side. Note that we use `ufl.SpatialCoordinate` to define the exact solution, which in turn is interpolated into `uD` and used to create the source function `f`.

uD = fem.Function(V)
x = SpatialCoordinate(domain)
u_ex =  1 + x[0]**2 + 2 * x[1]**2
uD.interpolate(fem.Expression(u_ex, V.element.interpolation_points()))
f = -div(grad(u_ex))

# As opposed to the first tutorial, we now have to have another look at the variational form.
# We start by integrating the problem by parts, to obtain
# \begin{align}
#     \int_{\Omega} \nabla u \cdot \nabla v~\mathrm{d}x - \int_{\partial\Omega}\nabla u \cdot n v~\mathrm{d}s = \int_{\Omega} f v~\mathrm{d}x.
# \end{align}
# As we are not using strong enforcement, we do not set the trace of the test function to $0$ on the outer boundary.
# Instead, we add the following two terms to the variational formulation
# \begin{align}
#     -\int_{\partial\Omega} \nabla  v \cdot n (u-u_D)~\mathrm{d}s + \frac{\alpha}{h} \int_{\partial\Omega} (u-u_D)v~\mathrm{d}s.
# \end{align}
# where the first term enforces symmetry to the bilinear form, while the latter term enforces coercivity.
# $u_D$ is the known Dirichlet condition, and $h$ is the diameter of the circumscribed sphere of the mesh element.
# We create bilinear and linear form, $a$ and $L$
# \begin{align}
#     a(u, v) &= \int_{\Omega} \nabla u \cdot \nabla v~\mathrm{d}x + \int_{\partial\Omega}-(n \cdot\nabla u) v - (n \cdot \nabla v) u + \frac{\alpha}{h} uv~\mathrm{d}s,\\
#     L(v) &= \int_{\Omega} fv~\mathrm{d}x + \int_{\partial\Omega} -(n \cdot \nabla v) u_D + \frac{\alpha}{h} u_Dv~\mathrm{d}s
# \end{align}

u = TrialFunction(V)
v = TestFunction(V)
n = FacetNormal(domain)
h = 2 * Circumradius(domain)
alpha = fem.Constant(domain, default_scalar_type(10))
a = inner(grad(u), grad(v)) * dx - inner(n, grad(u)) * v * ds
a += - inner(n, grad(v)) * u * ds + alpha / h * inner(u, v) * ds
L = inner(f, v) * dx 
L += - inner(n, grad(v)) * uD * ds + alpha / h * inner(uD, v) * ds

# As we now have the variational form, we can solve the linear problem

problem = LinearProblem(a, L)
uh = problem.solve()

# We compute the error of the computation by comparing it to the analytical solution

error_form = fem.form(inner(uh-uD, uh-uD) * dx)
error_local = fem.assemble_scalar(error_form)
errorL2 = numpy.sqrt(domain.comm.allreduce(error_local, op=MPI.SUM))
if domain.comm.rank == 0:
    print(fr"$L^2$-error: {errorL2:.2e}")

# We observe that the $L^2$-error is of the same magnitude as in the first tutorial.
# As in the previous tutorial, we also compute the maximal error for all the degrees of freedom.

error_max = domain.comm.allreduce(numpy.max(numpy.abs(uD.x.array-uh.x.array)), op=MPI.MAX)
if domain.comm.rank == 0:
    print(f"Error_max : {error_max:.2e}")

# We observe that as we weakly impose the boundary condition, we no longer fullfill the equation to machine precision at the mesh vertices. We also plot the solution using `pyvista`

# +
import pyvista
pyvista.start_xvfb()

grid = pyvista.UnstructuredGrid(*plot.vtk_mesh(V))
grid.point_data["u"] = uh.x.array.real
grid.set_active_scalars("u")
plotter = pyvista.Plotter()
plotter.add_mesh(grid, show_edges=True, show_scalar_bar=True)
plotter.view_xy()
if not pyvista.OFF_SCREEN:
    plotter.show()
else:
    figure = plotter.screenshot("nitsche.png")
# -

# ```{bibliography}
#    :filter: cited and ({"chapter1/nitsche"} >= docnames)
# ```

<|MERGE_RESOLUTION|>--- conflicted
+++ resolved
@@ -6,7 +6,7 @@
 #       extension: .py
 #       format_name: light
 #       format_version: '1.5'
-#       jupytext_version: 1.15.2
+#       jupytext_version: 1.16.1
 #   kernelspec:
 #     display_name: Python 3 (ipykernel)
 #     language: python
@@ -16,11 +16,7 @@
 # # Weak imposition of Dirichlet conditions for the Poisson problem
 # Author: Jørgen S. Dokken
 #
-<<<<<<< HEAD
 # In this section, we will go through how to solve the Poisson problem from the [Fundamentals](./fundamentals_code.ipynb) tutorial using Nitsche's method {cite}`Nitsche1971`.
-=======
-# In this section, we will go through how to solve the Poisson problem from the [Fundamentals](fundamentals_code.ipynb) tutorial using Nitsche's method {cite}`Nitsche1971`.
->>>>>>> 96fa05df
 # The idea of weak imposition is that we add additional terms to the variational formulation to impose the boundary condition, instead of modifying the matrix system using strong imposition (lifting).
 #
 # We start by importing the required modules and creating the mesh and function space for our solution
