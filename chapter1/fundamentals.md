--- conflicted
+++ resolved
@@ -4,11 +4,8 @@
 
 Adapted to FEniCSx by Jørgen S. Dokken
 
-<<<<<<< HEAD
-The goal of this tutorial is to solve one of the most basic PDEs, the Poisson equation, with a few lines of code in FEniCSx. We start by introducing some fundamental FEniCSx objects, such as `Function`, `functionspace`, `TrialFunction` and `TestFunction`, and learn how to write a basic PDE solver.
-=======
-The goal of this tutorial is to solve one of the most basic PDEs, the Poisson equation, with a few lines of code in FEniCSx. We start by introducing some fundamental FEniCSx objects, such as `Function`, `FunctionSpace`, `TrialFunction` and `TestFunction`, and learn how to write a basic PDE solver. 
->>>>>>> 96fa05df
+The goal of this tutorial is to solve one of the most basic PDEs, the Poisson equation, with a few lines of code in FEniCSx.
+We start by introducing some fundamental FEniCSx objects, such as `Function`, `functionspace`, `TrialFunction` and `TestFunction`, and learn how to write a basic PDE solver.
 This will include:
 
 - How to formulate a mathematical variational problem
@@ -23,11 +20,8 @@
 \end{align}
 
 Here, $u=u(\mathbf{x})$ is the unknown function, $f=f(\mathbf{x})$ a prescribed function, $\nabla^2$ the Laplace operator
-<<<<<<< HEAD
-(often written as $\Delta$), $\Omega$ the spatial domain, and $\partial\Omega$ the boundary of $\Omega$. The Poisson problem, including both the PDE, $-\nabla^2 u = f$, and the boundary condition, $u=u_D$ on $\partial\Omega$, is an example of a _boundary-value problem_, which must be precisely stated before we can start solving it numerically with FEniCSx.
-=======
-(often written as $\Delta$), $\Omega$ the spatial domain, and $\partial\Omega$ the boundary of $\Omega$. The Poisson problem, including both the PDE, $-\nabla^2 u = f$, and the boundary condition, $u=u_D$ on $\partial\Omega$, is an example of a _boundary-value problem_, which must be precisely stated before we can start solving it numerically with FEniCSx. 
->>>>>>> 96fa05df
+(often written as $\Delta$), $\Omega$ the spatial domain, and $\partial\Omega$ the boundary of $\Omega$.
+The Poisson problem, including both the PDE, $-\nabla^2 u = f$, and the boundary condition, $u=u_D$ on $\partial\Omega$, is an example of a _boundary-value problem_, which must be precisely stated before we can start solving it numerically with FEniCSx.
 
 In the two-dimensional space with coordinates $x$ and $y$, we can expand the Poisson equation as
 
@@ -62,16 +56,11 @@
 
 - Multiply the PDE by a function $v$
 - Integrate the resulting equation over the domain $\Omega$
-<<<<<<< HEAD
 - Perform integration by parts of those terms with second order derivatives
-=======
-- Perform integration by parts of those terms with second order derivatives 
->>>>>>> 96fa05df
 
 The function $v$ which multiplies the PDE is called a _test function_. The unknown function $u$ that is to be approximated is referred to as a _trial function_.
 The terms trial and test functions are used in FEniCSx too. The test and trial functions belong to certain _function spaces_ that specify the properties of the functions.
 
-<<<<<<< HEAD
 In the present case, we multiply the Poisson equation by a test function $v$ and integrate over $\Omega$:
 
 $\int_\Omega (-\nabla^2 u) v~\mathrm{d} x = \int_\Omega f v~\mathrm{d} x.$
@@ -80,16 +69,6 @@
 
 A rule of thumb when deriving variational formulations is that one tries to keep the order of derivatives of $u$ and $v$ as small as possible.
 Here, we have a second-order differential of $u$, which can be transformed to a first derivative by employing the technique of
-=======
-In the present case, we multiply the Poisson equation by a test function $v$ and  integrate over $\Omega$:
-
-$\int_\Omega (-\nabla^2 u) v~\mathrm{d} x = \int_\Omega f v~\mathrm{d} x.$
-
-Here $\mathrm{d} x$ denotes the differential element for integration over the domain $\Omega$. We will later let $\mathrm{d} s$ denote the differential element for integration over $\partial\Omega$, the boundary of $\Omega$. 
-
-A rule of thumb when deriving variational formulations is that one tries to keep the order of derivatives of $u$ and $v$ as small as possible. 
-Here, we have a second-order differential of $u$, which can be transformed to a first derivative by employing the technique of 
->>>>>>> 96fa05df
 [integration by parts](https://en.wikipedia.org/wiki/Integration_by_parts).
 The formula reads
 
@@ -101,7 +80,6 @@
 
 Another feature of variational formulations is that the test function $v$ is required to vanish on the parts of the boundary where the solution $u$ is known. See for instance {cite}`Langtangen_Mardal_FEM_2019`.
 
-<<<<<<< HEAD
 In the present problem, this means that $v$ is $0$ on the whole boundary $\partial\Omega$. Thus, the second term in the integration by parts formula vanishes, and we have that
 
 $\int_\Omega \nabla u \cdot \nabla v~\mathrm{d} x = \int_\Omega f v~\mathrm{d} x.$
@@ -109,15 +87,6 @@
 If we require that this equation holds for all test functions $v$ in some suitable space $\hat{V}$, the so-called _test space_, we obtain a well-defined mathematical problem that uniquely determines the solution $u$ which lies in some function space $V$. Note that $V$ does not have to be the same space as
 $\hat{V}$. We call the space $V$ the _trial space_. We refer to the equation above as the _weak form_/_variational form_ of the original boundary-value problem. We now properly state our variational problem:
 Find $u\in V$ such that
-=======
-In the present problem, this means that $v$ is $0$ on the whole boundary $\partial\Omega$. Thus, the second term in the integration by parts formula vanishes, and we have that 
-
-$\int_\Omega \nabla u \cdot \nabla v~\mathrm{d} x = \int_\Omega f v~\mathrm{d} x.$
-
-If we require that this equation holds for all test functions $v$ in some suitable space $\hat{V}$, the so-called _test space_, we obtain a well-defined mathematical problem that uniquely determines the solution $u$ which lies in some function space $V$. Note that $V$ does not have to be the same space as 
-$\hat{V}$. We call the space $V$ the _trial space_. We refer to the equation above as the _weak form_/_variational form_ of the original boundary-value problem. We now properly state our variational problem:
-Find $u\in V$ such that 
->>>>>>> 96fa05df
 
 $\int_\Omega \nabla u \cdot \nabla v~\mathrm{d} x = \int_\Omega f v~\mathrm{d} x\qquad \forall v \in \hat{V}.$
 
@@ -135,7 +104,6 @@
 hexahedra.
 
 The variational problem is a _continuous problem_: it defines the solution $u$ in the infinite-dimensional function space $V$.
-<<<<<<< HEAD
 The finite element method for the Poisson equation finds an approximate solution of the variational problem by replacing the infinite-dimensional function spaces $V$ and $\hat{V}$ by _discrete_ (finite dimensional) trial and test spaces $V_h\subset V$ and $\hat{V}_h \subset \hat{V}$. The discrete
 variational problem reads: Find $u_h\in V_h$ such that
 \begin{align}
@@ -144,25 +112,11 @@
 This variational problem, together with suitable definitions of $V_h$ and $\hat{V}_h$ uniquely define our approximate numerical solution of the Poisson equation.
 Note that the boundary condition is encoded as part of the test and trial spaces. This might seem complicated at first glance,
 but means that the finite element variational problem and the continuous variational problem look the same.
-=======
-The finite element method for the  Poisson equation finds an approximate solution of the variational problem by replacing the infinite-dimensional function spaces $V$ and $\hat{V}$ by _discrete_ (finite dimensional) trial and test spaces $V_h\subset V$ and $\hat{V}_h \subset \hat{V}$. The discrete
-variational problem reads: Find $u_h\in V_h$ such that 
-\begin{align}
-\int_\Omega \nabla u_h \cdot \nabla v~\mathrm{d} x &= \int_\Omega fv~\mathrm{d} x && \forall v \in \hat{V}_h.
-\end{align}
-This variational problem, together with suitable definitions of $V_h$ and $\hat{V}_h$ uniquely define our approximate numerical solution of the Poisson equation. 
-Note that the boundary condition is encoded as part of the test and trial spaces. This might seem complicated at first glance, 
-but means that the finite element variational problem and the continuous variational problem look the same. 
->>>>>>> 96fa05df
 
 ## Abstract finite element variational formulation
 
 We will introduce the following notation for variational problems:
-<<<<<<< HEAD
 Find $u\in V$ such that
-=======
-Find $u\in V$ such that 
->>>>>>> 96fa05df
 \begin{align}
 a(u,v)&=L(v)&& \forall v \in \hat{V}.
 \end{align}
@@ -171,13 +125,8 @@
 a(u,v) &= \int_{\Omega} \nabla u \cdot \nabla v~\mathrm{d} x,\\
 L(v) &= \int_{\Omega} fv~\mathrm{d} x.
 \end{align}
-<<<<<<< HEAD
 In the literature $a(u,v)$ is known as the _bilinear form_ and $L(v)$ as a _linear form_.
 For every linear problem, we will identify all terms with the unknown $u$ and collect them in $a(u,v)$, and collect all terms with only known functions in $L(v)$.
-=======
-In the literature $a(u,v)$ is known as the _bilinear form_ and $L(v)$ as a _linear form_. 
-For every linear problem, we will identify all terms with the unknown $u$ and collect them in $a(u,v)$, and collect all terms with only  known functions in $L(v)$.
->>>>>>> 96fa05df
 
 To solve a linear PDE in FEniCSx, such as the Poisson equation, a user thus needs to perform two steps:
 
