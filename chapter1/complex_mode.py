# ---
# jupyter:
#   jupytext:
#     formats: ipynb,py:light
#     text_representation:
#       extension: .py
#       format_name: light
#       format_version: '1.5'
#       jupytext_version: 1.15.2
#   kernelspec:
#     display_name: Python 3 (DOLFINx complex)
#     language: python
#     name: python3-complex
# ---

# # The Poisson problem with complex numbers
#
# Author: Jørgen S. Dokken
#
# Many PDEs, such as the [Helmholtz equation](https://docs.fenicsproject.org/dolfinx/v0.4.1/python/demos/demo_helmholtz.html) require complex-valued fields.
#
# For simplicity, let us consider a Poisson equation of the form:
#
# $$-\Delta u = f \text{ in } \Omega,$$
# $$ f = -1 - 2j \text{ in } \Omega,$$
# $$ u = u_{exact} \text{ on } \partial\Omega,$$
# $$u_{exact}(x, y) = \frac{1}{2}x^2 + 1j\cdot y^2,$$
#
# As in [Solving the Poisson equation](./fundamentals) we want to express our partial differential equation as a weak formulation.
#
# We start by defining our discrete function space $V_h$, such that $u_h\in V_h$ and $u_h = \sum_{i=1}^N c_i \phi_i(x, y)$ where $\phi_i$ are **real valued** global basis functions of our space $V_h$, and $c_i \in \mathcal{C}$ are the **complex valued** degrees of freedom.
#
# Next, we choose a test function $v\in \hat V_h$ where $\hat V_h\subset V_h$ such that $v\vert_{\partial\Omega}=0$, as done in the first tutorial.
# We now need to define our inner product space. We choose the $L^2$ inner product spaces, which is a _[sesquilinear](https://en.wikipedia.org/wiki/Sesquilinear_form) 2-form_, meaning that $\langle u, v\rangle$ is a map from $V_h\times V_h\mapsto K$, and $\langle u, v \rangle = \int_\Omega u \cdot \bar v ~\mathrm{d} x$. As it is sesquilinear, we have the following properties:
#
# $$\langle u , v \rangle = \overline{\langle v, u \rangle},$$
# $$\langle u , u \rangle \geq 0.$$
#
# We can now use this inner product space to do integration by parts
#
# $$\int_\Omega \nabla u_h \cdot \nabla \overline{v}~ \mathrm{dx} = \int_{\Omega} f \cdot \overline{v} ~\mathrm{d} s \qquad \forall v \in \hat{V}_h.$$
#
# ## Installation of FEniCSx with complex number support
#
# FEniCSx supports both real and complex numbers, so we can create a function space with real valued or complex valued coefficients.
#

from mpi4py import MPI
import dolfinx
import numpy as np
mesh = dolfinx.mesh.create_unit_square(MPI.COMM_WORLD, 10, 10)
V = dolfinx.fem.functionspace(mesh, ("Lagrange", 1))
u_r = dolfinx.fem.Function(V, dtype=np.float64) 
u_r.interpolate(lambda x: x[0])
u_c = dolfinx.fem.Function(V, dtype=np.complex128)
u_c.interpolate(lambda x:0.5*x[0]**2 + 1j*x[1]**2)
print(u_r.x.array.dtype)
print(u_c.x.array.dtype)

# However, as we would like to solve linear algebra problems of the form $Ax=b$, we need to be able to use matrices and vectors that support real and complex numbers. As [PETSc](https://petsc.org/release/) is one of the most popular interfaces to linear algebra packages, we need to be able to work with their matrix and vector structures.
#
# Unfortunately, PETSc only supports one floating type in their matrices, thus we need to install two versions of PETSc, one that supports `float64` and one that supports `complex128`. In the [docker images](https://hub.docker.com/r/dolfinx/dolfinx) for DOLFINx, both versions are installed, and one can switch between them by calling `source dolfinx-real-mode` or `source dolfinx-complex-mode`. For the `dolfinx/lab` images, one can change the Python kernel to be either the real or complex mode, by going to `Kernel->Change Kernel...` and choosing `Python3 (ipykernel)` (for real mode) or `Python3 (DOLFINx complex)` (for complex mode).
#
# We check that we are using the correct installation of PETSc by inspecting the scalar type.
#

from petsc4py import PETSc
from dolfinx.fem.petsc import assemble_vector
print(PETSc.ScalarType)
assert np.dtype(PETSc.ScalarType).kind == 'c'

# ## Variational problem
#
# We are now ready to define our variational problem
#

import ufl
u = ufl.TrialFunction(V)
v = ufl.TestFunction(V)
f = dolfinx.fem.Constant(mesh, PETSc.ScalarType(-1 - 2j))
a = ufl.inner(ufl.grad(u), ufl.grad(v)) * ufl.dx
L = ufl.inner(f, v) * ufl.dx

# Note that we have used the `PETSc.ScalarType` to wrap the constant source on the right hand side. This is because we want the integration kernels to assemble into the correct floating type.
#
# Secondly, note that we are using `ufl.inner` to describe multiplication of $f$ and $v$, even if they are scalar values. This is because `ufl.inner` takes the conjugate of the second argument, as decribed by the $L^2$ inner product. One could alternatively write this out explicitly
#
# ### Inner-products and derivatives
#

L2 = f * ufl.conj(v) * ufl.dx
print(L)
print(L2)

<<<<<<< HEAD
# Similarly, if we want to use the function `ufl.derivative` to take derivatives of functionals, we need to take some special care. As `derivative` inserts a `ufl.TestFunction` to represent the variation, we need to take the conjugate of this to in order to assemble vectors.
=======
# Similarly, if we want to use the function `ufl.derivative` to take derivatives of functionals, we need to take some special care. As `ufl.derivative` inserts a `ufl.TestFunction` to represent the variation, we need to take the conjugate of this to be able to use it to assemble vectors.
>>>>>>> 96fa05df
#

J = u_c**2 * ufl.dx
F = ufl.derivative(J, u_c, ufl.conj(v))
residual = assemble_vector(dolfinx.fem.form(F))
print(residual.array)

# We define our Dirichlet condition and setup and solve the variational problem.
#
# ## Solve variational problem
#

mesh.topology.create_connectivity(mesh.topology.dim-1, mesh.topology.dim)
boundary_facets = dolfinx.mesh.exterior_facet_indices(mesh.topology)
boundary_dofs = dolfinx.fem.locate_dofs_topological(V, mesh.topology.dim-1, boundary_facets)
bc = dolfinx.fem.dirichletbc(u_c, boundary_dofs)
problem = dolfinx.fem.petsc.LinearProblem(a, L, bcs=[bc])
uh = problem.solve()

# We compute the $L^2$ error and the max error.
#
# ## Error computation
#

x = ufl.SpatialCoordinate(mesh)
u_ex = 0.5 * x[0]**2 + 1j*x[1]**2
L2_error = dolfinx.fem.form(ufl.dot(uh-u_ex, uh-u_ex) * ufl.dx(metadata={"quadrature_degree": 5}))
local_error = dolfinx.fem.assemble_scalar(L2_error)
global_error = np.sqrt(mesh.comm.allreduce(local_error, op=MPI.SUM))
max_error = mesh.comm.allreduce(np.max(np.abs(u_c.x.array-uh.x.array)))
print(global_error, max_error)

# ## Plotting
#
# Finally, we plot the real and imaginary solutions.
#

import pyvista
pyvista.start_xvfb()
p_mesh = pyvista.UnstructuredGrid(*dolfinx.plot.vtk_mesh(mesh, mesh.topology.dim))
pyvista_cells, cell_types, geometry = dolfinx.plot.vtk_mesh(V)
grid = pyvista.UnstructuredGrid(pyvista_cells, cell_types, geometry)
grid.point_data["u_real"] = uh.x.array.real
grid.point_data["u_imag"] = uh.x.array.imag
_ = grid.set_active_scalars("u_real")

p_real = pyvista.Plotter()
p_real.add_text("uh real", position="upper_edge", font_size=14, color="black")
p_real.add_mesh(grid, show_edges=True)
p_real.view_xy()
if not pyvista.OFF_SCREEN:
    p_real.show()

grid.set_active_scalars("u_imag")
p_imag = pyvista.Plotter()
p_imag.add_text("uh imag", position="upper_edge", font_size=14, color="black")
p_imag.add_mesh(grid, show_edges=True)
p_imag.view_xy()
if not pyvista.OFF_SCREEN:
    p_imag.show()

<|MERGE_RESOLUTION|>--- conflicted
+++ resolved
@@ -6,7 +6,7 @@
 #       extension: .py
 #       format_name: light
 #       format_version: '1.5'
-#       jupytext_version: 1.15.2
+#       jupytext_version: 1.16.1
 #   kernelspec:
 #     display_name: Python 3 (DOLFINx complex)
 #     language: python
@@ -19,7 +19,7 @@
 #
 # Many PDEs, such as the [Helmholtz equation](https://docs.fenicsproject.org/dolfinx/v0.4.1/python/demos/demo_helmholtz.html) require complex-valued fields.
 #
-# For simplicity, let us consider a Poisson equation of the form:
+# For simplicity, let us consider a Poisson equation of the form: 
 #
 # $$-\Delta u = f \text{ in } \Omega,$$
 # $$ f = -1 - 2j \text{ in } \Omega,$$
@@ -62,7 +62,6 @@
 # Unfortunately, PETSc only supports one floating type in their matrices, thus we need to install two versions of PETSc, one that supports `float64` and one that supports `complex128`. In the [docker images](https://hub.docker.com/r/dolfinx/dolfinx) for DOLFINx, both versions are installed, and one can switch between them by calling `source dolfinx-real-mode` or `source dolfinx-complex-mode`. For the `dolfinx/lab` images, one can change the Python kernel to be either the real or complex mode, by going to `Kernel->Change Kernel...` and choosing `Python3 (ipykernel)` (for real mode) or `Python3 (DOLFINx complex)` (for complex mode).
 #
 # We check that we are using the correct installation of PETSc by inspecting the scalar type.
-#
 
 from petsc4py import PETSc
 from dolfinx.fem.petsc import assemble_vector
@@ -70,9 +69,7 @@
 assert np.dtype(PETSc.ScalarType).kind == 'c'
 
 # ## Variational problem
-#
 # We are now ready to define our variational problem
-#
 
 import ufl
 u = ufl.TrialFunction(V)
@@ -86,17 +83,12 @@
 # Secondly, note that we are using `ufl.inner` to describe multiplication of $f$ and $v$, even if they are scalar values. This is because `ufl.inner` takes the conjugate of the second argument, as decribed by the $L^2$ inner product. One could alternatively write this out explicitly
 #
 # ### Inner-products and derivatives
-#
 
 L2 = f * ufl.conj(v) * ufl.dx
 print(L)
 print(L2)
 
-<<<<<<< HEAD
-# Similarly, if we want to use the function `ufl.derivative` to take derivatives of functionals, we need to take some special care. As `derivative` inserts a `ufl.TestFunction` to represent the variation, we need to take the conjugate of this to in order to assemble vectors.
-=======
 # Similarly, if we want to use the function `ufl.derivative` to take derivatives of functionals, we need to take some special care. As `ufl.derivative` inserts a `ufl.TestFunction` to represent the variation, we need to take the conjugate of this to be able to use it to assemble vectors.
->>>>>>> 96fa05df
 #
 
 J = u_c**2 * ufl.dx
@@ -105,9 +97,7 @@
 print(residual.array)
 
 # We define our Dirichlet condition and setup and solve the variational problem.
-#
 # ## Solve variational problem
-#
 
 mesh.topology.create_connectivity(mesh.topology.dim-1, mesh.topology.dim)
 boundary_facets = dolfinx.mesh.exterior_facet_indices(mesh.topology)
