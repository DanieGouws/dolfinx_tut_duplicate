[build-system]
requires = ["setuptools>=64.4.0", "wheel", "pip>=22.3"]
build-backend = "setuptools.build_meta"

[project]
name = "DOLFINx_Tutorial"
version = "0.7.2"
dependencies = [
    "jupyter-book",
<<<<<<< HEAD
    "docutils",
=======
>>>>>>> d601ee2e
    "meshio",
    "h5py",
    "seaborn",
    "pandas",
    "tqdm",
    "pyvista[all]>=0.43.0",
    "fenics-dolfinx>=0.7.0",
]

[project.optional-dependencies]
dev = ["pdbpp", "ipython", "jupytext"]

[tool.setuptools]
packages = []


[tool.jupytext]
formats = "ipynb,py:percent"<|MERGE_RESOLUTION|>--- conflicted
+++ resolved
@@ -7,10 +7,6 @@
 version = "0.7.2"
 dependencies = [
     "jupyter-book",
-<<<<<<< HEAD
-    "docutils",
-=======
->>>>>>> d601ee2e
     "meshio",
     "h5py",
     "seaborn",
@@ -21,11 +17,27 @@
 ]
 
 [project.optional-dependencies]
-dev = ["pdbpp", "ipython", "jupytext"]
+dev = ["pdbpp", "ipython", "jupytext", "ruff"]
 
 [tool.setuptools]
 packages = []
 
 
 [tool.jupytext]
-formats = "ipynb,py:percent"+formats = "ipynb,py:percent"
+
+
+[tool.ruff.lint.isort]
+known-first-party = ["basix", "dolfinx", "ffcx", "ufl"]
+known-third-party = ["gmsh", "numpy", "pytest"]
+section-order = [
+    "future",
+    "standard-library",
+    "mpi",
+    "third-party",
+    "first-party",
+    "local-folder",
+]
+
+[tool.ruff.lint.isort.sections]
+"mpi" = ["mpi4py", "petsc4py"]