--- conflicted
+++ resolved
@@ -1,22 +1,14 @@
-<<<<<<< HEAD
-FROM ghcr.io/fenics/dolfinx/lab:nightly
-=======
 # Execute from root of repo as: docker buildx build --platform=linux/arm64,linux/amd64 -f docker/Dockerfile ./docker/ --progress=plain
 
 FROM ghcr.io/fenics/dolfinx/lab:v0.7.0
 ARG TARGETPLATFORM
->>>>>>> 0fe6c209
 
 
 ENV DEB_PYTHON_INSTALL_LAYOUT=deb_system
 ENV HDF5_MPI="ON"
 ENV HDF5_DIR="/usr/local"
 ENV PYVISTA_JUPYTER_BACKEND="panel"
-<<<<<<< HEAD
-
-=======
 WORKDIR /tmp/
->>>>>>> 0fe6c209
 # Requirements for pyvista (gl1 and render1) and jupyterlab (nodejs and curl)
 RUN apt-get update && apt-get install -y libgl1-mesa-glx libxrender1 xvfb curl
 RUN curl -sL https://deb.nodesource.com/setup_18.x -o nodesource_setup.sh && \
@@ -25,11 +17,6 @@
 
 # Upgrade setuptools and pip
 RUN python3 -m pip install -U setuptools pip pkgconfig
-<<<<<<< HEAD
-
-ADD requirements.txt /tmp/requirements.txt
-RUN python3 -m pip install --no-cache-dir -U -r requirements.txt
-=======
 
 # BUILD VTK
 # ENV VTK_VERSION="v9.2.6"
@@ -44,7 +31,6 @@
 
 ADD requirements.txt /tmp/requirements.txt
 RUN python3 -m pip install --no-cache-dir -v -r requirements.txt
->>>>>>> 0fe6c209
 RUN python3 -m pip cache purge
 RUN jupyter lab build
 ENTRYPOINT ["jupyter", "lab", "--ip", "0.0.0.0", "--no-browser", "--allow-root"]