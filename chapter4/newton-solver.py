# ---
# jupyter:
#   jupytext:
#     formats: ipynb,py:light
#     text_representation:
#       extension: .py
#       format_name: light
#       format_version: '1.5'
#       jupytext_version: 1.16.4
#   kernelspec:
#     display_name: Python 3 (ipykernel)
#     language: python
#     name: python3
# ---

# # Custom Newton solvers
# Author: Jørgen S. Dokken
#
# Newtons method, as used in the [non-linear Poisson](./../chapter2/nonlinpoisson_code) problem, is a way of solving a non-linear equation as a sequence of linear equations.
#
# Given a function $F:\mathbb{R}^M\mapsto \mathbb{R}^M$, we have that $u_k, u_{k+1}\in \mathbb{R}^M$ is related as:
#
# $$u_{k+1} = u_{k} - J_F(u_k)^{-1} F(u_k)$$
#
# where $J_F$ is the Jacobian matrix of $F$.
#
# We can rewrite this equation as $\delta u_k = u_{k+1} - u_{k}$,
#
# $$
# J_F(u_k)\delta u_k = - F(u_k)
# $$
#
# and
#
# $$
# u_{k+1} = u_k + \delta u_k.
# $$

# ## Problem specification
# We start by importing all packages needed to solve the problem.

import dolfinx
import dolfinx.fem.petsc
import matplotlib.pyplot as plt
import numpy as np
import pyvista
import ufl
from mpi4py import MPI
from petsc4py import PETSc


# We will consider the following non-linear problem:
#
# $$ u^2 - 2 u = x^2 + 4x + 3 \text{ in } [0,1] $$
# For this problem, we have two solutions, $u=-x-1$, $u=x+3$.
# We define these roots as python functions, and create an appropriate spacing for plotting these soultions.

# +
def root_0(x):
    return 3 + x[0]


def root_1(x):
    return -1 - x[0]


N = 10
roots = [root_0, root_1]
x_spacing = np.linspace(0, 1, N)
# -

# We will start with an initial guess for this problem, $u_0 = 0$.
# Next, we define the mesh, and the appropriate function space and function `uh` to hold the approximate solution.

mesh = dolfinx.mesh.create_unit_interval(MPI.COMM_WORLD, N)
V = dolfinx.fem.functionspace(mesh, ("Lagrange", 1))
uh = dolfinx.fem.Function(V)

# ## Definition of residual and Jacobian
# Next, we define the variational form, by multiplying by a test function and integrating over the domain $[0,1]$

v = ufl.TestFunction(V)
x = ufl.SpatialCoordinate(mesh)
F = uh**2 * v * ufl.dx - 2 * uh * v * ufl.dx - (x[0]**2 + 4 * x[0] + 3) * v * ufl.dx
residual = dolfinx.fem.form(F)

# Next, we can define the jacobian $J_F$, by using `ufl.derivative`.

J = ufl.derivative(F, uh)
jacobian = dolfinx.fem.form(J)

# As we will solve this problem in an iterative fashion, we would like to create the sparse matrix and vector containing the residual only once.
# ## Setup of iteration-independent structures

A = dolfinx.fem.petsc.create_matrix(jacobian)
L = dolfinx.fem.petsc.create_vector(residual)

# Next, we create the linear solver and the vector to hold `du`.

solver = PETSc.KSP().create(mesh.comm)
solver.setOperators(A)
du = dolfinx.fem.Function(V)

# We would like to monitor the evolution of `uh` for each iteration. Therefore, we get the dof coordinates, and sort them in increasing order.

i = 0
coords = V.tabulate_dof_coordinates()[:, 0]
sort_order = np.argsort(coords)
max_iterations = 25
solutions = np.zeros((max_iterations + 1, len(coords)))
solutions[0] = uh.x.array[sort_order]

# We are now ready to solve the linear problem. At each iteration, we reassemble the Jacobian and residual, and use the norm of the magnitude of the update (`dx`) as a termination criteria.
# ## The Newton iterations

i = 0
while i < max_iterations:
    # Assemble Jacobian and residual
    with L.localForm() as loc_L:
        loc_L.set(0)
    A.zeroEntries()
    dolfinx.fem.petsc.assemble_matrix(A, jacobian)
    A.assemble()
    dolfinx.fem.petsc.assemble_vector(L, residual)
    L.ghostUpdate(addv=PETSc.InsertMode.ADD_VALUES, mode=PETSc.ScatterMode.REVERSE)

    # Scale residual by -1
    L.scale(-1)
    L.ghostUpdate(addv=PETSc.InsertMode.INSERT_VALUES, mode=PETSc.ScatterMode.FORWARD)

    # Solve linear problem
    solver.solve(L, du.x.petsc_vec)
    du.x.scatter_forward()
    # Update u_{i+1} = u_i + delta u_i
    uh.x.array[:] += du.x.array
    i += 1

    # Compute norm of update
    correction_norm = du.x.petsc_vec.norm(0)
    print(f"Iteration {i}: Correction norm {correction_norm}")
    if correction_norm < 1e-10:
        break
    solutions[i, :] = uh.x.array[sort_order]

# We now compute the magnitude of the residual.

dolfinx.fem.petsc.assemble_vector(L, residual)
print(f"Final residual {L.norm(0)}")

# ## Visualization of Newton iterations
# We next look at the evolution of the solution and the error of the solution when compared to the two exact roots of the problem.

# +
# Plot solution for each of the iterations
fig = plt.figure(figsize=(15, 8))
for j, solution in enumerate(solutions[:i]):
    plt.plot(coords[sort_order], solution, label=f"Iteration {j}")

# Plot each of the roots of the problem, and compare the approximate solution with each of them
args = ("--go",)
for j, root in enumerate(roots):
    u_ex = root(x)
    L2_error = dolfinx.fem.form(ufl.inner(uh - u_ex, uh - u_ex) * ufl.dx)
    global_L2 = mesh.comm.allreduce(dolfinx.fem.assemble_scalar(L2_error), op=MPI.SUM)
    print(f"L2-error (root {j}) {np.sqrt(global_L2)}")

    kwargs = {} if j == 0 else {"label": "u_exact"}
    plt.plot(x_spacing, root(x_spacing.reshape(1, -1)), *args, **kwargs)
plt.grid()
plt.legend()


# -

# # Newton's method with DirichletBC
# In the previous example, we did not consider handling of Dirichlet boundary conditions.
# For this example, we will consider the [non-linear Poisson](./../chapter2/nonlinpoisson)-problem.
# We start by defining the mesh, the analytical solution and the forcing term $f$.

# +
def q(u):
    return 1 + u**2


domain = dolfinx.mesh.create_unit_square(MPI.COMM_WORLD, 10, 10)
x = ufl.SpatialCoordinate(domain)
u_ufl = 1 + x[0] + 2 * x[1]
f = - ufl.div(q(u_ufl) * ufl.grad(u_ufl))


def u_exact(x):
    return eval(str(u_ufl))


# -

# Next, we define the boundary condition `bc`, the residual `F` and the Jacobian `J`.

# +
V = dolfinx.fem.functionspace(domain, ("Lagrange", 1))
u_D = dolfinx.fem.Function(V)
u_D.interpolate(u_exact)
fdim = domain.topology.dim - 1
domain.topology.create_connectivity(fdim, fdim + 1)
boundary_facets = dolfinx.mesh.exterior_facet_indices(domain.topology)
bc = dolfinx.fem.dirichletbc(u_D, dolfinx.fem.locate_dofs_topological(V, fdim, boundary_facets))

uh = dolfinx.fem.Function(V)
v = ufl.TestFunction(V)
F = q(uh) * ufl.dot(ufl.grad(uh), ufl.grad(v)) * ufl.dx - f * v * ufl.dx
J = ufl.derivative(F, uh)
residual = dolfinx.fem.form(F)
jacobian = dolfinx.fem.form(J)

# -
# Next, we define the matrix `A`, right hand side vector `L` and the correction function `du`

du = dolfinx.fem.Function(V)
A = dolfinx.fem.petsc.create_matrix(jacobian)
L = dolfinx.fem.petsc.create_vector(residual)
solver = PETSc.KSP().create(mesh.comm)
solver.setOperators(A)

# Since this problem has strong Dirichlet conditions, we need to apply lifting to the right hand side of our Newton problem.
# We previously had that we wanted to solve the system:
#
# $$
# \begin{align}
# J_F(u_k)\delta u_k &= - F(u_k)\\
# u_{k+1} &= u_k + \delta u_k
# \end{align}
# $$
#
# we want $u_{k+1}\vert_{bc}= u_D$. However, we do not know if $u_k\vert_{bc}=u_D$.
# Therefore, we want to apply the following boundary condition for our correction $\delta u_k$
#
# $$
# \delta u_k\vert_{bc} = u_D-u_k\vert_{bc}
# $$
#
# We therefore arrive at the following Newton scheme


i = 0
error = dolfinx.fem.form(ufl.inner(uh - u_ufl, uh - u_ufl) * ufl.dx(metadata={"quadrature_degree": 4}))
L2_error = []
du_norm = []
while i < max_iterations:
    # Assemble Jacobian and residual
    with L.localForm() as loc_L:
        loc_L.set(0)
    A.zeroEntries()
    dolfinx.fem.petsc.assemble_matrix(A, jacobian, bcs=[bc])
    A.assemble()
    dolfinx.fem.petsc.assemble_vector(L, residual)
    L.ghostUpdate(addv=PETSc.InsertMode.ADD, mode=PETSc.ScatterMode.REVERSE)
    L.scale(-1)

    # Compute b - J(u_D-u_(i-1))
<<<<<<< HEAD
    dolfinx.fem.petsc.apply_lifting(L, [jacobian], [[bc]], x0=[uh.x.petsc_vec], scale=1)
=======
    dolfinx.fem.petsc.apply_lifting(L, [jacobian], [[bc]], x0=[uh.x.petsc_vec], alpha=1)
>>>>>>> d054ef73
    # Set du|_bc = u_{i-1}-u_D
    dolfinx.fem.petsc.set_bc(L, [bc], uh.x.petsc_vec, 1.0)
    L.ghostUpdate(addv=PETSc.InsertMode.INSERT_VALUES, mode=PETSc.ScatterMode.FORWARD)

    # Solve linear problem
    solver.solve(L, du.x.petsc_vec)
    du.x.scatter_forward()

    # Update u_{i+1} = u_i + delta u_i
    uh.x.array[:] += du.x.array
    i += 1

    # Compute norm of update
    correction_norm = du.x.petsc_vec.norm(0)

    # Compute L2 error comparing to the analytical solution
    L2_error.append(np.sqrt(mesh.comm.allreduce(dolfinx.fem.assemble_scalar(error), op=MPI.SUM)))
    du_norm.append(correction_norm)

    print(f"Iteration {i}: Correction norm {correction_norm}, L2 error: {L2_error[-1]}")
    if correction_norm < 1e-10:
        break

# We plot the $L^2$-error and the residual norm ($\delta u$) per iteration

fig = plt.figure(figsize=(15, 8))
plt.subplot(121)
plt.plot(np.arange(i), L2_error)
plt.title(r"$L^2(\Omega)$-error of $u_h$")
ax = plt.gca()
ax.set_yscale('log')
plt.xlabel("Iterations")
plt.ylabel(r"$L^2$-error")
plt.grid()
plt.subplot(122)
plt.title(r"Residual of $\vert\vert\delta u_i\vert\vert$")
plt.plot(np.arange(i), du_norm)
ax = plt.gca()
ax.set_yscale('log')
plt.xlabel("Iterations")
plt.ylabel(r"$\vert\vert \delta u\vert\vert$")
plt.grid()

# We compute the max error and plot the solution

error_max = domain.comm.allreduce(np.max(np.abs(uh.x.array - u_D.x.array)), op=MPI.MAX)
if domain.comm.rank == 0:
    print(f"Error_max: {error_max:.2e}")

pyvista.start_xvfb()
u_topology, u_cell_types, u_geometry = dolfinx.plot.vtk_mesh(V)
u_grid = pyvista.UnstructuredGrid(u_topology, u_cell_types, u_geometry)
u_grid.point_data["u"] = uh.x.array.real
u_grid.set_active_scalars("u")
u_plotter = pyvista.Plotter()
u_plotter.add_mesh(u_grid, show_edges=True)
u_plotter.view_xy()
if not pyvista.OFF_SCREEN:
    u_plotter.show()

<|MERGE_RESOLUTION|>--- conflicted
+++ resolved
@@ -257,11 +257,7 @@
     L.scale(-1)
 
     # Compute b - J(u_D-u_(i-1))
-<<<<<<< HEAD
-    dolfinx.fem.petsc.apply_lifting(L, [jacobian], [[bc]], x0=[uh.x.petsc_vec], scale=1)
-=======
     dolfinx.fem.petsc.apply_lifting(L, [jacobian], [[bc]], x0=[uh.x.petsc_vec], alpha=1)
->>>>>>> d054ef73
     # Set du|_bc = u_{i-1}-u_D
     dolfinx.fem.petsc.set_bc(L, [bc], uh.x.petsc_vec, 1.0)
     L.ghostUpdate(addv=PETSc.InsertMode.INSERT_VALUES, mode=PETSc.ScatterMode.FORWARD)
