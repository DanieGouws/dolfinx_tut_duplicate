# ---
# jupyter:
#   jupytext:
#     formats: ipynb,py:light
#     text_representation:
#       extension: .py
#       format_name: light
#       format_version: '1.5'
#       jupytext_version: 1.16.1
#   kernelspec:
#     display_name: Python 3 (ipykernel)
#     language: python
#     name: python3
# ---

# # Solver configuration
# Author: Jørgen S. Dokken
#
# In this section, we will go through how to specify what linear algebra solver we would like to use to solve our PDEs, as well as how to verify the implementation by considering convergence rates.
#
# $$
# -\Delta u = f \text{ in } \Omega
# $$
# $$
# u = u_D \text{ on } \partial \Omega.
# $$
# Using the manufactured solution $u_D=\cos(2\pi x)\cos(2\pi y)$, we obtain $f=8\pi^2\cos(2\pi x)\cos(2\pi y)$.
# We start by creating a generic module for evaluating the analytical solution  at any point $x$.

# +
from dolfinx.fem import dirichletbc, FunctionSpace, Function, locate_dofs_topological
from dolfinx.fem.petsc import LinearProblem
from dolfinx.mesh import create_unit_square, locate_entities_boundary

from mpi4py import MPI
from petsc4py import PETSc
from ufl import SpatialCoordinate, TestFunction, TrialFunction, div, dx, inner, grad

import numpy
import ufl


def u_ex(mod):
    return lambda x: mod.cos(2 * mod.pi * x[0]) * mod.cos(2 * mod.pi * x[1])


# -

# Note that the return type of `u_ex` is a `lambda` function. Thus, we can create two different lambda functions, one using `numpy` (which will be used for interpolation) and one using `ufl` (which will be used for defining the source term)

u_numpy = u_ex(numpy)
u_ufl = u_ex(ufl)

# We start by using ufl to define our source term, using `ufl.SpatialCoordinate` as input to `u_ufl`.

mesh = create_unit_square(MPI.COMM_WORLD, 30, 30)
x = SpatialCoordinate(mesh)
f = -div(grad(u_ufl(x)))

# Next, we define our linear variational problem

V = FunctionSpace(mesh, ("Lagrange", 1))
u = TrialFunction(V)
v = TestFunction(V)
a = inner(grad(u), grad(v)) * dx
L = f * v * dx
u_bc = Function(V)
u_bc.interpolate(u_numpy)
facets = locate_entities_boundary(mesh, mesh.topology.dim - 1, lambda x: numpy.full(x.shape[1], True))
dofs = locate_dofs_topological(V, mesh.topology.dim - 1, facets)
bcs = [dirichletbc(u_bc, dofs)]

# We start by solving the problem with an LU factorization, a direct solver method (similar to Gaussian elimination).

default_problem = LinearProblem(a, L, bcs=bcs,
                                petsc_options={"ksp_type": "preonly", "pc_type": "lu"})
uh = default_problem.solve()

# We now look at the solver process by inspecting the `PETSc`-solver. As the view-options in PETSc are not adjusted for notebooks (`solver.view()` will print output to the terminal if used in a `.py` file), we write the solver output to file and read it in and print the output.

lu_solver = default_problem.solver
viewer = PETSc.Viewer().createASCII("lu_output.txt")
lu_solver.view(viewer)
solver_output = open("lu_output.txt", "r")
for line in solver_output.readlines():
    print(line)

# This is a very robust and simple method, and is the recommended method up to a few thousand unknowns and can be efficiently used for many 2D and smaller 3D problems. However, sparse LU decomposition quickly becomes slow, as for a $N\times N$-matrix the number of floating point operations scales as $\sim (2/3)N^3$.
#
# For large problems, we instead need to use an iterative method which is faster and requires less memory.
# ## Choosing a linear solver and preconditioner
<<<<<<< HEAD
# As the Poisson equation results in a symmetric, positive definite system matrix, the optimal Krylov solver is the conjugate gradient (Lagrange) method. The default preconditioner is the incomplete LU factorization (ILU), which is a popular and robust overall preconditioner. We can change the preconditioner by setting `"pc_type"` to some of the other preconditioners in petsc, which you can find at [PETSc KSP solvers](https://petsc.org/release/manual/ksp/#tab-kspdefaults) and [PETSc preconditioners](https://petsc.org/release/manual/ksp/#tab-pcdefaults).
=======
# As the Poisson equation results in a symmetric, positive definite system matrix, the optimal Krylov solver is the conjugate gradient (Lagrange) method. The default preconditioner is the incomplete LU factorization (ILU), which is a popular and robous overall preconditioner. We can change the preconditioner by setting `"pc_type"` to some of the other preconditioners in petsc, which you can find in at [PETSc KSP solvers](https://petsc.org/release/manual/ksp/#tab-kspdefaults) and [PETSc preconditioners](https://petsc.org/release/manual/ksp/#tab-pcdefaults).
>>>>>>> a679ec4a
# You can set any option in `PETSc` through the `petsc_options` input, such as the absolute tolerance (`"ksp_atol"`), relative tolerance (`"ksp_rtol"`) and maximum number of iterations (`"ksp_max_it"`).

cg_problem = LinearProblem(a, L, bcs=bcs,
                           petsc_options={"ksp_type": "cg", "ksp_rtol": 1e-6, "ksp_atol": 1e-10, "ksp_max_it": 1000})
uh = cg_problem.solve()
cg_solver = cg_problem.solver
viewer = PETSc.Viewer().createASCII("cg_output.txt")
cg_solver.view(viewer)
solver_output = open("cg_output.txt", "r")
for line in solver_output.readlines():
    print(line)

# For non-symmetric problems, a Krylov solver for non-symmetric systems, such as GMRES is better.

gmres_problem = LinearProblem(a, L, bcs=bcs,
                              petsc_options={"ksp_type": "gmres", "ksp_rtol": 1e-6, "ksp_atol": 1e-10, "ksp_max_it": 1000, "pc_type": "none"})
uh = gmres_problem.solve()
gmres_solver = gmres_problem.solver
viewer = PETSc.Viewer().createASCII("gmres_output.txt")
gmres_solver.view(viewer)
solver_output = open("gmres_output.txt", "r")
for line in solver_output.readlines():
    print(line)

# ```{admonition} A remark regarding verification using iterative solvers
# When we consider manufactured solutions where we expect the resulting error to be of machine precision, it gets complicated when we use iterative methods. The problem is to keep the error due to the iterative solution smaller than the tolerance used in the iterative test. For linear elements and small meshes, a tolerance of between $10^{-11}$ and $10^{-12}$ works well in the case of Krylov solvers too.
# ```<|MERGE_RESOLUTION|>--- conflicted
+++ resolved
@@ -6,7 +6,7 @@
 #       extension: .py
 #       format_name: light
 #       format_version: '1.5'
-#       jupytext_version: 1.16.1
+#       jupytext_version: 1.15.2
 #   kernelspec:
 #     display_name: Python 3 (ipykernel)
 #     language: python
@@ -89,11 +89,7 @@
 #
 # For large problems, we instead need to use an iterative method which is faster and requires less memory.
 # ## Choosing a linear solver and preconditioner
-<<<<<<< HEAD
 # As the Poisson equation results in a symmetric, positive definite system matrix, the optimal Krylov solver is the conjugate gradient (Lagrange) method. The default preconditioner is the incomplete LU factorization (ILU), which is a popular and robust overall preconditioner. We can change the preconditioner by setting `"pc_type"` to some of the other preconditioners in petsc, which you can find at [PETSc KSP solvers](https://petsc.org/release/manual/ksp/#tab-kspdefaults) and [PETSc preconditioners](https://petsc.org/release/manual/ksp/#tab-pcdefaults).
-=======
-# As the Poisson equation results in a symmetric, positive definite system matrix, the optimal Krylov solver is the conjugate gradient (Lagrange) method. The default preconditioner is the incomplete LU factorization (ILU), which is a popular and robous overall preconditioner. We can change the preconditioner by setting `"pc_type"` to some of the other preconditioners in petsc, which you can find in at [PETSc KSP solvers](https://petsc.org/release/manual/ksp/#tab-kspdefaults) and [PETSc preconditioners](https://petsc.org/release/manual/ksp/#tab-pcdefaults).
->>>>>>> a679ec4a
 # You can set any option in `PETSc` through the `petsc_options` input, such as the absolute tolerance (`"ksp_atol"`), relative tolerance (`"ksp_rtol"`) and maximum number of iterations (`"ksp_max_it"`).
 
 cg_problem = LinearProblem(a, L, bcs=bcs,
