{
 "cells": [
  {
   "cell_type": "markdown",
   "metadata": {},
   "source": [
    "# Test problem 2: Flow past a cylinder (DFG 2D-3 benchmark)\n",
    "Author: Jørgen S. Dokken\n",
    "\n",
    "In this section, we will turn our attention to a slightly more challenging problem: flow past a cylinder. The geometry and parameters are taken from the [DFG 2D-3 benchmark](https://www.featflow.de/en/benchmarks/cfdbenchmarking/flow/dfg_benchmark3_re100.html) in FeatFlow.\n",
    "\n",
    "To be able to solve this problem efficiently and ensure numerical stability, we will substitute our first order backward difference scheme with a Crank-Nicholson discretization in time, and a semi-implicit Adams-Bashforth approximation of the non-linear term.\n",
    "\n",
    "```{admonition} Computationally demanding demo\n",
    "This demo is computationally demanding, with a run-time up to 15 minutes, as it is using parameters from the DFG 2D-3 benchmark, which consists of 12800 time steps. It is adviced to download this demo and  not run it in a browser. This runtime of the demo can be increased by using 2 or 3 mpi processes.\n",
    "```\n",
    "\n",
    "The computational geometry we would like to use is\n",
    "![Fluid channel with a circular obstacle](turek.png)\n",
    "\n",
    "The kinematic velocity is given by $\\nu=0.001=\\frac{\\mu}{\\rho}$ and the inflow velocity profile is specified as\n",
    "\n",
    "$$\n",
    "    u(x,y,t) = \\left( \\frac{4Uy(0.41-y)}{0.41^2}, 0 \\right)\n",
    "$$\n",
    "$$\n",
    "    U=U(t) = 1.5\\sin(\\pi t/8)\n",
    "$$\n",
    "\n",
    "which has a maximum magnitude of $1.5$ at $y=0.41/2$. We do not use any scaling for this problem since all exact parameters are known.\n",
    "## Mesh generation\n",
    "As in the [Deflection of a membrane](./../chapter1/membrane_code.ipynb) we use GMSH to generate the mesh. We fist create the rectangle and obstacle."
   ]
  },
  {
   "cell_type": "code",
   "execution_count": 1,
   "metadata": {
    "tags": []
   },
   "outputs": [
    {
     "name": "stderr",
     "output_type": "stream",
     "text": [
      "/tmp/ipykernel_989/2378587608.py:5: TqdmExperimentalWarning: Using `tqdm.autonotebook.tqdm` in notebook mode. Use `tqdm.tqdm` instead to force console mode (e.g. in jupyter console)\n",
      "  import tqdm.autonotebook\n"
     ]
    }
   ],
   "source": [
    "import gmsh\n",
    "import os\n",
    "import numpy as np\n",
    "import matplotlib.pyplot as plt\n",
    "import tqdm.autonotebook\n",
    "\n",
    "from mpi4py import MPI\n",
    "from petsc4py import PETSc\n",
    "\n",
    "from dolfinx.cpp.mesh import to_type, cell_entity_type\n",
    "from dolfinx.fem import (Constant, Function, FunctionSpace,\n",
    "                         assemble_scalar, dirichletbc, form, locate_dofs_topological, set_bc)\n",
    "from dolfinx.fem.petsc import (apply_lifting, assemble_matrix, assemble_vector,\n",
    "                               create_vector, create_matrix, set_bc)\n",
    "from dolfinx.graph import adjacencylist\n",
    "from dolfinx.geometry import bb_tree, compute_collisions_points, compute_colliding_cells\n",
    "from dolfinx.io import (VTXWriter, distribute_entity_data, gmshio)\n",
    "from dolfinx.mesh import create_mesh, meshtags_from_entities\n",
    "\n",
    "from ufl import (FacetNormal, FiniteElement, Identity, Measure, TestFunction, TrialFunction, VectorElement,\n",
    "                 as_vector, div, dot, ds, dx, inner, lhs, grad, nabla_grad, rhs, sym)\n",
    "\n",
    "gmsh.initialize()\n",
    "\n",
    "L = 2.2\n",
    "H = 0.41\n",
    "c_x = c_y = 0.2\n",
    "r = 0.05\n",
    "gdim = 2\n",
    "mesh_comm = MPI.COMM_WORLD\n",
    "model_rank = 0\n",
    "if mesh_comm.rank == model_rank:\n",
    "    rectangle = gmsh.model.occ.addRectangle(0, 0, 0, L, H, tag=1)\n",
    "    obstacle = gmsh.model.occ.addDisk(c_x, c_y, 0, r, r)"
   ]
  },
  {
   "cell_type": "markdown",
   "metadata": {},
   "source": [
    "The next step is to subtract the obstacle from the channel, such that we do not mesh the interior of the circle."
   ]
  },
  {
   "cell_type": "code",
   "execution_count": 2,
   "metadata": {},
   "outputs": [],
   "source": [
    "if mesh_comm.rank == model_rank:\n",
    "    fluid = gmsh.model.occ.cut([(gdim, rectangle)], [(gdim, obstacle)])\n",
    "    gmsh.model.occ.synchronize()"
   ]
  },
  {
   "cell_type": "markdown",
   "metadata": {},
   "source": [
    "To get GMSH to mesh the fluid, we add a physical volume marker"
   ]
  },
  {
   "cell_type": "code",
   "execution_count": 3,
   "metadata": {},
   "outputs": [],
   "source": [
    "fluid_marker = 1\n",
    "if mesh_comm.rank == model_rank:\n",
    "    volumes = gmsh.model.getEntities(dim=gdim)\n",
    "    assert (len(volumes) == 1)\n",
    "    gmsh.model.addPhysicalGroup(volumes[0][0], [volumes[0][1]], fluid_marker)\n",
    "    gmsh.model.setPhysicalName(volumes[0][0], fluid_marker, \"Fluid\")"
   ]
  },
  {
   "cell_type": "markdown",
   "metadata": {},
   "source": [
<<<<<<< HEAD
    "To tag the different surfaces of the mesh, we tag the inflow (left hand side) with marker 2, the outflow (right hand side) with marker 3 and the fluid walls with 4 and obstacle with 5. We will do this by compute the center of mass for each geometrical entity.\n"
=======
    "To tag the different surfaces of the mesh, we tag the inflow (left hand side) with marker 2, the outflow (right hand side) with marker 3 and the fluid walls with 4 and obstacle with 5. We will do this by compute the center of mass for each geometrical entitiy."
>>>>>>> a679ec4a
   ]
  },
  {
   "cell_type": "code",
   "execution_count": 4,
   "metadata": {},
   "outputs": [],
   "source": [
    "inlet_marker, outlet_marker, wall_marker, obstacle_marker = 2, 3, 4, 5\n",
    "inflow, outflow, walls, obstacle = [], [], [], []\n",
    "if mesh_comm.rank == model_rank:\n",
    "    boundaries = gmsh.model.getBoundary(volumes, oriented=False)\n",
    "    for boundary in boundaries:\n",
    "        center_of_mass = gmsh.model.occ.getCenterOfMass(boundary[0], boundary[1])\n",
    "        if np.allclose(center_of_mass, [0, H / 2, 0]):\n",
    "            inflow.append(boundary[1])\n",
    "        elif np.allclose(center_of_mass, [L, H / 2, 0]):\n",
    "            outflow.append(boundary[1])\n",
    "        elif np.allclose(center_of_mass, [L / 2, H, 0]) or np.allclose(center_of_mass, [L / 2, 0, 0]):\n",
    "            walls.append(boundary[1])\n",
    "        else:\n",
    "            obstacle.append(boundary[1])\n",
    "    gmsh.model.addPhysicalGroup(1, walls, wall_marker)\n",
    "    gmsh.model.setPhysicalName(1, wall_marker, \"Walls\")\n",
    "    gmsh.model.addPhysicalGroup(1, inflow, inlet_marker)\n",
    "    gmsh.model.setPhysicalName(1, inlet_marker, \"Inlet\")\n",
    "    gmsh.model.addPhysicalGroup(1, outflow, outlet_marker)\n",
    "    gmsh.model.setPhysicalName(1, outlet_marker, \"Outlet\")\n",
    "    gmsh.model.addPhysicalGroup(1, obstacle, obstacle_marker)\n",
    "    gmsh.model.setPhysicalName(1, obstacle_marker, \"Obstacle\")"
   ]
  },
  {
   "cell_type": "markdown",
   "metadata": {},
   "source": [
    "In our previous meshes, we have used uniform mesh sizes. In this example, we will have variable mesh sizes to resolve the flow solution in  the area of interest; close to the circular obstacle. To do this, we use GMSH Fields."
   ]
  },
  {
   "cell_type": "code",
   "execution_count": 5,
   "metadata": {},
   "outputs": [],
   "source": [
    "# Create distance field from obstacle.\n",
    "# Add threshold of mesh sizes based on the distance field\n",
    "# LcMax -                  /--------\n",
    "#                      /\n",
    "# LcMin -o---------/\n",
    "#        |         |       |\n",
    "#       Point    DistMin DistMax\n",
    "res_min = r / 3\n",
    "if mesh_comm.rank == model_rank:\n",
    "    distance_field = gmsh.model.mesh.field.add(\"Distance\")\n",
    "    gmsh.model.mesh.field.setNumbers(distance_field, \"EdgesList\", obstacle)\n",
    "    threshold_field = gmsh.model.mesh.field.add(\"Threshold\")\n",
    "    gmsh.model.mesh.field.setNumber(threshold_field, \"IField\", distance_field)\n",
    "    gmsh.model.mesh.field.setNumber(threshold_field, \"LcMin\", res_min)\n",
    "    gmsh.model.mesh.field.setNumber(threshold_field, \"LcMax\", 0.25 * H)\n",
    "    gmsh.model.mesh.field.setNumber(threshold_field, \"DistMin\", r)\n",
    "    gmsh.model.mesh.field.setNumber(threshold_field, \"DistMax\", 2 * H)\n",
    "    min_field = gmsh.model.mesh.field.add(\"Min\")\n",
    "    gmsh.model.mesh.field.setNumbers(min_field, \"FieldsList\", [threshold_field])\n",
    "    gmsh.model.mesh.field.setAsBackgroundMesh(min_field)"
   ]
  },
  {
   "cell_type": "markdown",
   "metadata": {},
   "source": [
    "## Generating the mesh\n",
    "We are now ready to generate the mesh. However, we have to decide if our mesh should consist of triangles or quadrilaterals. In this demo, to match the DFG 2D-3 benchmark, we use second order quadrilateral elements."
   ]
  },
  {
   "cell_type": "code",
   "execution_count": 6,
   "metadata": {},
   "outputs": [
    {
     "name": "stdout",
     "output_type": "stream",
     "text": [
      "Info    : Meshing 1D...\n",
      "Info    : [  0%] Meshing curve 1 (Line)\n",
      "Info    : [ 20%] Meshing curve 2 (Line)\n",
      "Info    : [ 40%] Meshing curve 3 (Line)\n",
      "Info    : [ 60%] Meshing curve 4 (Line)\n",
      "Info    : [ 80%] Meshing curve 5 (Ellipse)\n",
      "Info    : Done meshing 1D (Wall 0.0130337s, CPU 0.011467s)\n",
      "Info    : Meshing 2D...\n",
      "Info    : Meshing surface 1 (Plane, Frontal-Delaunay for Quads)\n",
      "Info    : Simple recombination completed (Wall 0.00374581s, CPU 0.003689s): 103 quads, 16 triangles, 0 invalid quads, 0 quads with Q < 0.1, avg Q = 0.82361, min Q = 0.425555\n",
      "Info    : Simple recombination completed (Wall 0.00568059s, CPU 0.00537s): 460 quads, 0 triangles, 0 invalid quads, 0 quads with Q < 0.1, avg Q = 0.865979, min Q = 0.499255\n",
      "Info    : Done meshing 2D (Wall 0.0152692s, CPU 0.014764s)\n",
      "Info    : Refining mesh...\n",
      "Info    : Meshing order 2 (curvilinear on)...\n",
      "Info    : [  0%] Meshing curve 1 order 2\n",
      "Info    : [ 20%] Meshing curve 2 order 2\n",
      "Info    : [ 40%] Meshing curve 3 order 2\n",
      "Info    : [ 50%] Meshing curve 4 order 2\n",
      "Info    : [ 70%] Meshing curve 5 order 2\n",
      "Info    : [ 90%] Meshing surface 1 order 2\n",
      "Info    : Done meshing order 2 (Wall 0.00614533s, CPU 0.006301s)\n",
      "Info    : Done refining mesh (Wall 0.00671162s, CPU 0.006909s)\n",
      "Info    : 1952 nodes 2069 elements\n",
      "Info    : Meshing order 2 (curvilinear on)...\n",
      "Info    : [  0%] Meshing curve 1 order 2\n",
      "Info    : [ 20%] Meshing curve 2 order 2\n",
      "Info    : [ 40%] Meshing curve 3 order 2\n",
      "Info    : [ 50%] Meshing curve 4 order 2\n",
      "Info    : [ 70%] Meshing curve 5 order 2\n",
      "Info    : [ 90%] Meshing surface 1 order 2\n",
      "Info    : Done meshing order 2 (Wall 0.019159s, CPU 0.019313s)\n",
      "Info    : Optimizing mesh (Netgen)...\n",
      "Info    : Done optimizing mesh (Wall 1.41e-06s, CPU 4e-06s)\n"
     ]
    }
   ],
   "source": [
    "if mesh_comm.rank == model_rank:\n",
    "    gmsh.option.setNumber(\"Mesh.Algorithm\", 8)\n",
    "    gmsh.option.setNumber(\"Mesh.RecombinationAlgorithm\", 2)\n",
    "    gmsh.option.setNumber(\"Mesh.RecombineAll\", 1)\n",
    "    gmsh.option.setNumber(\"Mesh.SubdivisionAlgorithm\", 1)\n",
    "    gmsh.model.mesh.generate(gdim)\n",
    "    gmsh.model.mesh.setOrder(2)\n",
    "    gmsh.model.mesh.optimize(\"Netgen\")"
   ]
  },
  {
   "cell_type": "markdown",
   "metadata": {},
   "source": [
    "## Loading mesh and boundary markers\n",
    "As we have generated the mesh, we now need to load the mesh and corresponding facet markers into DOLFINx.\n",
    "To load the mesh, we follow the same structure as in  [Deflection of a membrane](./../chapter1/membrane_code.ipynb), with the difference being that we will load in facet markers as well. To learn more about the specifics of the function below, see [A GMSH tutorial for DOLFINx](https://jsdokken.com/src/tutorial_gmsh.html)."
   ]
  },
  {
   "cell_type": "code",
   "execution_count": 7,
   "metadata": {},
   "outputs": [],
   "source": [
    "mesh, _, ft = gmshio.model_to_mesh(gmsh.model, mesh_comm, model_rank, gdim=gdim)\n",
    "ft.name = \"Facet markers\""
   ]
  },
  {
   "cell_type": "markdown",
   "metadata": {},
   "source": [
    "## Physical and discretization parameters\n",
    "Following the DGF-2 benchmark, we define our problem specific parameters"
   ]
  },
  {
   "cell_type": "code",
   "execution_count": 8,
   "metadata": {},
   "outputs": [],
   "source": [
    "t = 0\n",
    "T = 8                       # Final time\n",
    "dt = 1 / 1600                 # Time step size\n",
    "num_steps = int(T / dt)\n",
    "k = Constant(mesh, PETSc.ScalarType(dt))\n",
    "mu = Constant(mesh, PETSc.ScalarType(0.001))  # Dynamic viscosity\n",
    "rho = Constant(mesh, PETSc.ScalarType(1))     # Density"
   ]
  },
  {
   "cell_type": "markdown",
   "metadata": {},
   "source": [
    "```{admonition} Reduced end-time of problem\n",
    "In the current demo, we have reduced the run time to one second to make it easier to illustrate the concepts of the benchmark. By increasing the end-time `T` to 8, the runtime in a notebook is approximately 25 minutes. If you convert the notebook to a python file and use `mpirun`, you can reduce the runtime of the problem.\n",
    "```\n",
    "\n",
    "## Boundary conditions\n",
    "As we have created the mesh and relevant mesh tags, we can now specify the function spaces `V` and `Q` along with the boundary conditions. As the `ft` contains markers for facets, we use this class to find the facets for the inlet and walls."
   ]
  },
  {
   "cell_type": "code",
   "execution_count": 9,
   "metadata": {},
   "outputs": [],
   "source": [
    "v_cg2 = VectorElement(\"Lagrange\", mesh.ufl_cell(), 2)\n",
    "s_cg1 = FiniteElement(\"Lagrange\", mesh.ufl_cell(), 1)\n",
    "V = FunctionSpace(mesh, v_cg2)\n",
    "Q = FunctionSpace(mesh, s_cg1)\n",
    "\n",
    "fdim = mesh.topology.dim - 1\n",
    "\n",
    "# Define boundary conditions\n",
    "\n",
    "\n",
    "class InletVelocity():\n",
    "    def __init__(self, t):\n",
    "        self.t = t\n",
    "\n",
    "    def __call__(self, x):\n",
    "        values = np.zeros((gdim, x.shape[1]), dtype=PETSc.ScalarType)\n",
    "        values[0] = 4 * 1.5 * np.sin(self.t * np.pi / 8) * x[1] * (0.41 - x[1]) / (0.41**2)\n",
    "        return values\n",
    "\n",
    "\n",
    "# Inlet\n",
    "u_inlet = Function(V)\n",
    "inlet_velocity = InletVelocity(t)\n",
    "u_inlet.interpolate(inlet_velocity)\n",
    "bcu_inflow = dirichletbc(u_inlet, locate_dofs_topological(V, fdim, ft.find(inlet_marker)))\n",
    "# Walls\n",
    "u_nonslip = np.array((0,) * mesh.geometry.dim, dtype=PETSc.ScalarType)\n",
    "bcu_walls = dirichletbc(u_nonslip, locate_dofs_topological(V, fdim, ft.find(wall_marker)), V)\n",
    "# Obstacle\n",
    "bcu_obstacle = dirichletbc(u_nonslip, locate_dofs_topological(V, fdim, ft.find(obstacle_marker)), V)\n",
    "bcu = [bcu_inflow, bcu_obstacle, bcu_walls]\n",
    "# Outlet\n",
    "bcp_outlet = dirichletbc(PETSc.ScalarType(0), locate_dofs_topological(Q, fdim, ft.find(outlet_marker)), Q)\n",
    "bcp = [bcp_outlet]"
   ]
  },
  {
   "cell_type": "markdown",
   "metadata": {},
   "source": [
    "## Variational form\n",
    "As opposed to [Pouseille flow](./ns_code1.ipynb), we will use a Crank-Nicolson discretization, and an semi-implicit Adams-Bashforth approximation.\n",
    "The first step can be written as\n",
    "\n",
    "$$\n",
    "\\rho\\left(\\frac{u^*- u^n}{\\delta t} + \\left(\\frac{3}{2}u^{n} - \\frac{1}{2} u^{n-1}\\right)\\cdot \\frac{1}{2}\\nabla (u^*+u^n) \\right) - \\frac{1}{2}\\mu \\Delta( u^*+ u^n )+ \\nabla p^{n-1/2} = f^{n+\\frac{1}{2}} \\qquad \\text{ in } \\Omega\n",
    "$$\n",
    "\n",
    "$$\n",
    "u^{*}=g(\\cdot, t^{n+1}) \\qquad \\text{ on } \\partial \\Omega_{D}\n",
    "$$\n",
    "\n",
    "$$\n",
    "\\frac{1}{2}\\nu \\nabla (u^*+u^n) \\cdot n = p^{n-\\frac{1}{2}} \\qquad \\text{ on } \\partial \\Omega_{N}\n",
    "$$\n",
    "where we have used the two previous time steps in the temporal derivative for the velocity, and compute the pressure staggered in time, at the time between the previous and current solution. The second step becomes\n",
    "$$\n",
    "\\nabla \\phi = -\\frac{\\rho}{\\delta t} \\nabla \\cdot u^* \\qquad\\text{in } \\Omega,\n",
    "$$\n",
    "\n",
    "$$\n",
    "\\nabla \\phi \\cdot n = 0 \\qquad \\text{on } \\partial \\Omega_D,\n",
    "$$\n",
    "\n",
    "$$\n",
    "\\phi = 0 \\qquad\\text{on } \\partial\\Omega_N\n",
    "$$\n",
    "\n",
    "where $p^{n+\\frac{1}{2}}=p^{n-\\frac{1}{2}} + \\phi$.\n",
    "Finally, the third step is\n",
    "\n",
    "$$\n",
    "\\rho (u^{n+1}-u^{*}) = -\\delta t \\phi.\n",
    "$$\n",
    "\n",
    "We start by defining all the variables used in the variational formulations."
   ]
  },
  {
   "cell_type": "code",
   "execution_count": 10,
   "metadata": {},
   "outputs": [],
   "source": [
    "u = TrialFunction(V)\n",
    "v = TestFunction(V)\n",
    "u_ = Function(V)\n",
    "u_.name = \"u\"\n",
    "u_s = Function(V)\n",
    "u_n = Function(V)\n",
    "u_n1 = Function(V)\n",
    "p = TrialFunction(Q)\n",
    "q = TestFunction(Q)\n",
    "p_ = Function(Q)\n",
    "p_.name = \"p\"\n",
    "phi = Function(Q)"
   ]
  },
  {
   "cell_type": "markdown",
   "metadata": {},
   "source": [
    "Next, we define the variational formulation for the first step, where we have integrated the diffusion term, as well as the pressure term by parts."
   ]
  },
  {
   "cell_type": "code",
   "execution_count": 11,
   "metadata": {},
   "outputs": [],
   "source": [
    "f = Constant(mesh, PETSc.ScalarType((0, 0)))\n",
    "F1 = rho / k * dot(u - u_n, v) * dx\n",
    "F1 += inner(dot(1.5 * u_n - 0.5 * u_n1, 0.5 * nabla_grad(u + u_n)), v) * dx\n",
    "F1 += 0.5 * mu * inner(grad(u + u_n), grad(v)) * dx - dot(p_, div(v)) * dx\n",
    "F1 += dot(f, v) * dx\n",
    "a1 = form(lhs(F1))\n",
    "L1 = form(rhs(F1))\n",
    "A1 = create_matrix(a1)\n",
    "b1 = create_vector(L1)"
   ]
  },
  {
   "cell_type": "markdown",
   "metadata": {},
   "source": [
    "Next we define the second step"
   ]
  },
  {
   "cell_type": "code",
   "execution_count": 12,
   "metadata": {},
   "outputs": [],
   "source": [
    "a2 = form(dot(grad(p), grad(q)) * dx)\n",
    "L2 = form(-rho / k * dot(div(u_s), q) * dx)\n",
    "A2 = assemble_matrix(a2, bcs=bcp)\n",
    "A2.assemble()\n",
    "b2 = create_vector(L2)"
   ]
  },
  {
   "cell_type": "markdown",
   "metadata": {},
   "source": [
    "We finally create the last step"
   ]
  },
  {
   "cell_type": "code",
   "execution_count": 13,
   "metadata": {},
   "outputs": [],
   "source": [
    "a3 = form(rho * dot(u, v) * dx)\n",
    "L3 = form(rho * dot(u_s, v) * dx - k * dot(nabla_grad(phi), v) * dx)\n",
    "A3 = assemble_matrix(a3)\n",
    "A3.assemble()\n",
    "b3 = create_vector(L3)"
   ]
  },
  {
   "cell_type": "markdown",
   "metadata": {},
   "source": [
    "As in the previous tutorials, we use PETSc as a linear algebra backend."
   ]
  },
  {
   "cell_type": "code",
   "execution_count": 14,
   "metadata": {},
   "outputs": [],
   "source": [
    "# Solver for step 1\n",
    "solver1 = PETSc.KSP().create(mesh.comm)\n",
    "solver1.setOperators(A1)\n",
    "solver1.setType(PETSc.KSP.Type.BCGS)\n",
    "pc1 = solver1.getPC()\n",
    "pc1.setType(PETSc.PC.Type.JACOBI)\n",
    "\n",
    "# Solver for step 2\n",
    "solver2 = PETSc.KSP().create(mesh.comm)\n",
    "solver2.setOperators(A2)\n",
    "solver2.setType(PETSc.KSP.Type.MINRES)\n",
    "pc2 = solver2.getPC()\n",
    "pc2.setType(PETSc.PC.Type.HYPRE)\n",
    "pc2.setHYPREType(\"boomeramg\")\n",
    "\n",
    "# Solver for step 3\n",
    "solver3 = PETSc.KSP().create(mesh.comm)\n",
    "solver3.setOperators(A3)\n",
    "solver3.setType(PETSc.KSP.Type.CG)\n",
    "pc3 = solver3.getPC()\n",
    "pc3.setType(PETSc.PC.Type.SOR)"
   ]
  },
  {
   "cell_type": "markdown",
   "metadata": {},
   "source": [
    "## Verification of the implementation compute known physical quantities\n",
    "As a further verification of our implementation, we compute the drag and lift coefficients over the obstacle, defined as\n",
    "\n",
    "$$\n",
    "    C_{\\text{D}}(u,p,t,\\partial\\Omega_S) = \\frac{2}{\\rho L U_{mean}^2}\\int_{\\partial\\Omega_S}\\rho \\nu n \\cdot \\nabla u_{t_S}(t)n_y -p(t)n_x~\\mathrm{d} s,\n",
    "$$\n",
    "$$\n",
    "    C_{\\text{L}}(u,p,t,\\partial\\Omega_S) = -\\frac{2}{\\rho L U_{mean}^2}\\int_{\\partial\\Omega_S}\\rho \\nu n \\cdot \\nabla u_{t_S}(t)n_x + p(t)n_y~\\mathrm{d} s,\n",
    "$$\n",
    "\n",
    "where $u_{t_S}$ is the tangential velocity component at the interface of the obstacle $\\partial\\Omega_S$, defined as $u_{t_S}=u\\cdot (n_y,-n_x)$, $U_{mean}=1$ the average inflow velocity, and $L$ the length of the channel. We use `UFL` to create the relevant integrals, and assemble them at each time step."
   ]
  },
  {
   "cell_type": "code",
   "execution_count": 15,
   "metadata": {},
   "outputs": [],
   "source": [
    "n = -FacetNormal(mesh)  # Normal pointing out of obstacle\n",
    "dObs = Measure(\"ds\", domain=mesh, subdomain_data=ft, subdomain_id=obstacle_marker)\n",
    "u_t = inner(as_vector((n[1], -n[0])), u_)\n",
    "drag = form(2 / 0.1 * (mu / rho * inner(grad(u_t), n) * n[1] - p_ * n[0]) * dObs)\n",
    "lift = form(-2 / 0.1 * (mu / rho * inner(grad(u_t), n) * n[0] + p_ * n[1]) * dObs)\n",
    "if mesh.comm.rank == 0:\n",
    "    C_D = np.zeros(num_steps, dtype=PETSc.ScalarType)\n",
    "    C_L = np.zeros(num_steps, dtype=PETSc.ScalarType)\n",
    "    t_u = np.zeros(num_steps, dtype=np.float64)\n",
    "    t_p = np.zeros(num_steps, dtype=np.float64)"
   ]
  },
  {
   "cell_type": "markdown",
   "metadata": {},
   "source": [
<<<<<<< HEAD
    "We will also evaluate the pressure at two points, one in front of the obstacle, $(0.15, 0.2)$, and one behind the obstacle, $(0.25, 0.2)$. To do this, we have to find which cell contains each of the points, so that we can create a linear combination of the local basis functions and coefficients.\n"
=======
    "We will also evaluate the pressure at two points, on in front of the obstacle, $(0.15, 0.2)$, and one behind the obstacle, $(0.25, 0.2)$. To do this, we have to find which cell is containing each of the points, so that we can create a linear combination of the local basis functions and coefficients."
>>>>>>> a679ec4a
   ]
  },
  {
   "cell_type": "code",
   "execution_count": 16,
   "metadata": {},
   "outputs": [],
   "source": [
    "tree = bb_tree(mesh, mesh.geometry.dim)\n",
    "points = np.array([[0.15, 0.2, 0], [0.25, 0.2, 0]])\n",
    "cell_candidates = compute_collisions_points(tree, points)\n",
    "colliding_cells = compute_colliding_cells(mesh, cell_candidates, points)\n",
    "front_cells = colliding_cells.links(0)\n",
    "back_cells = colliding_cells.links(1)\n",
    "if mesh.comm.rank == 0:\n",
    "    p_diff = np.zeros(num_steps, dtype=PETSc.ScalarType)"
   ]
  },
  {
   "cell_type": "markdown",
   "metadata": {},
   "source": [
    "## Solving the time-dependent problem\n",
    "```{admonition} Stability of the Navier-Stokes equation\n",
    "Note that the current splitting scheme has to fullfil the a [Courant–Friedrichs–Lewy condition](https://en.wikipedia.org/wiki/Courant%E2%80%93Friedrichs%E2%80%93Lewy_condition). This limits the spatial discretization with respect to the inlet velocity and temporal discretization.\n",
    "Other temporal discretization schemes such as the second order backward difference discretization or Crank-Nicholson discretization with Adams-Bashforth linearization are better behaved than our simple backward difference scheme.\n",
    "```\n",
    "\n",
<<<<<<< HEAD
    "As in the previous example, we create output files for the velocity and pressure and solve the time-dependent problem. As we are solving a time dependent problem with many time steps, we use the `tqdm`-package to visualize the progress. This package can be installed with `pip3`.\n"
=======
    "As in the previous example, we create output files for the velocity and pressure and solve the time-dependent problem. As we are solving a time dependent problem with many time steps, we use the `tqdm`-package to visualize the progress. This package can be install with `pip3`."
>>>>>>> a679ec4a
   ]
  },
  {
   "cell_type": "code",
   "execution_count": null,
   "metadata": {
    "tags": []
   },
   "outputs": [
    {
     "data": {
      "application/vnd.jupyter.widget-view+json": {
       "model_id": "30be00c771db469388179a562b45b2d6",
       "version_major": 2,
       "version_minor": 0
      },
      "text/plain": [
       "Solving PDE:   0%|          | 0/12800 [00:00<?, ?it/s]"
      ]
     },
     "metadata": {},
     "output_type": "display_data"
    }
   ],
   "source": [
    "from pathlib import Path\n",
    "folder = Path(\"results\")\n",
    "folder.mkdir(exist_ok=True, parents=True)\n",
    "vtx_u = VTXWriter(mesh.comm, \"dfg2D-3-u.bp\", [u_], engine=\"BP4\")\n",
    "vtx_p = VTXWriter(mesh.comm, \"dfg2D-3-p.bp\", [p_], engine=\"BP4\")\n",
    "vtx_u.write(t)\n",
    "vtx_p.write(t)\n",
    "progress = tqdm.autonotebook.tqdm(desc=\"Solving PDE\", total=num_steps)\n",
    "for i in range(num_steps):\n",
    "    progress.update(1)\n",
    "    # Update current time step\n",
    "    t += dt\n",
    "    # Update inlet velocity\n",
    "    inlet_velocity.t = t\n",
    "    u_inlet.interpolate(inlet_velocity)\n",
    "\n",
    "    # Step 1: Tentative velocity step\n",
    "    A1.zeroEntries()\n",
    "    assemble_matrix(A1, a1, bcs=bcu)\n",
    "    A1.assemble()\n",
    "    with b1.localForm() as loc:\n",
    "        loc.set(0)\n",
    "    assemble_vector(b1, L1)\n",
    "    apply_lifting(b1, [a1], [bcu])\n",
    "    b1.ghostUpdate(addv=PETSc.InsertMode.ADD_VALUES, mode=PETSc.ScatterMode.REVERSE)\n",
    "    set_bc(b1, bcu)\n",
    "    solver1.solve(b1, u_s.vector)\n",
    "    u_s.x.scatter_forward()\n",
    "\n",
    "    # Step 2: Pressure corrrection step\n",
    "    with b2.localForm() as loc:\n",
    "        loc.set(0)\n",
    "    assemble_vector(b2, L2)\n",
    "    apply_lifting(b2, [a2], [bcp])\n",
    "    b2.ghostUpdate(addv=PETSc.InsertMode.ADD_VALUES, mode=PETSc.ScatterMode.REVERSE)\n",
    "    set_bc(b2, bcp)\n",
    "    solver2.solve(b2, phi.vector)\n",
    "    phi.x.scatter_forward()\n",
    "\n",
    "    p_.vector.axpy(1, phi.vector)\n",
    "    p_.x.scatter_forward()\n",
    "\n",
    "    # Step 3: Velocity correction step\n",
    "    with b3.localForm() as loc:\n",
    "        loc.set(0)\n",
    "    assemble_vector(b3, L3)\n",
    "    b3.ghostUpdate(addv=PETSc.InsertMode.ADD_VALUES, mode=PETSc.ScatterMode.REVERSE)\n",
    "    solver3.solve(b3, u_.vector)\n",
    "    u_.x.scatter_forward()\n",
    "\n",
    "    # Write solutions to file\n",
    "    vtx_u.write(t)\n",
    "    vtx_p.write(t)\n",
    "\n",
    "    # Update variable with solution form this time step\n",
    "    with u_.vector.localForm() as loc_, u_n.vector.localForm() as loc_n, u_n1.vector.localForm() as loc_n1:\n",
    "        loc_n.copy(loc_n1)\n",
    "        loc_.copy(loc_n)\n",
    "\n",
    "    # Compute physical quantities\n",
    "    # For this to work in paralell, we gather contributions from all processors\n",
    "    # to processor zero and sum the contributions.\n",
    "    drag_coeff = mesh.comm.gather(assemble_scalar(drag), root=0)\n",
    "    lift_coeff = mesh.comm.gather(assemble_scalar(lift), root=0)\n",
    "    p_front = None\n",
    "    if len(front_cells) > 0:\n",
    "        p_front = p_.eval(points[0], front_cells[:1])\n",
    "    p_front = mesh.comm.gather(p_front, root=0)\n",
    "    p_back = None\n",
    "    if len(back_cells) > 0:\n",
    "        p_back = p_.eval(points[1], back_cells[:1])\n",
    "    p_back = mesh.comm.gather(p_back, root=0)\n",
    "    if mesh.comm.rank == 0:\n",
    "        t_u[i] = t\n",
    "        t_p[i] = t - dt / 2\n",
    "        C_D[i] = sum(drag_coeff)\n",
    "        C_L[i] = sum(lift_coeff)\n",
    "        # Choose first pressure that is found from the different processors\n",
    "        for pressure in p_front:\n",
    "            if pressure is not None:\n",
    "                p_diff[i] = pressure[0]\n",
    "                break\n",
    "        for pressure in p_back:\n",
    "            if pressure is not None:\n",
    "                p_diff[i] -= pressure[0]\n",
    "                break\n",
    "vtx_u.close()\n",
    "vtx_p.close()"
   ]
  },
  {
   "cell_type": "markdown",
   "metadata": {},
   "source": [
    "## Verification using data from FEATFLOW\n",
    "As FEATFLOW has provided data for different  discretization levels, we compare our numerical data with the data provided using `matplotlib`."
   ]
  },
  {
   "cell_type": "code",
   "execution_count": null,
   "metadata": {
    "tags": []
   },
   "outputs": [],
   "source": [
    "if mesh.comm.rank == 0:\n",
    "    if not os.path.exists(\"figures\"):\n",
    "        os.mkdir(\"figures\")\n",
    "    num_velocity_dofs = V.dofmap.index_map_bs * V.dofmap.index_map.size_global\n",
    "    num_pressure_dofs = Q.dofmap.index_map_bs * V.dofmap.index_map.size_global\n",
    "\n",
    "    turek = np.loadtxt(\"bdforces_lv4\")\n",
    "    turek_p = np.loadtxt(\"pointvalues_lv4\")\n",
    "    fig = plt.figure(figsize=(25, 8))\n",
    "    l1 = plt.plot(t_u, C_D, label=r\"FEniCSx  ({0:d} dofs)\".format(num_velocity_dofs + num_pressure_dofs), linewidth=2)\n",
    "    l2 = plt.plot(turek[1:, 1], turek[1:, 3], marker=\"x\", markevery=50,\n",
    "                  linestyle=\"\", markersize=4, label=\"FEATFLOW (42016 dofs)\")\n",
    "    plt.title(\"Drag coefficient\")\n",
    "    plt.grid()\n",
    "    plt.legend()\n",
    "    plt.savefig(\"figures/drag_comparison.png\")\n",
    "\n",
    "    fig = plt.figure(figsize=(25, 8))\n",
    "    l1 = plt.plot(t_u, C_L, label=r\"FEniCSx  ({0:d} dofs)\".format(\n",
    "        num_velocity_dofs + num_pressure_dofs), linewidth=2)\n",
    "    l2 = plt.plot(turek[1:, 1], turek[1:, 4], marker=\"x\", markevery=50,\n",
    "                  linestyle=\"\", markersize=4, label=\"FEATFLOW (42016 dofs)\")\n",
    "    plt.title(\"Lift coefficient\")\n",
    "    plt.grid()\n",
    "    plt.legend()\n",
    "    plt.savefig(\"figures/lift_comparison.png\")\n",
    "\n",
    "    fig = plt.figure(figsize=(25, 8))\n",
    "    l1 = plt.plot(t_p, p_diff, label=r\"FEniCSx ({0:d} dofs)\".format(num_velocity_dofs + num_pressure_dofs), linewidth=2)\n",
    "    l2 = plt.plot(turek[1:, 1], turek_p[1:, 6] - turek_p[1:, -1], marker=\"x\", markevery=50,\n",
    "                  linestyle=\"\", markersize=4, label=\"FEATFLOW (42016 dofs)\")\n",
    "    plt.title(\"Pressure difference\")\n",
    "    plt.grid()\n",
    "    plt.legend()\n",
    "    plt.savefig(\"figures/pressure_comparison.png\")"
   ]
  }
 ],
 "metadata": {
  "jupytext": {
   "formats": "ipynb,py:light"
  },
  "kernelspec": {
   "display_name": "Python 3 (ipykernel)",
   "language": "python",
   "name": "python3"
  },
  "language_info": {
   "codemirror_mode": {
    "name": "ipython",
    "version": 3
   },
   "file_extension": ".py",
   "mimetype": "text/x-python",
   "name": "python",
   "nbconvert_exporter": "python",
   "pygments_lexer": "ipython3",
   "version": "3.10.6"
  }
 },
 "nbformat": 4,
 "nbformat_minor": 4
}<|MERGE_RESOLUTION|>--- conflicted
+++ resolved
@@ -128,11 +128,7 @@
    "cell_type": "markdown",
    "metadata": {},
    "source": [
-<<<<<<< HEAD
-    "To tag the different surfaces of the mesh, we tag the inflow (left hand side) with marker 2, the outflow (right hand side) with marker 3 and the fluid walls with 4 and obstacle with 5. We will do this by compute the center of mass for each geometrical entity.\n"
-=======
-    "To tag the different surfaces of the mesh, we tag the inflow (left hand side) with marker 2, the outflow (right hand side) with marker 3 and the fluid walls with 4 and obstacle with 5. We will do this by compute the center of mass for each geometrical entitiy."
->>>>>>> a679ec4a
+    "To tag the different surfaces of the mesh, we tag the inflow (left hand side) with marker 2, the outflow (right hand side) with marker 3 and the fluid walls with 4 and obstacle with 5. We will do this by computing the center of mass for each geometrical entity.\n"
    ]
   },
   {
@@ -561,11 +557,7 @@
    "cell_type": "markdown",
    "metadata": {},
    "source": [
-<<<<<<< HEAD
     "We will also evaluate the pressure at two points, one in front of the obstacle, $(0.15, 0.2)$, and one behind the obstacle, $(0.25, 0.2)$. To do this, we have to find which cell contains each of the points, so that we can create a linear combination of the local basis functions and coefficients.\n"
-=======
-    "We will also evaluate the pressure at two points, on in front of the obstacle, $(0.15, 0.2)$, and one behind the obstacle, $(0.25, 0.2)$. To do this, we have to find which cell is containing each of the points, so that we can create a linear combination of the local basis functions and coefficients."
->>>>>>> a679ec4a
    ]
   },
   {
@@ -594,11 +586,7 @@
     "Other temporal discretization schemes such as the second order backward difference discretization or Crank-Nicholson discretization with Adams-Bashforth linearization are better behaved than our simple backward difference scheme.\n",
     "```\n",
     "\n",
-<<<<<<< HEAD
     "As in the previous example, we create output files for the velocity and pressure and solve the time-dependent problem. As we are solving a time dependent problem with many time steps, we use the `tqdm`-package to visualize the progress. This package can be installed with `pip3`.\n"
-=======
-    "As in the previous example, we create output files for the velocity and pressure and solve the time-dependent problem. As we are solving a time dependent problem with many time steps, we use the `tqdm`-package to visualize the progress. This package can be install with `pip3`."
->>>>>>> a679ec4a
    ]
   },
   {
@@ -787,7 +775,7 @@
    "name": "python",
    "nbconvert_exporter": "python",
    "pygments_lexer": "ipython3",
-   "version": "3.10.6"
+   "version": "3.10.12"
   }
  },
  "nbformat": 4,
