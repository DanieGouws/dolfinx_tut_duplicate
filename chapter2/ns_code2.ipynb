{
 "cells": [
  {
   "cell_type": "markdown",
   "metadata": {},
   "source": [
    "# Test problem 2: Flow past a cylinder (DFG 2D-3 benchmark)\n",
    "Author: Jørgen S. Dokken\n",
    "\n",
    "In this section, we will turn our attention to a slightly more challenging problem: flow past a cylinder. The geometry and parameters are taken from the [DFG 2D-3 benchmark](http://www.featflow.de/en/benchmarks/cfdbenchmarking/flow/dfg_benchmark3_re100.html) in FeatFlow.\n",
    "\n",
    "To be able to solve this problem efficiently and ensure numerical stability, we will subsitute our first order backward difference scheme with a second order backward difference approximation, and use an explicit Adams-Bashforth approximation of the non-linear term.\n",
    "\n",
    "```{admonition} Computationally demanding demo\n",
    "This demo is computationally demanding, with a run-time up to 15 minutes, as it is using parameters from the DFG 2D-3 benchmark, which consists of 12800 time steps. It is adviced to download this demo and  not run it in a browser. This runtime of the demo can be increased by using 2 or 3 mpi processes.\n",
    "```\n",
    "\n",
    "The computational geometry we would like to use is\n",
    "![Fluid channel with a circular obstacle](turek.png)\n",
    "\n",
    "The kinematic velocity is given by $\\nu=0.001=\\frac{\\mu}{\\rho}$ and the inflow velocity profile is specified as\n",
    "\n",
    "$$\n",
    "    u(x,y,t) = \\left( \\frac{4Uy(0.41-y)}{0.41^2}, 0 \\right)\n",
    "$$\n",
    "$$\n",
    "    U=U(t) = 1.5\\sin(\\pi t/8)\n",
    "$$\n",
    "\n",
    "which has a maximum magnitude of $1.5$ at $y=0.41/2$. We do not use any scaling for this problem since all exact parameters are known. \n",
    "## Mesh generation\n",
    "As in the [Deflection of a membrane](./../chapter1/membrane_code.ipynb) we use GMSH to generate the mesh. We fist create the rectangle and obstacle."
   ]
  },
  {
   "cell_type": "code",
   "execution_count": 1,
   "metadata": {},
   "outputs": [
    {
     "name": "stderr",
     "output_type": "stream",
     "text": [
      "/tmp/ipykernel_3697/3745044479.py:5: TqdmExperimentalWarning: Using `tqdm.autonotebook.tqdm` in notebook mode. Use `tqdm.tqdm` instead to force console mode (e.g. in jupyter console)\n",
      "  import tqdm.autonotebook\n"
     ]
    }
   ],
   "source": [
    "import gmsh\n",
    "import os\n",
    "import numpy as np\n",
    "import matplotlib.pyplot as plt\n",
    "import tqdm.autonotebook\n",
    "\n",
    "from mpi4py import MPI\n",
    "from petsc4py import PETSc\n",
    "\n",
    "from dolfinx.cpp.mesh import to_type, cell_entity_type\n",
    "from dolfinx.fem import (Constant, Function, FunctionSpace, \n",
    "                         assemble_scalar, dirichletbc, form, locate_dofs_topological, set_bc)\n",
    "from dolfinx.fem.petsc import (apply_lifting, assemble_matrix, assemble_vector, \n",
    "                               create_vector, create_matrix, set_bc)\n",
    "from dolfinx.graph import create_adjacencylist\n",
    "from dolfinx.geometry import BoundingBoxTree, compute_collisions, compute_colliding_cells\n",
    "from dolfinx.io import (VTXWriter, distribute_entity_data, gmshio)\n",
    "from dolfinx.mesh import create_mesh, meshtags_from_entities\n",
    "\n",
    "from ufl import (FacetNormal, FiniteElement, Identity, Measure, TestFunction, TrialFunction, VectorElement,\n",
    "                 as_vector, div, dot, ds, dx, inner, lhs, grad, nabla_grad, rhs, sym)\n",
    "\n",
    "gmsh.initialize()\n",
    "\n",
    "L = 2.2\n",
    "H = 0.41\n",
    "c_x = c_y =0.2\n",
    "r = 0.05\n",
    "gdim = 2\n",
    "mesh_comm = MPI.COMM_WORLD\n",
    "model_rank = 0\n",
    "if mesh_comm.rank == model_rank:\n",
    "    rectangle = gmsh.model.occ.addRectangle(0,0,0, L, H, tag=1)\n",
    "    obstacle = gmsh.model.occ.addDisk(c_x, c_y, 0, r, r)"
   ]
  },
  {
   "cell_type": "markdown",
   "metadata": {},
   "source": [
    "The next step is to subtract the obstacle from the channel, such that we do not mesh the interior of the circle."
   ]
  },
  {
   "cell_type": "code",
   "execution_count": 2,
   "metadata": {},
   "outputs": [],
   "source": [
    "if mesh_comm.rank == model_rank:\n",
    "    fluid = gmsh.model.occ.cut([(gdim, rectangle)], [(gdim, obstacle)])\n",
    "    gmsh.model.occ.synchronize()"
   ]
  },
  {
   "cell_type": "markdown",
   "metadata": {},
   "source": [
    "To get GMSH to mesh the fluid, we add a physical volume marker"
   ]
  },
  {
   "cell_type": "code",
   "execution_count": 3,
   "metadata": {},
   "outputs": [],
   "source": [
    "fluid_marker = 1\n",
    "if mesh_comm.rank == model_rank:\n",
    "    volumes = gmsh.model.getEntities(dim=gdim)\n",
    "    assert(len(volumes) == 1)\n",
    "    gmsh.model.addPhysicalGroup(volumes[0][0], [volumes[0][1]], fluid_marker)\n",
    "    gmsh.model.setPhysicalName(volumes[0][0], fluid_marker, \"Fluid\")"
   ]
  },
  {
   "cell_type": "markdown",
   "metadata": {},
   "source": [
    "To tag the different surfaces of the mesh, we tag the inflow (left hand side) with marker 2, the outflow (right hand side) with marker 3 and the fluid walls with 4 and obstacle with 5. We will do this by compute the center of mass for each geometrical entitiy."
   ]
  },
  {
   "cell_type": "code",
   "execution_count": 4,
   "metadata": {},
   "outputs": [],
   "source": [
    "inlet_marker, outlet_marker, wall_marker, obstacle_marker = 2, 3, 4, 5\n",
    "inflow, outflow, walls, obstacle = [], [], [], []\n",
    "if mesh_comm.rank == model_rank:\n",
    "    boundaries = gmsh.model.getBoundary(volumes, oriented=False)\n",
    "    for boundary in boundaries:\n",
    "        center_of_mass = gmsh.model.occ.getCenterOfMass(boundary[0], boundary[1])\n",
    "        if np.allclose(center_of_mass, [0, H/2, 0]):\n",
    "            inflow.append(boundary[1])\n",
    "        elif np.allclose(center_of_mass, [L, H/2, 0]):\n",
    "            outflow.append(boundary[1])\n",
    "        elif np.allclose(center_of_mass, [L/2, H, 0]) or np.allclose(center_of_mass, [L/2, 0, 0]):\n",
    "            walls.append(boundary[1])\n",
    "        else:\n",
    "            obstacle.append(boundary[1])\n",
    "    gmsh.model.addPhysicalGroup(1, walls, wall_marker)\n",
    "    gmsh.model.setPhysicalName(1, wall_marker, \"Walls\")\n",
    "    gmsh.model.addPhysicalGroup(1, inflow, inlet_marker)\n",
    "    gmsh.model.setPhysicalName(1, inlet_marker, \"Inlet\")\n",
    "    gmsh.model.addPhysicalGroup(1, outflow, outlet_marker)\n",
    "    gmsh.model.setPhysicalName(1, outlet_marker, \"Outlet\")\n",
    "    gmsh.model.addPhysicalGroup(1, obstacle, obstacle_marker)\n",
    "    gmsh.model.setPhysicalName(1, obstacle_marker, \"Obstacle\")"
   ]
  },
  {
   "cell_type": "markdown",
   "metadata": {},
   "source": [
    "In our previous meshes, we have used uniform mesh sizes. In this example, we will have variable mesh sizes to resolve the flow solution in  the area of interest; close to the circular obstacle. To do this, we use GMSH Fields."
   ]
  },
  {
   "cell_type": "code",
   "execution_count": 5,
   "metadata": {},
   "outputs": [],
   "source": [
    "# Create distance field from obstacle.\n",
    "# Add threshold of mesh sizes based on the distance field\n",
    "# LcMax -                  /--------\n",
    "#                      /\n",
    "# LcMin -o---------/\n",
    "#        |         |       |\n",
    "#       Point    DistMin DistMax\n",
    "res_min = r / 3\n",
    "if mesh_comm.rank == model_rank:\n",
    "    distance_field = gmsh.model.mesh.field.add(\"Distance\")\n",
    "    gmsh.model.mesh.field.setNumbers(distance_field, \"EdgesList\", obstacle)\n",
    "    threshold_field = gmsh.model.mesh.field.add(\"Threshold\")\n",
    "    gmsh.model.mesh.field.setNumber(threshold_field, \"IField\", distance_field)\n",
    "    gmsh.model.mesh.field.setNumber(threshold_field, \"LcMin\", res_min)\n",
    "    gmsh.model.mesh.field.setNumber(threshold_field, \"LcMax\", 0.25 * H)\n",
    "    gmsh.model.mesh.field.setNumber(threshold_field, \"DistMin\", r)\n",
    "    gmsh.model.mesh.field.setNumber(threshold_field, \"DistMax\", 2 * H)\n",
    "    min_field = gmsh.model.mesh.field.add(\"Min\")\n",
    "    gmsh.model.mesh.field.setNumbers(min_field, \"FieldsList\", [threshold_field])\n",
    "    gmsh.model.mesh.field.setAsBackgroundMesh(min_field)"
   ]
  },
  {
   "cell_type": "markdown",
   "metadata": {},
   "source": [
    "## Generating the mesh\n",
    "We are now ready to generate the mesh. However, we have to decide if our mesh should consist of triangles or quadrilaterals. In this demo, to match the DFG 2D-3 benchmark, we use second order quadrilateral elements."
   ]
  },
  {
   "cell_type": "code",
   "execution_count": 6,
   "metadata": {},
   "outputs": [
    {
     "name": "stdout",
     "output_type": "stream",
     "text": [
      "Info    : Meshing 1D...\n",
      "Info    : [  0%] Meshing curve 1 (Line)\n",
      "Info    : [ 20%] Meshing curve 2 (Line)\n",
      "Info    : [ 40%] Meshing curve 3 (Line)\n",
      "Info    : [ 60%] Meshing curve 4 (Line)\n",
      "Info    : [ 80%] Meshing curve 5 (Ellipse)\n",
<<<<<<< HEAD
      "Info    : Done meshing 1D (Wall 0.0124437s, CPU 0.009541s)\n",
      "Info    : Meshing 2D...\n",
      "Info    : Meshing surface 1 (Plane, Frontal-Delaunay)\n",
      "Info    : Simple recombination completed (Wall 0.0275623s, CPU 0.027561s): 1180 quads, 354 triangles, 0 invalid quads, 0 quads with Q < 0.1, avg Q = 0.773076, min Q = 0.435836\n",
      "Info    : Done meshing 2D (Wall 0.0908773s, CPU 0.090111s)\n",
=======
      "Info    : Done meshing 1D (Wall 0.012273s, CPU 0.013508s)\n",
      "Info    : Meshing 2D...\n",
      "Info    : Meshing surface 1 (Plane, Frontal-Delaunay for Quads)\n",
      "Info    : Simple recombination completed (Wall 0.00255054s, CPU 0.002558s): 103 quads, 16 triangles, 0 invalid quads, 0 quads with Q < 0.1, avg Q = 0.82361, min Q = 0.425555\n",
      "Info    : Simple recombination completed (Wall 0.0036036s, CPU 0.003568s): 460 quads, 0 triangles, 0 invalid quads, 0 quads with Q < 0.1, avg Q = 0.865979, min Q = 0.499255\n",
      "Info    : Done meshing 2D (Wall 0.0125693s, CPU 0.012807s)\n",
>>>>>>> 25c1ec23
      "Info    : Refining mesh...\n",
      "Info    : Meshing order 2 (curvilinear on)...\n",
      "Info    : [  0%] Meshing curve 1 order 2\n",
      "Info    : [ 20%] Meshing curve 2 order 2\n",
      "Info    : [ 40%] Meshing curve 3 order 2\n",
      "Info    : [ 50%] Meshing curve 4 order 2\n",
      "Info    : [ 70%] Meshing curve 5 order 2\n",
      "Info    : [ 90%] Meshing surface 1 order 2\n",
<<<<<<< HEAD
      "Info    : Surface mesh: worst distortion = 0.845684 (0 elements in ]0, 0.2]); worst gamma = 0.667609\n",
      "Info    : Done meshing order 2 (Wall 0.0175307s, CPU 0.017758s)\n",
      "Info    : Done refining mesh (Wall 0.0207151s, CPU 0.020945s)\n",
      "Info    : 5948 nodes 6119 elements\n",
      "Info    : Optimizing mesh (Netgen)...\n",
      "Info    : Done optimizing mesh (Wall 1.942e-06s, CPU 5e-06s)\n"
=======
      "Info    : Done meshing order 2 (Wall 0.00623656s, CPU 0.006395s)\n",
      "Info    : Done refining mesh (Wall 0.00678967s, CPU 0.007018s)\n",
      "Info    : 1952 nodes 2069 elements\n",
      "Info    : Meshing order 2 (curvilinear on)...\n",
      "Info    : [  0%] Meshing curve 1 order 2\n",
      "Info    : [ 20%] Meshing curve 2 order 2\n",
      "Info    : [ 40%] Meshing curve 3 order 2\n",
      "Info    : [ 50%] Meshing curve 4 order 2\n",
      "Info    : [ 70%] Meshing curve 5 order 2\n",
      "Info    : [ 90%] Meshing surface 1 order 2\n",
      "Info    : Done meshing order 2 (Wall 0.0188271s, CPU 0.015215s)\n",
      "Info    : Optimizing mesh (Netgen)...\n",
      "Info    : Done optimizing mesh (Wall 1.316e-06s, CPU 2e-05s)\n"
>>>>>>> 25c1ec23
     ]
    }
   ],
   "source": [
    "if mesh_comm.rank == model_rank:\n",
    "    gmsh.option.setNumber(\"Mesh.Algorithm\", 8)\n",
    "    gmsh.option.setNumber(\"Mesh.RecombinationAlgorithm\", 2)\n",
    "    gmsh.option.setNumber(\"Mesh.RecombineAll\", 1)\n",
    "    gmsh.option.setNumber(\"Mesh.SubdivisionAlgorithm\", 1)\n",
    "    gmsh.model.mesh.generate(gdim)\n",
    "    gmsh.model.mesh.setOrder(2)\n",
    "    gmsh.model.mesh.optimize(\"Netgen\")"
   ]
  },
  {
   "cell_type": "markdown",
   "metadata": {},
   "source": [
    "## Loading mesh and boundary markers\n",
    "As we have generated the mesh, we now need to load the mesh and corresponding facet markers into DOLFINx.\n",
    "To load the mesh, we follow the same structure as in  [Deflection of a membrane](./../chapter1/membrane_code.ipynb), with the difference being that we will load in facet markers as well. To learn more about the specifics of the function below, see [A GMSH tutorial for DOLFINx](https://jsdokken.com/src/tutorial_gmsh.html)."
   ]
  },
  {
   "cell_type": "code",
   "execution_count": 7,
   "metadata": {},
   "outputs": [],
   "source": [
    "mesh, _, ft = gmshio.model_to_mesh(gmsh.model, mesh_comm, model_rank, gdim=gdim)\n",
    "ft.name = \"Facet markers\""
   ]
  },
  {
   "cell_type": "markdown",
   "metadata": {},
   "source": [
    "## Physical and discretization parameters\n",
    "Following the DGF-2 benchmark, we define our problem specific parameters"
   ]
  },
  {
   "cell_type": "code",
   "execution_count": 8,
   "metadata": {},
   "outputs": [],
   "source": [
    "t = 0\n",
    "T = 8                       # Final time\n",
    "dt = 1/1600                 # Time step size\n",
    "num_steps = int(T/dt)\n",
    "k = Constant(mesh, PETSc.ScalarType(dt))        \n",
    "mu = Constant(mesh, PETSc.ScalarType(0.001))  # Dynamic viscosity\n",
    "rho = Constant(mesh, PETSc.ScalarType(1))     # Density"
   ]
  },
  {
   "cell_type": "markdown",
   "metadata": {},
   "source": [
    "```{admonition} Reduced end-time of problem\n",
    "In the current demo, we have reduced the run time to one second to make it easier to illustrate the concepts of the benchmark. By increasing the end-time `T` to 8, the runtime in a notebook is approximately 25 minutes. If you convert the notebook to a python file and use `mpirun`, you can reduce the runtime of the problem.\n",
    "```\n",
    "\n",
    "## Boundary conditions\n",
    "As we have created the mesh and relevant mesh tags, we can now specify the function spaces `V` and `Q` along with the boundary conditions. As the `ft` contains markers for facets, we use this class to find the facets for the inlet and walls."
   ]
  },
  {
   "cell_type": "code",
   "execution_count": 9,
   "metadata": {},
   "outputs": [],
   "source": [
    "v_cg2 = VectorElement(\"CG\", mesh.ufl_cell(), 2)\n",
    "s_cg1 = FiniteElement(\"CG\", mesh.ufl_cell(), 1)\n",
    "V = FunctionSpace(mesh, v_cg2)\n",
    "Q = FunctionSpace(mesh, s_cg1)\n",
    "\n",
    "fdim = mesh.topology.dim - 1\n",
    "\n",
    "# Define boundary conditions\n",
    "class InletVelocity():\n",
    "    def __init__(self, t):\n",
    "        self.t = t\n",
    "\n",
    "    def __call__(self, x):\n",
    "        values = np.zeros((gdim, x.shape[1]),dtype=PETSc.ScalarType)\n",
    "        values[0] = 4 * 1.5 * np.sin(self.t * np.pi/8) * x[1] * (0.41 - x[1])/(0.41**2)\n",
    "        return values\n",
    "\n",
    "# Inlet\n",
    "u_inlet = Function(V)\n",
    "inlet_velocity = InletVelocity(t)\n",
    "u_inlet.interpolate(inlet_velocity)\n",
    "bcu_inflow = dirichletbc(u_inlet, locate_dofs_topological(V, fdim, ft.find(inlet_marker)))\n",
    "# Walls\n",
    "u_nonslip = np.array((0,) * mesh.geometry.dim, dtype=PETSc.ScalarType)\n",
    "bcu_walls = dirichletbc(u_nonslip, locate_dofs_topological(V, fdim, ft.find(wall_marker)), V)\n",
    "# Obstacle\n",
    "bcu_obstacle = dirichletbc(u_nonslip, locate_dofs_topological(V, fdim, ft.find(obstacle_marker)), V)\n",
    "bcu = [bcu_inflow, bcu_obstacle, bcu_walls]\n",
    "# Outlet\n",
    "bcp_outlet = dirichletbc(PETSc.ScalarType(0), locate_dofs_topological(Q, fdim, ft.find(outlet_marker)), Q)\n",
    "bcp = [bcp_outlet]"
   ]
  },
  {
   "cell_type": "markdown",
   "metadata": {},
   "source": [
    "## Variational form\n",
    "As opposed to [Pouseille flow](./ns_code1.ipynb), we will use a Crank-Nicolson discretization, and an semi-implicit Adams-Bashforth approximation.\n",
    "The first step can be written as\n",
    "\n",
    "$$\n",
    "\\rho\\left(\\frac{u^*- u^n}{\\delta t} + \\left(\\frac{3}{2}u^{n} - \\frac{1}{2} u^{n-1}\\right)\\cdot \\frac{1}{2}\\nabla (u^*+u^n) \\right) - \\frac{1}{2}\\mu \\Delta( u^*+ u^n )+ \\nabla p^{n-1/2} = f^{n+\\frac{1}{2}} \\qquad \\text{ in } \\Omega\n",
    "$$\n",
    "\n",
    "$$\n",
    "u^{*}=g(\\cdot, t^{n+1}) \\qquad \\text{ on } \\partial \\Omega_{D}\n",
    "$$\n",
    "\n",
    "$$\n",
    "\\frac{1}{2}\\nu \\nabla (u^*+u^n) \\cdot n = p^{n-\\frac{1}{2}} \\qquad \\text{ on } \\partial \\Omega_{N}\n",
    "$$\n",
    "where we have used the two previous time steps in the temporal derivative for the velocity, and compute the pressure staggered in time, at the time between the previous and current solution. The second step becomes\n",
    "$$\n",
    "\\nabla \\phi = -\\frac{\\rho}{\\delta t} \\nabla \\cdot u^* \\qquad\\text{in } \\Omega,\n",
    "$$\n",
    "\n",
    "$$\n",
    "\\nabla \\phi \\cdot n = 0 \\qquad \\text{on } \\partial \\Omega_D,\n",
    "$$\n",
    "\n",
    "$$\n",
    "\\phi = 0 \\qquad\\text{on } \\partial\\Omega_N\n",
    "$$\n",
    "\n",
    "where $p^{n+\\frac{1}{2}}=p^{n-\\frac{1}{2}} + \\phi$.\n",
    "Finally, the third step is\n",
    "\n",
    "$$\n",
    "\\rho (u^{n+1}-u^{*}) = -\\delta t \\phi. \n",
    "$$\n",
    "\n",
    "We start by defining all the variables used in the variational formulations."
   ]
  },
  {
   "cell_type": "code",
   "execution_count": 10,
   "metadata": {},
   "outputs": [],
   "source": [
    "u = TrialFunction(V)\n",
    "v = TestFunction(V)\n",
    "u_ = Function(V)\n",
    "u_.name = \"u\"\n",
    "u_s = Function(V)\n",
    "u_n = Function(V)\n",
    "u_n1 = Function(V)\n",
    "p = TrialFunction(Q)\n",
    "q = TestFunction(Q)\n",
    "p_ = Function(Q)\n",
    "p_.name = \"p\"\n",
    "phi = Function(Q)"
   ]
  },
  {
   "cell_type": "markdown",
   "metadata": {},
   "source": [
    "Next, we define the variational formulation for the first step, where we have integrated the diffusion term, as well as the pressure term by parts. As we have used an explicit approximation of the non-linear term we only have to assemble the matrix once, but we have to save the two previous solutions."
   ]
  },
  {
   "cell_type": "code",
   "execution_count": 11,
   "metadata": {},
   "outputs": [
    {
     "name": "stdout",
     "output_type": "stream",
     "text": [
      "Expr.ufl_domain() is deprecated, please use extract_unique_domain(expr) instead.\n"
     ]
    },
    {
     "name": "stderr",
     "output_type": "stream",
     "text": [
      "Level 25:UFL:Expr.ufl_domain() is deprecated, please use extract_unique_domain(expr) instead.\n"
     ]
    },
    {
     "name": "stdout",
     "output_type": "stream",
     "text": [
      "Expr.ufl_domain() is deprecated, please use extract_unique_domain(expr) instead.\n"
     ]
    },
    {
     "name": "stderr",
     "output_type": "stream",
     "text": [
      "Level 25:UFL:Expr.ufl_domain() is deprecated, please use extract_unique_domain(expr) instead.\n"
     ]
    },
    {
     "name": "stdout",
     "output_type": "stream",
     "text": [
      "Expr.ufl_domain() is deprecated, please use extract_unique_domain(expr) instead.\n"
     ]
    },
    {
     "name": "stderr",
     "output_type": "stream",
     "text": [
      "Level 25:UFL:Expr.ufl_domain() is deprecated, please use extract_unique_domain(expr) instead.\n"
     ]
    },
    {
     "name": "stdout",
     "output_type": "stream",
     "text": [
      "Expr.ufl_domain() is deprecated, please use extract_unique_domain(expr) instead.\n"
     ]
    },
    {
     "name": "stderr",
     "output_type": "stream",
     "text": [
      "Level 25:UFL:Expr.ufl_domain() is deprecated, please use extract_unique_domain(expr) instead.\n"
     ]
    },
    {
     "name": "stdout",
     "output_type": "stream",
     "text": [
      "Expr.ufl_domain() is deprecated, please use extract_unique_domain(expr) instead.\n"
     ]
    },
    {
     "name": "stderr",
     "output_type": "stream",
     "text": [
      "Level 25:UFL:Expr.ufl_domain() is deprecated, please use extract_unique_domain(expr) instead.\n"
     ]
    },
    {
     "name": "stdout",
     "output_type": "stream",
     "text": [
      "Expr.ufl_domain() is deprecated, please use extract_unique_domain(expr) instead.\n"
     ]
    },
    {
     "name": "stderr",
     "output_type": "stream",
     "text": [
      "Level 25:UFL:Expr.ufl_domain() is deprecated, please use extract_unique_domain(expr) instead.\n"
     ]
    },
    {
     "name": "stdout",
     "output_type": "stream",
     "text": [
      "Expr.ufl_domain() is deprecated, please use extract_unique_domain(expr) instead.\n"
     ]
    },
    {
     "name": "stderr",
     "output_type": "stream",
     "text": [
      "Level 25:UFL:Expr.ufl_domain() is deprecated, please use extract_unique_domain(expr) instead.\n"
     ]
    },
    {
     "name": "stdout",
     "output_type": "stream",
     "text": [
      "Expr.ufl_domain() is deprecated, please use extract_unique_domain(expr) instead.\n"
     ]
    },
    {
     "name": "stderr",
     "output_type": "stream",
     "text": [
      "Level 25:UFL:Expr.ufl_domain() is deprecated, please use extract_unique_domain(expr) instead.\n"
     ]
    },
    {
     "name": "stdout",
     "output_type": "stream",
     "text": [
      "Expr.ufl_domain() is deprecated, please use extract_unique_domain(expr) instead.\n"
     ]
    },
    {
     "name": "stderr",
     "output_type": "stream",
     "text": [
      "Level 25:UFL:Expr.ufl_domain() is deprecated, please use extract_unique_domain(expr) instead.\n"
     ]
    },
    {
     "name": "stdout",
     "output_type": "stream",
     "text": [
      "Expr.ufl_domain() is deprecated, please use extract_unique_domain(expr) instead.\n"
     ]
    },
    {
     "name": "stderr",
     "output_type": "stream",
     "text": [
      "Level 25:UFL:Expr.ufl_domain() is deprecated, please use extract_unique_domain(expr) instead.\n"
     ]
    },
    {
     "name": "stdout",
     "output_type": "stream",
     "text": [
      "Expr.ufl_domain() is deprecated, please use extract_unique_domain(expr) instead.\n"
     ]
    },
    {
     "name": "stderr",
     "output_type": "stream",
     "text": [
      "Level 25:UFL:Expr.ufl_domain() is deprecated, please use extract_unique_domain(expr) instead.\n"
     ]
    },
    {
     "name": "stdout",
     "output_type": "stream",
     "text": [
      "Expr.ufl_domain() is deprecated, please use extract_unique_domain(expr) instead.\n"
     ]
    },
    {
     "name": "stderr",
     "output_type": "stream",
     "text": [
      "Level 25:UFL:Expr.ufl_domain() is deprecated, please use extract_unique_domain(expr) instead.\n"
     ]
    },
    {
     "name": "stdout",
     "output_type": "stream",
     "text": [
      "Expr.ufl_domain() is deprecated, please use extract_unique_domain(expr) instead.\n"
     ]
    },
    {
     "name": "stderr",
     "output_type": "stream",
     "text": [
      "Level 25:UFL:Expr.ufl_domain() is deprecated, please use extract_unique_domain(expr) instead.\n"
     ]
    },
    {
     "name": "stdout",
     "output_type": "stream",
     "text": [
      "Expr.ufl_domain() is deprecated, please use extract_unique_domain(expr) instead.\n"
     ]
    },
    {
     "name": "stderr",
     "output_type": "stream",
     "text": [
      "Level 25:UFL:Expr.ufl_domain() is deprecated, please use extract_unique_domain(expr) instead.\n"
     ]
    },
    {
     "name": "stdout",
     "output_type": "stream",
     "text": [
      "Expr.ufl_domain() is deprecated, please use extract_unique_domain(expr) instead.\n"
     ]
    },
    {
     "name": "stderr",
     "output_type": "stream",
     "text": [
      "Level 25:UFL:Expr.ufl_domain() is deprecated, please use extract_unique_domain(expr) instead.\n"
     ]
    },
    {
     "name": "stdout",
     "output_type": "stream",
     "text": [
      "Expr.ufl_domain() is deprecated, please use extract_unique_domain(expr) instead.\n"
     ]
    },
    {
     "name": "stderr",
     "output_type": "stream",
     "text": [
      "Level 25:UFL:Expr.ufl_domain() is deprecated, please use extract_unique_domain(expr) instead.\n"
     ]
    },
    {
     "name": "stdout",
     "output_type": "stream",
     "text": [
      "Expr.ufl_domain() is deprecated, please use extract_unique_domain(expr) instead.\n"
     ]
    },
    {
     "name": "stderr",
     "output_type": "stream",
     "text": [
      "Level 25:UFL:Expr.ufl_domain() is deprecated, please use extract_unique_domain(expr) instead.\n"
     ]
    },
    {
     "name": "stdout",
     "output_type": "stream",
     "text": [
      "Expr.ufl_domain() is deprecated, please use extract_unique_domain(expr) instead.\n"
     ]
    },
    {
     "name": "stderr",
     "output_type": "stream",
     "text": [
      "Level 25:UFL:Expr.ufl_domain() is deprecated, please use extract_unique_domain(expr) instead.\n"
     ]
    },
    {
     "name": "stdout",
     "output_type": "stream",
     "text": [
      "Expr.ufl_domain() is deprecated, please use extract_unique_domain(expr) instead.\n"
     ]
    },
    {
     "name": "stderr",
     "output_type": "stream",
     "text": [
      "Level 25:UFL:Expr.ufl_domain() is deprecated, please use extract_unique_domain(expr) instead.\n"
     ]
    },
    {
     "name": "stdout",
     "output_type": "stream",
     "text": [
      "Expr.ufl_domain() is deprecated, please use extract_unique_domain(expr) instead.\n"
     ]
    },
    {
     "name": "stderr",
     "output_type": "stream",
     "text": [
      "Level 25:UFL:Expr.ufl_domain() is deprecated, please use extract_unique_domain(expr) instead.\n"
     ]
    },
    {
     "name": "stdout",
     "output_type": "stream",
     "text": [
      "Expr.ufl_domain() is deprecated, please use extract_unique_domain(expr) instead.\n"
     ]
    },
    {
     "name": "stderr",
     "output_type": "stream",
     "text": [
      "Level 25:UFL:Expr.ufl_domain() is deprecated, please use extract_unique_domain(expr) instead.\n"
     ]
    },
    {
     "name": "stdout",
     "output_type": "stream",
     "text": [
      "Expr.ufl_domain() is deprecated, please use extract_unique_domain(expr) instead.\n"
     ]
    },
    {
     "name": "stderr",
     "output_type": "stream",
     "text": [
      "Level 25:UFL:Expr.ufl_domain() is deprecated, please use extract_unique_domain(expr) instead.\n"
     ]
    },
    {
     "name": "stdout",
     "output_type": "stream",
     "text": [
      "Expr.ufl_domain() is deprecated, please use extract_unique_domain(expr) instead.\n"
     ]
    },
    {
     "name": "stderr",
     "output_type": "stream",
     "text": [
      "Level 25:UFL:Expr.ufl_domain() is deprecated, please use extract_unique_domain(expr) instead.\n"
     ]
    },
    {
     "name": "stdout",
     "output_type": "stream",
     "text": [
      "Expr.ufl_domain() is deprecated, please use extract_unique_domain(expr) instead.\n"
     ]
    },
    {
     "name": "stderr",
     "output_type": "stream",
     "text": [
      "Level 25:UFL:Expr.ufl_domain() is deprecated, please use extract_unique_domain(expr) instead.\n"
     ]
    },
    {
     "name": "stdout",
     "output_type": "stream",
     "text": [
      "Expr.ufl_domain() is deprecated, please use extract_unique_domain(expr) instead.\n"
     ]
    },
    {
     "name": "stderr",
     "output_type": "stream",
     "text": [
      "Level 25:UFL:Expr.ufl_domain() is deprecated, please use extract_unique_domain(expr) instead.\n"
     ]
    },
    {
     "name": "stdout",
     "output_type": "stream",
     "text": [
      "Expr.ufl_domain() is deprecated, please use extract_unique_domain(expr) instead.\n"
     ]
    },
    {
     "name": "stderr",
     "output_type": "stream",
     "text": [
      "Level 25:UFL:Expr.ufl_domain() is deprecated, please use extract_unique_domain(expr) instead.\n"
     ]
    },
    {
     "name": "stdout",
     "output_type": "stream",
     "text": [
      "Expr.ufl_domain() is deprecated, please use extract_unique_domain(expr) instead.\n"
     ]
    },
    {
     "name": "stderr",
     "output_type": "stream",
     "text": [
      "Level 25:UFL:Expr.ufl_domain() is deprecated, please use extract_unique_domain(expr) instead.\n"
     ]
    },
    {
     "name": "stdout",
     "output_type": "stream",
     "text": [
      "Expr.ufl_domain() is deprecated, please use extract_unique_domain(expr) instead.\n"
     ]
    },
    {
     "name": "stderr",
     "output_type": "stream",
     "text": [
      "Level 25:UFL:Expr.ufl_domain() is deprecated, please use extract_unique_domain(expr) instead.\n"
     ]
    },
    {
     "name": "stdout",
     "output_type": "stream",
     "text": [
      "Expr.ufl_domain() is deprecated, please use extract_unique_domain(expr) instead.\n"
     ]
    },
    {
     "name": "stderr",
     "output_type": "stream",
     "text": [
      "Level 25:UFL:Expr.ufl_domain() is deprecated, please use extract_unique_domain(expr) instead.\n"
     ]
    },
    {
     "name": "stdout",
     "output_type": "stream",
     "text": [
      "Expr.ufl_domain() is deprecated, please use extract_unique_domain(expr) instead.\n"
     ]
    },
    {
     "name": "stderr",
     "output_type": "stream",
     "text": [
      "Level 25:UFL:Expr.ufl_domain() is deprecated, please use extract_unique_domain(expr) instead.\n"
     ]
    },
    {
     "name": "stdout",
     "output_type": "stream",
     "text": [
      "Expr.ufl_domain() is deprecated, please use extract_unique_domain(expr) instead.\n"
     ]
    },
    {
     "name": "stderr",
     "output_type": "stream",
     "text": [
      "Level 25:UFL:Expr.ufl_domain() is deprecated, please use extract_unique_domain(expr) instead.\n"
     ]
    },
    {
     "name": "stdout",
     "output_type": "stream",
     "text": [
      "Expr.ufl_domain() is deprecated, please use extract_unique_domain(expr) instead.\n"
     ]
    },
    {
     "name": "stderr",
     "output_type": "stream",
     "text": [
      "Level 25:UFL:Expr.ufl_domain() is deprecated, please use extract_unique_domain(expr) instead.\n"
     ]
    },
    {
     "name": "stdout",
     "output_type": "stream",
     "text": [
      "Expr.ufl_domain() is deprecated, please use extract_unique_domain(expr) instead.\n"
     ]
    },
    {
     "name": "stderr",
     "output_type": "stream",
     "text": [
      "Level 25:UFL:Expr.ufl_domain() is deprecated, please use extract_unique_domain(expr) instead.\n"
     ]
    },
    {
     "name": "stdout",
     "output_type": "stream",
     "text": [
      "Expr.ufl_domain() is deprecated, please use extract_unique_domain(expr) instead.\n"
     ]
    },
    {
     "name": "stderr",
     "output_type": "stream",
     "text": [
      "Level 25:UFL:Expr.ufl_domain() is deprecated, please use extract_unique_domain(expr) instead.\n"
     ]
    },
    {
     "name": "stdout",
     "output_type": "stream",
     "text": [
      "Expr.ufl_domain() is deprecated, please use extract_unique_domain(expr) instead.\n"
     ]
    },
    {
     "name": "stderr",
     "output_type": "stream",
     "text": [
      "Level 25:UFL:Expr.ufl_domain() is deprecated, please use extract_unique_domain(expr) instead.\n"
     ]
    },
    {
     "name": "stdout",
     "output_type": "stream",
     "text": [
      "Expr.ufl_domain() is deprecated, please use extract_unique_domain(expr) instead.\n"
     ]
    },
    {
     "name": "stderr",
     "output_type": "stream",
     "text": [
      "Level 25:UFL:Expr.ufl_domain() is deprecated, please use extract_unique_domain(expr) instead.\n"
     ]
    },
    {
     "name": "stdout",
     "output_type": "stream",
     "text": [
      "Expr.ufl_domain() is deprecated, please use extract_unique_domain(expr) instead.\n"
     ]
    },
    {
     "name": "stderr",
     "output_type": "stream",
     "text": [
      "Level 25:UFL:Expr.ufl_domain() is deprecated, please use extract_unique_domain(expr) instead.\n"
     ]
    },
    {
     "name": "stdout",
     "output_type": "stream",
     "text": [
      "Expr.ufl_domain() is deprecated, please use extract_unique_domain(expr) instead.\n"
     ]
    },
    {
     "name": "stderr",
     "output_type": "stream",
     "text": [
      "Level 25:UFL:Expr.ufl_domain() is deprecated, please use extract_unique_domain(expr) instead.\n"
     ]
    },
    {
     "name": "stdout",
     "output_type": "stream",
     "text": [
      "Expr.ufl_domain() is deprecated, please use extract_unique_domain(expr) instead.\n"
     ]
    },
    {
     "name": "stderr",
     "output_type": "stream",
     "text": [
      "Level 25:UFL:Expr.ufl_domain() is deprecated, please use extract_unique_domain(expr) instead.\n"
     ]
    },
    {
     "name": "stdout",
     "output_type": "stream",
     "text": [
      "Expr.ufl_domain() is deprecated, please use extract_unique_domain(expr) instead.\n"
     ]
    },
    {
     "name": "stderr",
     "output_type": "stream",
     "text": [
      "Level 25:UFL:Expr.ufl_domain() is deprecated, please use extract_unique_domain(expr) instead.\n"
     ]
    },
    {
     "name": "stdout",
     "output_type": "stream",
     "text": [
      "Expr.ufl_domain() is deprecated, please use extract_unique_domain(expr) instead.\n"
     ]
    },
    {
     "name": "stderr",
     "output_type": "stream",
     "text": [
      "Level 25:UFL:Expr.ufl_domain() is deprecated, please use extract_unique_domain(expr) instead.\n"
     ]
    },
    {
     "name": "stdout",
     "output_type": "stream",
     "text": [
      "Expr.ufl_domain() is deprecated, please use extract_unique_domain(expr) instead.\n"
     ]
    },
    {
     "name": "stderr",
     "output_type": "stream",
     "text": [
      "Level 25:UFL:Expr.ufl_domain() is deprecated, please use extract_unique_domain(expr) instead.\n"
     ]
    },
    {
     "name": "stdout",
     "output_type": "stream",
     "text": [
      "Expr.ufl_domain() is deprecated, please use extract_unique_domain(expr) instead.\n"
     ]
    },
    {
     "name": "stderr",
     "output_type": "stream",
     "text": [
      "Level 25:UFL:Expr.ufl_domain() is deprecated, please use extract_unique_domain(expr) instead.\n"
     ]
    },
    {
     "name": "stdout",
     "output_type": "stream",
     "text": [
      "Expr.ufl_domain() is deprecated, please use extract_unique_domain(expr) instead.\n"
     ]
    },
    {
     "name": "stderr",
     "output_type": "stream",
     "text": [
      "Level 25:UFL:Expr.ufl_domain() is deprecated, please use extract_unique_domain(expr) instead.\n"
     ]
    },
    {
     "name": "stdout",
     "output_type": "stream",
     "text": [
      "Expr.ufl_domain() is deprecated, please use extract_unique_domain(expr) instead.\n"
     ]
    },
    {
     "name": "stderr",
     "output_type": "stream",
     "text": [
      "Level 25:UFL:Expr.ufl_domain() is deprecated, please use extract_unique_domain(expr) instead.\n"
     ]
    },
    {
     "name": "stdout",
     "output_type": "stream",
     "text": [
      "Expr.ufl_domain() is deprecated, please use extract_unique_domain(expr) instead.\n"
     ]
    },
    {
     "name": "stderr",
     "output_type": "stream",
     "text": [
      "Level 25:UFL:Expr.ufl_domain() is deprecated, please use extract_unique_domain(expr) instead.\n"
     ]
    },
    {
     "name": "stdout",
     "output_type": "stream",
     "text": [
      "Expr.ufl_domain() is deprecated, please use extract_unique_domain(expr) instead.\n"
     ]
    },
    {
     "name": "stderr",
     "output_type": "stream",
     "text": [
      "Level 25:UFL:Expr.ufl_domain() is deprecated, please use extract_unique_domain(expr) instead.\n"
     ]
    },
    {
     "name": "stdout",
     "output_type": "stream",
     "text": [
      "Expr.ufl_domain() is deprecated, please use extract_unique_domain(expr) instead.\n"
     ]
    },
    {
     "name": "stderr",
     "output_type": "stream",
     "text": [
      "Level 25:UFL:Expr.ufl_domain() is deprecated, please use extract_unique_domain(expr) instead.\n"
     ]
    },
    {
     "name": "stdout",
     "output_type": "stream",
     "text": [
      "Expr.ufl_domain() is deprecated, please use extract_unique_domain(expr) instead.\n"
     ]
    },
    {
     "name": "stderr",
     "output_type": "stream",
     "text": [
      "Level 25:UFL:Expr.ufl_domain() is deprecated, please use extract_unique_domain(expr) instead.\n"
     ]
    },
    {
     "name": "stdout",
     "output_type": "stream",
     "text": [
      "Expr.ufl_domain() is deprecated, please use extract_unique_domain(expr) instead.\n"
     ]
    },
    {
     "name": "stderr",
     "output_type": "stream",
     "text": [
      "Level 25:UFL:Expr.ufl_domain() is deprecated, please use extract_unique_domain(expr) instead.\n"
     ]
    },
    {
     "name": "stdout",
     "output_type": "stream",
     "text": [
      "Expr.ufl_domain() is deprecated, please use extract_unique_domain(expr) instead.\n"
     ]
    },
    {
     "name": "stderr",
     "output_type": "stream",
     "text": [
      "Level 25:UFL:Expr.ufl_domain() is deprecated, please use extract_unique_domain(expr) instead.\n"
     ]
    },
    {
     "name": "stdout",
     "output_type": "stream",
     "text": [
      "Expr.ufl_domain() is deprecated, please use extract_unique_domain(expr) instead.\n"
     ]
    },
    {
     "name": "stderr",
     "output_type": "stream",
     "text": [
      "Level 25:UFL:Expr.ufl_domain() is deprecated, please use extract_unique_domain(expr) instead.\n"
     ]
    },
    {
     "name": "stdout",
     "output_type": "stream",
     "text": [
      "Expr.ufl_domain() is deprecated, please use extract_unique_domain(expr) instead.\n"
     ]
    },
    {
     "name": "stderr",
     "output_type": "stream",
     "text": [
      "Level 25:UFL:Expr.ufl_domain() is deprecated, please use extract_unique_domain(expr) instead.\n"
     ]
    },
    {
     "name": "stdout",
     "output_type": "stream",
     "text": [
      "Expr.ufl_domain() is deprecated, please use extract_unique_domain(expr) instead.\n"
     ]
    },
    {
     "name": "stderr",
     "output_type": "stream",
     "text": [
      "Level 25:UFL:Expr.ufl_domain() is deprecated, please use extract_unique_domain(expr) instead.\n"
     ]
    },
    {
     "name": "stdout",
     "output_type": "stream",
     "text": [
      "Expr.ufl_domain() is deprecated, please use extract_unique_domain(expr) instead.\n"
     ]
    },
    {
     "name": "stderr",
     "output_type": "stream",
     "text": [
      "Level 25:UFL:Expr.ufl_domain() is deprecated, please use extract_unique_domain(expr) instead.\n"
     ]
    },
    {
     "name": "stdout",
     "output_type": "stream",
     "text": [
      "Expr.ufl_domain() is deprecated, please use extract_unique_domain(expr) instead.\n"
     ]
    },
    {
     "name": "stderr",
     "output_type": "stream",
     "text": [
      "Level 25:UFL:Expr.ufl_domain() is deprecated, please use extract_unique_domain(expr) instead.\n"
     ]
    },
    {
     "name": "stdout",
     "output_type": "stream",
     "text": [
      "Expr.ufl_domain() is deprecated, please use extract_unique_domain(expr) instead.\n"
     ]
    },
    {
     "name": "stderr",
     "output_type": "stream",
     "text": [
      "Level 25:UFL:Expr.ufl_domain() is deprecated, please use extract_unique_domain(expr) instead.\n"
     ]
    },
    {
     "name": "stdout",
     "output_type": "stream",
     "text": [
      "Expr.ufl_domain() is deprecated, please use extract_unique_domain(expr) instead.\n"
     ]
    },
    {
     "name": "stderr",
     "output_type": "stream",
     "text": [
      "Level 25:UFL:Expr.ufl_domain() is deprecated, please use extract_unique_domain(expr) instead.\n"
     ]
    },
    {
     "name": "stdout",
     "output_type": "stream",
     "text": [
      "Expr.ufl_domain() is deprecated, please use extract_unique_domain(expr) instead.\n"
     ]
    },
    {
     "name": "stderr",
     "output_type": "stream",
     "text": [
      "Level 25:UFL:Expr.ufl_domain() is deprecated, please use extract_unique_domain(expr) instead.\n"
     ]
    },
    {
     "name": "stdout",
     "output_type": "stream",
     "text": [
      "Expr.ufl_domain() is deprecated, please use extract_unique_domain(expr) instead.\n"
     ]
    },
    {
     "name": "stderr",
     "output_type": "stream",
     "text": [
      "Level 25:UFL:Expr.ufl_domain() is deprecated, please use extract_unique_domain(expr) instead.\n"
     ]
    },
    {
     "name": "stdout",
     "output_type": "stream",
     "text": [
      "Expr.ufl_domain() is deprecated, please use extract_unique_domain(expr) instead.\n"
     ]
    },
    {
     "name": "stderr",
     "output_type": "stream",
     "text": [
      "Level 25:UFL:Expr.ufl_domain() is deprecated, please use extract_unique_domain(expr) instead.\n"
     ]
    },
    {
     "name": "stdout",
     "output_type": "stream",
     "text": [
      "Expr.ufl_domain() is deprecated, please use extract_unique_domain(expr) instead.\n"
     ]
    },
    {
     "name": "stderr",
     "output_type": "stream",
     "text": [
      "Level 25:UFL:Expr.ufl_domain() is deprecated, please use extract_unique_domain(expr) instead.\n"
     ]
    },
    {
     "name": "stdout",
     "output_type": "stream",
     "text": [
      "Expr.ufl_domain() is deprecated, please use extract_unique_domain(expr) instead.\n"
     ]
    },
    {
     "name": "stderr",
     "output_type": "stream",
     "text": [
      "Level 25:UFL:Expr.ufl_domain() is deprecated, please use extract_unique_domain(expr) instead.\n"
     ]
    },
    {
     "name": "stdout",
     "output_type": "stream",
     "text": [
      "Expr.ufl_domain() is deprecated, please use extract_unique_domain(expr) instead.\n"
     ]
    },
    {
     "name": "stderr",
     "output_type": "stream",
     "text": [
      "Level 25:UFL:Expr.ufl_domain() is deprecated, please use extract_unique_domain(expr) instead.\n"
     ]
    },
    {
     "name": "stdout",
     "output_type": "stream",
     "text": [
      "Expr.ufl_domain() is deprecated, please use extract_unique_domain(expr) instead.\n"
     ]
    },
    {
     "name": "stderr",
     "output_type": "stream",
     "text": [
      "Level 25:UFL:Expr.ufl_domain() is deprecated, please use extract_unique_domain(expr) instead.\n"
     ]
    }
   ],
   "source": [
    "f = Constant(mesh, PETSc.ScalarType((0,0)))\n",
    "F1 = rho / k * dot(u - u_n, v) * dx \n",
    "F1 += inner(dot(1.5 * u_n - 0.5 * u_n1, 0.5 * nabla_grad(u + u_n)), v) * dx\n",
    "F1 += 0.5 * mu * inner(grad(u + u_n), grad(v))*dx - dot(p_, div(v))*dx\n",
    "F1 += dot(f, v) * dx\n",
    "a1 = form(lhs(F1))\n",
    "L1 = form(rhs(F1))\n",
    "A1 = create_matrix(a1)\n",
    "b1 = create_vector(L1)"
   ]
  },
  {
   "cell_type": "markdown",
   "metadata": {},
   "source": [
    "Next we define the second step"
   ]
  },
  {
   "cell_type": "code",
   "execution_count": 12,
   "metadata": {},
   "outputs": [
    {
     "name": "stdout",
     "output_type": "stream",
     "text": [
      "Expr.ufl_domain() is deprecated, please use extract_unique_domain(expr) instead.\n"
     ]
    },
    {
     "name": "stderr",
     "output_type": "stream",
     "text": [
      "Level 25:UFL:Expr.ufl_domain() is deprecated, please use extract_unique_domain(expr) instead.\n"
     ]
    },
    {
     "name": "stdout",
     "output_type": "stream",
     "text": [
      "Expr.ufl_domain() is deprecated, please use extract_unique_domain(expr) instead.\n"
     ]
    },
    {
     "name": "stderr",
     "output_type": "stream",
     "text": [
      "Level 25:UFL:Expr.ufl_domain() is deprecated, please use extract_unique_domain(expr) instead.\n"
     ]
    },
    {
     "name": "stdout",
     "output_type": "stream",
     "text": [
      "Expr.ufl_domain() is deprecated, please use extract_unique_domain(expr) instead.\n"
     ]
    },
    {
     "name": "stderr",
     "output_type": "stream",
     "text": [
      "Level 25:UFL:Expr.ufl_domain() is deprecated, please use extract_unique_domain(expr) instead.\n"
     ]
    },
    {
     "name": "stdout",
     "output_type": "stream",
     "text": [
      "Expr.ufl_domain() is deprecated, please use extract_unique_domain(expr) instead.\n"
     ]
    },
    {
     "name": "stderr",
     "output_type": "stream",
     "text": [
      "Level 25:UFL:Expr.ufl_domain() is deprecated, please use extract_unique_domain(expr) instead.\n"
     ]
    },
    {
     "name": "stdout",
     "output_type": "stream",
     "text": [
      "Expr.ufl_domain() is deprecated, please use extract_unique_domain(expr) instead.\n"
     ]
    },
    {
     "name": "stderr",
     "output_type": "stream",
     "text": [
      "Level 25:UFL:Expr.ufl_domain() is deprecated, please use extract_unique_domain(expr) instead.\n"
     ]
    },
    {
     "name": "stdout",
     "output_type": "stream",
     "text": [
      "Expr.ufl_domain() is deprecated, please use extract_unique_domain(expr) instead.\n"
     ]
    },
    {
     "name": "stderr",
     "output_type": "stream",
     "text": [
      "Level 25:UFL:Expr.ufl_domain() is deprecated, please use extract_unique_domain(expr) instead.\n"
     ]
    },
    {
     "name": "stdout",
     "output_type": "stream",
     "text": [
      "Expr.ufl_domain() is deprecated, please use extract_unique_domain(expr) instead.\n"
     ]
    },
    {
     "name": "stderr",
     "output_type": "stream",
     "text": [
      "Level 25:UFL:Expr.ufl_domain() is deprecated, please use extract_unique_domain(expr) instead.\n"
     ]
    },
    {
     "name": "stdout",
     "output_type": "stream",
     "text": [
      "Expr.ufl_domain() is deprecated, please use extract_unique_domain(expr) instead.\n"
     ]
    },
    {
     "name": "stderr",
     "output_type": "stream",
     "text": [
      "Level 25:UFL:Expr.ufl_domain() is deprecated, please use extract_unique_domain(expr) instead.\n"
     ]
    },
    {
     "name": "stdout",
     "output_type": "stream",
     "text": [
      "Expr.ufl_domain() is deprecated, please use extract_unique_domain(expr) instead.\n"
     ]
    },
    {
     "name": "stderr",
     "output_type": "stream",
     "text": [
      "Level 25:UFL:Expr.ufl_domain() is deprecated, please use extract_unique_domain(expr) instead.\n"
     ]
    },
    {
     "name": "stdout",
     "output_type": "stream",
     "text": [
      "Expr.ufl_domain() is deprecated, please use extract_unique_domain(expr) instead.\n"
     ]
    },
    {
     "name": "stderr",
     "output_type": "stream",
     "text": [
      "Level 25:UFL:Expr.ufl_domain() is deprecated, please use extract_unique_domain(expr) instead.\n"
     ]
    },
    {
     "name": "stdout",
     "output_type": "stream",
     "text": [
      "Expr.ufl_domain() is deprecated, please use extract_unique_domain(expr) instead.\n"
     ]
    },
    {
     "name": "stderr",
     "output_type": "stream",
     "text": [
      "Level 25:UFL:Expr.ufl_domain() is deprecated, please use extract_unique_domain(expr) instead.\n"
     ]
    },
    {
     "name": "stdout",
     "output_type": "stream",
     "text": [
      "Expr.ufl_domain() is deprecated, please use extract_unique_domain(expr) instead.\n"
     ]
    },
    {
     "name": "stderr",
     "output_type": "stream",
     "text": [
      "Level 25:UFL:Expr.ufl_domain() is deprecated, please use extract_unique_domain(expr) instead.\n"
     ]
    },
    {
     "name": "stdout",
     "output_type": "stream",
     "text": [
      "Expr.ufl_domain() is deprecated, please use extract_unique_domain(expr) instead.\n"
     ]
    },
    {
     "name": "stderr",
     "output_type": "stream",
     "text": [
      "Level 25:UFL:Expr.ufl_domain() is deprecated, please use extract_unique_domain(expr) instead.\n"
     ]
    },
    {
     "name": "stdout",
     "output_type": "stream",
     "text": [
      "Expr.ufl_domain() is deprecated, please use extract_unique_domain(expr) instead.\n"
     ]
    },
    {
     "name": "stderr",
     "output_type": "stream",
     "text": [
      "Level 25:UFL:Expr.ufl_domain() is deprecated, please use extract_unique_domain(expr) instead.\n"
     ]
    },
    {
     "name": "stdout",
     "output_type": "stream",
     "text": [
      "Expr.ufl_domain() is deprecated, please use extract_unique_domain(expr) instead.\n"
     ]
    },
    {
     "name": "stderr",
     "output_type": "stream",
     "text": [
      "Level 25:UFL:Expr.ufl_domain() is deprecated, please use extract_unique_domain(expr) instead.\n"
     ]
    },
    {
     "name": "stdout",
     "output_type": "stream",
     "text": [
      "Expr.ufl_domain() is deprecated, please use extract_unique_domain(expr) instead.\n"
     ]
    },
    {
     "name": "stderr",
     "output_type": "stream",
     "text": [
      "Level 25:UFL:Expr.ufl_domain() is deprecated, please use extract_unique_domain(expr) instead.\n"
     ]
    },
    {
     "name": "stdout",
     "output_type": "stream",
     "text": [
      "Expr.ufl_domain() is deprecated, please use extract_unique_domain(expr) instead.\n"
     ]
    },
    {
     "name": "stderr",
     "output_type": "stream",
     "text": [
      "Level 25:UFL:Expr.ufl_domain() is deprecated, please use extract_unique_domain(expr) instead.\n"
     ]
    },
    {
     "name": "stdout",
     "output_type": "stream",
     "text": [
      "Expr.ufl_domain() is deprecated, please use extract_unique_domain(expr) instead.\n"
     ]
    },
    {
     "name": "stderr",
     "output_type": "stream",
     "text": [
      "Level 25:UFL:Expr.ufl_domain() is deprecated, please use extract_unique_domain(expr) instead.\n"
     ]
    },
    {
     "name": "stdout",
     "output_type": "stream",
     "text": [
      "Expr.ufl_domain() is deprecated, please use extract_unique_domain(expr) instead.\n"
     ]
    },
    {
     "name": "stderr",
     "output_type": "stream",
     "text": [
      "Level 25:UFL:Expr.ufl_domain() is deprecated, please use extract_unique_domain(expr) instead.\n"
     ]
    },
    {
     "name": "stdout",
     "output_type": "stream",
     "text": [
      "Expr.ufl_domain() is deprecated, please use extract_unique_domain(expr) instead.\n"
     ]
    },
    {
     "name": "stderr",
     "output_type": "stream",
     "text": [
      "Level 25:UFL:Expr.ufl_domain() is deprecated, please use extract_unique_domain(expr) instead.\n"
     ]
    },
    {
     "name": "stdout",
     "output_type": "stream",
     "text": [
      "Expr.ufl_domain() is deprecated, please use extract_unique_domain(expr) instead.\n"
     ]
    },
    {
     "name": "stderr",
     "output_type": "stream",
     "text": [
      "Level 25:UFL:Expr.ufl_domain() is deprecated, please use extract_unique_domain(expr) instead.\n"
     ]
    },
    {
     "name": "stdout",
     "output_type": "stream",
     "text": [
      "Expr.ufl_domain() is deprecated, please use extract_unique_domain(expr) instead.\n"
     ]
    },
    {
     "name": "stderr",
     "output_type": "stream",
     "text": [
      "Level 25:UFL:Expr.ufl_domain() is deprecated, please use extract_unique_domain(expr) instead.\n"
     ]
    },
    {
     "name": "stdout",
     "output_type": "stream",
     "text": [
      "Expr.ufl_domain() is deprecated, please use extract_unique_domain(expr) instead.\n"
     ]
    },
    {
     "name": "stderr",
     "output_type": "stream",
     "text": [
      "Level 25:UFL:Expr.ufl_domain() is deprecated, please use extract_unique_domain(expr) instead.\n"
     ]
    },
    {
     "name": "stdout",
     "output_type": "stream",
     "text": [
      "Expr.ufl_domain() is deprecated, please use extract_unique_domain(expr) instead.\n"
     ]
    },
    {
     "name": "stderr",
     "output_type": "stream",
     "text": [
      "Level 25:UFL:Expr.ufl_domain() is deprecated, please use extract_unique_domain(expr) instead.\n"
     ]
    },
    {
     "name": "stdout",
     "output_type": "stream",
     "text": [
      "Expr.ufl_domain() is deprecated, please use extract_unique_domain(expr) instead.\n"
     ]
    },
    {
     "name": "stderr",
     "output_type": "stream",
     "text": [
      "Level 25:UFL:Expr.ufl_domain() is deprecated, please use extract_unique_domain(expr) instead.\n"
     ]
    },
    {
     "name": "stdout",
     "output_type": "stream",
     "text": [
      "Expr.ufl_domain() is deprecated, please use extract_unique_domain(expr) instead.\n"
     ]
    },
    {
     "name": "stderr",
     "output_type": "stream",
     "text": [
      "Level 25:UFL:Expr.ufl_domain() is deprecated, please use extract_unique_domain(expr) instead.\n"
     ]
    },
    {
     "name": "stdout",
     "output_type": "stream",
     "text": [
      "Expr.ufl_domain() is deprecated, please use extract_unique_domain(expr) instead.\n"
     ]
    },
    {
     "name": "stderr",
     "output_type": "stream",
     "text": [
      "Level 25:UFL:Expr.ufl_domain() is deprecated, please use extract_unique_domain(expr) instead.\n"
     ]
    },
    {
     "name": "stdout",
     "output_type": "stream",
     "text": [
      "Expr.ufl_domain() is deprecated, please use extract_unique_domain(expr) instead.\n"
     ]
    },
    {
     "name": "stderr",
     "output_type": "stream",
     "text": [
      "Level 25:UFL:Expr.ufl_domain() is deprecated, please use extract_unique_domain(expr) instead.\n"
     ]
    },
    {
     "name": "stdout",
     "output_type": "stream",
     "text": [
      "Expr.ufl_domain() is deprecated, please use extract_unique_domain(expr) instead.\n"
     ]
    },
    {
     "name": "stderr",
     "output_type": "stream",
     "text": [
      "Level 25:UFL:Expr.ufl_domain() is deprecated, please use extract_unique_domain(expr) instead.\n"
     ]
    },
    {
     "name": "stdout",
     "output_type": "stream",
     "text": [
      "Expr.ufl_domain() is deprecated, please use extract_unique_domain(expr) instead.\n"
     ]
    },
    {
     "name": "stderr",
     "output_type": "stream",
     "text": [
      "Level 25:UFL:Expr.ufl_domain() is deprecated, please use extract_unique_domain(expr) instead.\n"
     ]
    },
    {
     "name": "stdout",
     "output_type": "stream",
     "text": [
      "Expr.ufl_domain() is deprecated, please use extract_unique_domain(expr) instead.\n"
     ]
    },
    {
     "name": "stderr",
     "output_type": "stream",
     "text": [
      "Level 25:UFL:Expr.ufl_domain() is deprecated, please use extract_unique_domain(expr) instead.\n"
     ]
    },
    {
     "name": "stdout",
     "output_type": "stream",
     "text": [
      "Expr.ufl_domain() is deprecated, please use extract_unique_domain(expr) instead.\n"
     ]
    },
    {
     "name": "stderr",
     "output_type": "stream",
     "text": [
      "Level 25:UFL:Expr.ufl_domain() is deprecated, please use extract_unique_domain(expr) instead.\n"
     ]
    },
    {
     "name": "stdout",
     "output_type": "stream",
     "text": [
      "Expr.ufl_domain() is deprecated, please use extract_unique_domain(expr) instead.\n"
     ]
    },
    {
     "name": "stderr",
     "output_type": "stream",
     "text": [
      "Level 25:UFL:Expr.ufl_domain() is deprecated, please use extract_unique_domain(expr) instead.\n"
     ]
    },
    {
     "name": "stdout",
     "output_type": "stream",
     "text": [
      "Expr.ufl_domain() is deprecated, please use extract_unique_domain(expr) instead.\n"
     ]
    },
    {
     "name": "stderr",
     "output_type": "stream",
     "text": [
      "Level 25:UFL:Expr.ufl_domain() is deprecated, please use extract_unique_domain(expr) instead.\n"
     ]
    },
    {
     "name": "stdout",
     "output_type": "stream",
     "text": [
      "Expr.ufl_domain() is deprecated, please use extract_unique_domain(expr) instead.\n"
     ]
    },
    {
     "name": "stderr",
     "output_type": "stream",
     "text": [
      "Level 25:UFL:Expr.ufl_domain() is deprecated, please use extract_unique_domain(expr) instead.\n"
     ]
    },
    {
     "name": "stdout",
     "output_type": "stream",
     "text": [
      "Expr.ufl_domain() is deprecated, please use extract_unique_domain(expr) instead.\n"
     ]
    },
    {
     "name": "stderr",
     "output_type": "stream",
     "text": [
      "Level 25:UFL:Expr.ufl_domain() is deprecated, please use extract_unique_domain(expr) instead.\n"
     ]
    },
    {
     "name": "stdout",
     "output_type": "stream",
     "text": [
      "Expr.ufl_domain() is deprecated, please use extract_unique_domain(expr) instead.\n"
     ]
    },
    {
     "name": "stderr",
     "output_type": "stream",
     "text": [
      "Level 25:UFL:Expr.ufl_domain() is deprecated, please use extract_unique_domain(expr) instead.\n"
     ]
    },
    {
     "name": "stdout",
     "output_type": "stream",
     "text": [
      "Expr.ufl_domain() is deprecated, please use extract_unique_domain(expr) instead.\n"
     ]
    },
    {
     "name": "stderr",
     "output_type": "stream",
     "text": [
      "Level 25:UFL:Expr.ufl_domain() is deprecated, please use extract_unique_domain(expr) instead.\n"
     ]
    },
    {
     "name": "stdout",
     "output_type": "stream",
     "text": [
      "Expr.ufl_domain() is deprecated, please use extract_unique_domain(expr) instead.\n"
     ]
    },
    {
     "name": "stderr",
     "output_type": "stream",
     "text": [
      "Level 25:UFL:Expr.ufl_domain() is deprecated, please use extract_unique_domain(expr) instead.\n"
     ]
    },
    {
     "name": "stdout",
     "output_type": "stream",
     "text": [
      "Expr.ufl_domain() is deprecated, please use extract_unique_domain(expr) instead.\n"
     ]
    },
    {
     "name": "stderr",
     "output_type": "stream",
     "text": [
      "Level 25:UFL:Expr.ufl_domain() is deprecated, please use extract_unique_domain(expr) instead.\n"
     ]
    },
    {
     "name": "stdout",
     "output_type": "stream",
     "text": [
      "Expr.ufl_domain() is deprecated, please use extract_unique_domain(expr) instead.\n"
     ]
    },
    {
     "name": "stderr",
     "output_type": "stream",
     "text": [
      "Level 25:UFL:Expr.ufl_domain() is deprecated, please use extract_unique_domain(expr) instead.\n"
     ]
    },
    {
     "name": "stdout",
     "output_type": "stream",
     "text": [
      "Expr.ufl_domain() is deprecated, please use extract_unique_domain(expr) instead.\n"
     ]
    },
    {
     "name": "stderr",
     "output_type": "stream",
     "text": [
      "Level 25:UFL:Expr.ufl_domain() is deprecated, please use extract_unique_domain(expr) instead.\n"
     ]
    },
    {
     "name": "stdout",
     "output_type": "stream",
     "text": [
      "Expr.ufl_domain() is deprecated, please use extract_unique_domain(expr) instead.\n"
     ]
    },
    {
     "name": "stderr",
     "output_type": "stream",
     "text": [
      "Level 25:UFL:Expr.ufl_domain() is deprecated, please use extract_unique_domain(expr) instead.\n"
     ]
    },
    {
     "name": "stdout",
     "output_type": "stream",
     "text": [
      "Expr.ufl_domain() is deprecated, please use extract_unique_domain(expr) instead.\n"
     ]
    },
    {
     "name": "stderr",
     "output_type": "stream",
     "text": [
      "Level 25:UFL:Expr.ufl_domain() is deprecated, please use extract_unique_domain(expr) instead.\n"
     ]
    },
    {
     "name": "stdout",
     "output_type": "stream",
     "text": [
      "Expr.ufl_domain() is deprecated, please use extract_unique_domain(expr) instead.\n"
     ]
    },
    {
     "name": "stderr",
     "output_type": "stream",
     "text": [
      "Level 25:UFL:Expr.ufl_domain() is deprecated, please use extract_unique_domain(expr) instead.\n"
     ]
    },
    {
     "name": "stdout",
     "output_type": "stream",
     "text": [
      "Expr.ufl_domain() is deprecated, please use extract_unique_domain(expr) instead.\n"
     ]
    },
    {
     "name": "stderr",
     "output_type": "stream",
     "text": [
      "Level 25:UFL:Expr.ufl_domain() is deprecated, please use extract_unique_domain(expr) instead.\n"
     ]
    },
    {
     "name": "stdout",
     "output_type": "stream",
     "text": [
      "Expr.ufl_domain() is deprecated, please use extract_unique_domain(expr) instead.\n"
     ]
    },
    {
     "name": "stderr",
     "output_type": "stream",
     "text": [
      "Level 25:UFL:Expr.ufl_domain() is deprecated, please use extract_unique_domain(expr) instead.\n"
     ]
    },
    {
     "name": "stdout",
     "output_type": "stream",
     "text": [
      "Expr.ufl_domain() is deprecated, please use extract_unique_domain(expr) instead.\n"
     ]
    },
    {
     "name": "stderr",
     "output_type": "stream",
     "text": [
      "Level 25:UFL:Expr.ufl_domain() is deprecated, please use extract_unique_domain(expr) instead.\n"
     ]
    },
    {
     "name": "stdout",
     "output_type": "stream",
     "text": [
      "Expr.ufl_domain() is deprecated, please use extract_unique_domain(expr) instead.\n"
     ]
    },
    {
     "name": "stderr",
     "output_type": "stream",
     "text": [
      "Level 25:UFL:Expr.ufl_domain() is deprecated, please use extract_unique_domain(expr) instead.\n"
     ]
    },
    {
     "name": "stdout",
     "output_type": "stream",
     "text": [
      "Expr.ufl_domain() is deprecated, please use extract_unique_domain(expr) instead.\n"
     ]
    },
    {
     "name": "stderr",
     "output_type": "stream",
     "text": [
      "Level 25:UFL:Expr.ufl_domain() is deprecated, please use extract_unique_domain(expr) instead.\n"
     ]
    },
    {
     "name": "stdout",
     "output_type": "stream",
     "text": [
      "Expr.ufl_domain() is deprecated, please use extract_unique_domain(expr) instead.\n"
     ]
    },
    {
     "name": "stderr",
     "output_type": "stream",
     "text": [
      "Level 25:UFL:Expr.ufl_domain() is deprecated, please use extract_unique_domain(expr) instead.\n"
     ]
    },
    {
     "name": "stdout",
     "output_type": "stream",
     "text": [
      "Expr.ufl_domain() is deprecated, please use extract_unique_domain(expr) instead.\n"
     ]
    },
    {
     "name": "stderr",
     "output_type": "stream",
     "text": [
      "Level 25:UFL:Expr.ufl_domain() is deprecated, please use extract_unique_domain(expr) instead.\n"
     ]
    }
   ],
   "source": [
    "a2 = form(dot(grad(p), grad(q))*dx)\n",
    "L2 = form(-rho / k * dot(div(u_s), q) * dx)\n",
    "A2 = assemble_matrix(a2, bcs=bcp)\n",
    "A2.assemble()\n",
    "b2 = create_vector(L2)"
   ]
  },
  {
   "cell_type": "markdown",
   "metadata": {},
   "source": [
    "We finally create the last step"
   ]
  },
  {
   "cell_type": "code",
   "execution_count": 13,
   "metadata": {},
   "outputs": [
    {
     "name": "stdout",
     "output_type": "stream",
     "text": [
      "Expr.ufl_domain() is deprecated, please use extract_unique_domain(expr) instead.\n"
     ]
    },
    {
     "name": "stderr",
     "output_type": "stream",
     "text": [
      "Level 25:UFL:Expr.ufl_domain() is deprecated, please use extract_unique_domain(expr) instead.\n"
     ]
    },
    {
     "name": "stdout",
     "output_type": "stream",
     "text": [
      "Expr.ufl_domain() is deprecated, please use extract_unique_domain(expr) instead.\n"
     ]
    },
    {
     "name": "stderr",
     "output_type": "stream",
     "text": [
      "Level 25:UFL:Expr.ufl_domain() is deprecated, please use extract_unique_domain(expr) instead.\n"
     ]
    },
    {
     "name": "stdout",
     "output_type": "stream",
     "text": [
      "Expr.ufl_domain() is deprecated, please use extract_unique_domain(expr) instead.\n"
     ]
    },
    {
     "name": "stderr",
     "output_type": "stream",
     "text": [
      "Level 25:UFL:Expr.ufl_domain() is deprecated, please use extract_unique_domain(expr) instead.\n"
     ]
    },
    {
     "name": "stdout",
     "output_type": "stream",
     "text": [
      "Expr.ufl_domain() is deprecated, please use extract_unique_domain(expr) instead.\n"
     ]
    },
    {
     "name": "stderr",
     "output_type": "stream",
     "text": [
      "Level 25:UFL:Expr.ufl_domain() is deprecated, please use extract_unique_domain(expr) instead.\n"
     ]
    },
    {
     "name": "stdout",
     "output_type": "stream",
     "text": [
      "Expr.ufl_domain() is deprecated, please use extract_unique_domain(expr) instead.\n"
     ]
    },
    {
     "name": "stderr",
     "output_type": "stream",
     "text": [
      "Level 25:UFL:Expr.ufl_domain() is deprecated, please use extract_unique_domain(expr) instead.\n"
     ]
    },
    {
     "name": "stdout",
     "output_type": "stream",
     "text": [
      "Expr.ufl_domain() is deprecated, please use extract_unique_domain(expr) instead.\n"
     ]
    },
    {
     "name": "stderr",
     "output_type": "stream",
     "text": [
      "Level 25:UFL:Expr.ufl_domain() is deprecated, please use extract_unique_domain(expr) instead.\n"
     ]
    },
    {
     "name": "stdout",
     "output_type": "stream",
     "text": [
      "Expr.ufl_domain() is deprecated, please use extract_unique_domain(expr) instead.\n"
     ]
    },
    {
     "name": "stderr",
     "output_type": "stream",
     "text": [
      "Level 25:UFL:Expr.ufl_domain() is deprecated, please use extract_unique_domain(expr) instead.\n"
     ]
    },
    {
     "name": "stdout",
     "output_type": "stream",
     "text": [
      "Expr.ufl_domain() is deprecated, please use extract_unique_domain(expr) instead.\n"
     ]
    },
    {
     "name": "stderr",
     "output_type": "stream",
     "text": [
      "Level 25:UFL:Expr.ufl_domain() is deprecated, please use extract_unique_domain(expr) instead.\n"
     ]
    },
    {
     "name": "stdout",
     "output_type": "stream",
     "text": [
      "Expr.ufl_domain() is deprecated, please use extract_unique_domain(expr) instead.\n"
     ]
    },
    {
     "name": "stderr",
     "output_type": "stream",
     "text": [
      "Level 25:UFL:Expr.ufl_domain() is deprecated, please use extract_unique_domain(expr) instead.\n"
     ]
    },
    {
     "name": "stdout",
     "output_type": "stream",
     "text": [
      "Expr.ufl_domain() is deprecated, please use extract_unique_domain(expr) instead.\n"
     ]
    },
    {
     "name": "stderr",
     "output_type": "stream",
     "text": [
      "Level 25:UFL:Expr.ufl_domain() is deprecated, please use extract_unique_domain(expr) instead.\n"
     ]
    },
    {
     "name": "stdout",
     "output_type": "stream",
     "text": [
      "Expr.ufl_domain() is deprecated, please use extract_unique_domain(expr) instead.\n"
     ]
    },
    {
     "name": "stderr",
     "output_type": "stream",
     "text": [
      "Level 25:UFL:Expr.ufl_domain() is deprecated, please use extract_unique_domain(expr) instead.\n"
     ]
    },
    {
     "name": "stdout",
     "output_type": "stream",
     "text": [
      "Expr.ufl_domain() is deprecated, please use extract_unique_domain(expr) instead.\n"
     ]
    },
    {
     "name": "stderr",
     "output_type": "stream",
     "text": [
      "Level 25:UFL:Expr.ufl_domain() is deprecated, please use extract_unique_domain(expr) instead.\n"
     ]
    },
    {
     "name": "stdout",
     "output_type": "stream",
     "text": [
      "Expr.ufl_domain() is deprecated, please use extract_unique_domain(expr) instead.\n"
     ]
    },
    {
     "name": "stderr",
     "output_type": "stream",
     "text": [
      "Level 25:UFL:Expr.ufl_domain() is deprecated, please use extract_unique_domain(expr) instead.\n"
     ]
    },
    {
     "name": "stdout",
     "output_type": "stream",
     "text": [
      "Expr.ufl_domain() is deprecated, please use extract_unique_domain(expr) instead.\n"
     ]
    },
    {
     "name": "stderr",
     "output_type": "stream",
     "text": [
      "Level 25:UFL:Expr.ufl_domain() is deprecated, please use extract_unique_domain(expr) instead.\n"
     ]
    },
    {
     "name": "stdout",
     "output_type": "stream",
     "text": [
      "Expr.ufl_domain() is deprecated, please use extract_unique_domain(expr) instead.\n"
     ]
    },
    {
     "name": "stderr",
     "output_type": "stream",
     "text": [
      "Level 25:UFL:Expr.ufl_domain() is deprecated, please use extract_unique_domain(expr) instead.\n"
     ]
    },
    {
     "name": "stdout",
     "output_type": "stream",
     "text": [
      "Expr.ufl_domain() is deprecated, please use extract_unique_domain(expr) instead.\n"
     ]
    },
    {
     "name": "stderr",
     "output_type": "stream",
     "text": [
      "Level 25:UFL:Expr.ufl_domain() is deprecated, please use extract_unique_domain(expr) instead.\n"
     ]
    },
    {
     "name": "stdout",
     "output_type": "stream",
     "text": [
      "Expr.ufl_domain() is deprecated, please use extract_unique_domain(expr) instead.\n"
     ]
    },
    {
     "name": "stderr",
     "output_type": "stream",
     "text": [
      "Level 25:UFL:Expr.ufl_domain() is deprecated, please use extract_unique_domain(expr) instead.\n"
     ]
    },
    {
     "name": "stdout",
     "output_type": "stream",
     "text": [
      "Expr.ufl_domain() is deprecated, please use extract_unique_domain(expr) instead.\n"
     ]
    },
    {
     "name": "stderr",
     "output_type": "stream",
     "text": [
      "Level 25:UFL:Expr.ufl_domain() is deprecated, please use extract_unique_domain(expr) instead.\n"
     ]
    },
    {
     "name": "stdout",
     "output_type": "stream",
     "text": [
      "Expr.ufl_domain() is deprecated, please use extract_unique_domain(expr) instead.\n"
     ]
    },
    {
     "name": "stderr",
     "output_type": "stream",
     "text": [
      "Level 25:UFL:Expr.ufl_domain() is deprecated, please use extract_unique_domain(expr) instead.\n"
     ]
    },
    {
     "name": "stdout",
     "output_type": "stream",
     "text": [
      "Expr.ufl_domain() is deprecated, please use extract_unique_domain(expr) instead.\n"
     ]
    },
    {
     "name": "stderr",
     "output_type": "stream",
     "text": [
      "Level 25:UFL:Expr.ufl_domain() is deprecated, please use extract_unique_domain(expr) instead.\n"
     ]
    },
    {
     "name": "stdout",
     "output_type": "stream",
     "text": [
      "Expr.ufl_domain() is deprecated, please use extract_unique_domain(expr) instead.\n"
     ]
    },
    {
     "name": "stderr",
     "output_type": "stream",
     "text": [
      "Level 25:UFL:Expr.ufl_domain() is deprecated, please use extract_unique_domain(expr) instead.\n"
     ]
    },
    {
     "name": "stdout",
     "output_type": "stream",
     "text": [
      "Expr.ufl_domain() is deprecated, please use extract_unique_domain(expr) instead.\n"
     ]
    },
    {
     "name": "stderr",
     "output_type": "stream",
     "text": [
      "Level 25:UFL:Expr.ufl_domain() is deprecated, please use extract_unique_domain(expr) instead.\n"
     ]
    },
    {
     "name": "stdout",
     "output_type": "stream",
     "text": [
      "Expr.ufl_domain() is deprecated, please use extract_unique_domain(expr) instead.\n"
     ]
    },
    {
     "name": "stderr",
     "output_type": "stream",
     "text": [
      "Level 25:UFL:Expr.ufl_domain() is deprecated, please use extract_unique_domain(expr) instead.\n"
     ]
    },
    {
     "name": "stdout",
     "output_type": "stream",
     "text": [
      "Expr.ufl_domain() is deprecated, please use extract_unique_domain(expr) instead.\n"
     ]
    },
    {
     "name": "stderr",
     "output_type": "stream",
     "text": [
      "Level 25:UFL:Expr.ufl_domain() is deprecated, please use extract_unique_domain(expr) instead.\n"
     ]
    },
    {
     "name": "stdout",
     "output_type": "stream",
     "text": [
      "Expr.ufl_domain() is deprecated, please use extract_unique_domain(expr) instead.\n"
     ]
    },
    {
     "name": "stderr",
     "output_type": "stream",
     "text": [
      "Level 25:UFL:Expr.ufl_domain() is deprecated, please use extract_unique_domain(expr) instead.\n"
     ]
    },
    {
     "name": "stdout",
     "output_type": "stream",
     "text": [
      "Expr.ufl_domain() is deprecated, please use extract_unique_domain(expr) instead.\n"
     ]
    },
    {
     "name": "stderr",
     "output_type": "stream",
     "text": [
      "Level 25:UFL:Expr.ufl_domain() is deprecated, please use extract_unique_domain(expr) instead.\n"
     ]
    },
    {
     "name": "stdout",
     "output_type": "stream",
     "text": [
      "Expr.ufl_domain() is deprecated, please use extract_unique_domain(expr) instead.\n"
     ]
    },
    {
     "name": "stderr",
     "output_type": "stream",
     "text": [
      "Level 25:UFL:Expr.ufl_domain() is deprecated, please use extract_unique_domain(expr) instead.\n"
     ]
    },
    {
     "name": "stdout",
     "output_type": "stream",
     "text": [
      "Expr.ufl_domain() is deprecated, please use extract_unique_domain(expr) instead.\n"
     ]
    },
    {
     "name": "stderr",
     "output_type": "stream",
     "text": [
      "Level 25:UFL:Expr.ufl_domain() is deprecated, please use extract_unique_domain(expr) instead.\n"
     ]
    },
    {
     "name": "stdout",
     "output_type": "stream",
     "text": [
      "Expr.ufl_domain() is deprecated, please use extract_unique_domain(expr) instead.\n"
     ]
    },
    {
     "name": "stderr",
     "output_type": "stream",
     "text": [
      "Level 25:UFL:Expr.ufl_domain() is deprecated, please use extract_unique_domain(expr) instead.\n"
     ]
    },
    {
     "name": "stdout",
     "output_type": "stream",
     "text": [
      "Expr.ufl_domain() is deprecated, please use extract_unique_domain(expr) instead.\n"
     ]
    },
    {
     "name": "stderr",
     "output_type": "stream",
     "text": [
      "Level 25:UFL:Expr.ufl_domain() is deprecated, please use extract_unique_domain(expr) instead.\n"
     ]
    },
    {
     "name": "stdout",
     "output_type": "stream",
     "text": [
      "Expr.ufl_domain() is deprecated, please use extract_unique_domain(expr) instead.\n"
     ]
    },
    {
     "name": "stderr",
     "output_type": "stream",
     "text": [
      "Level 25:UFL:Expr.ufl_domain() is deprecated, please use extract_unique_domain(expr) instead.\n"
     ]
    },
    {
     "name": "stdout",
     "output_type": "stream",
     "text": [
      "Expr.ufl_domain() is deprecated, please use extract_unique_domain(expr) instead.\n"
     ]
    },
    {
     "name": "stderr",
     "output_type": "stream",
     "text": [
      "Level 25:UFL:Expr.ufl_domain() is deprecated, please use extract_unique_domain(expr) instead.\n"
     ]
    },
    {
     "name": "stdout",
     "output_type": "stream",
     "text": [
      "Expr.ufl_domain() is deprecated, please use extract_unique_domain(expr) instead.\n"
     ]
    },
    {
     "name": "stderr",
     "output_type": "stream",
     "text": [
      "Level 25:UFL:Expr.ufl_domain() is deprecated, please use extract_unique_domain(expr) instead.\n"
     ]
    },
    {
     "name": "stdout",
     "output_type": "stream",
     "text": [
      "Expr.ufl_domain() is deprecated, please use extract_unique_domain(expr) instead.\n"
     ]
    },
    {
     "name": "stderr",
     "output_type": "stream",
     "text": [
      "Level 25:UFL:Expr.ufl_domain() is deprecated, please use extract_unique_domain(expr) instead.\n"
     ]
    },
    {
     "name": "stdout",
     "output_type": "stream",
     "text": [
      "Expr.ufl_domain() is deprecated, please use extract_unique_domain(expr) instead.\n"
     ]
    },
    {
     "name": "stderr",
     "output_type": "stream",
     "text": [
      "Level 25:UFL:Expr.ufl_domain() is deprecated, please use extract_unique_domain(expr) instead.\n"
     ]
    },
    {
     "name": "stdout",
     "output_type": "stream",
     "text": [
      "Expr.ufl_domain() is deprecated, please use extract_unique_domain(expr) instead.\n"
     ]
    },
    {
     "name": "stderr",
     "output_type": "stream",
     "text": [
      "Level 25:UFL:Expr.ufl_domain() is deprecated, please use extract_unique_domain(expr) instead.\n"
     ]
    },
    {
     "name": "stdout",
     "output_type": "stream",
     "text": [
      "Expr.ufl_domain() is deprecated, please use extract_unique_domain(expr) instead.\n"
     ]
    },
    {
     "name": "stderr",
     "output_type": "stream",
     "text": [
      "Level 25:UFL:Expr.ufl_domain() is deprecated, please use extract_unique_domain(expr) instead.\n"
     ]
    },
    {
     "name": "stdout",
     "output_type": "stream",
     "text": [
      "Expr.ufl_domain() is deprecated, please use extract_unique_domain(expr) instead.\n"
     ]
    },
    {
     "name": "stderr",
     "output_type": "stream",
     "text": [
      "Level 25:UFL:Expr.ufl_domain() is deprecated, please use extract_unique_domain(expr) instead.\n"
     ]
    },
    {
     "name": "stdout",
     "output_type": "stream",
     "text": [
      "Expr.ufl_domain() is deprecated, please use extract_unique_domain(expr) instead.\n"
     ]
    },
    {
     "name": "stderr",
     "output_type": "stream",
     "text": [
      "Level 25:UFL:Expr.ufl_domain() is deprecated, please use extract_unique_domain(expr) instead.\n"
     ]
    },
    {
     "name": "stdout",
     "output_type": "stream",
     "text": [
      "Expr.ufl_domain() is deprecated, please use extract_unique_domain(expr) instead.\n"
     ]
    },
    {
     "name": "stderr",
     "output_type": "stream",
     "text": [
      "Level 25:UFL:Expr.ufl_domain() is deprecated, please use extract_unique_domain(expr) instead.\n"
     ]
    },
    {
     "name": "stdout",
     "output_type": "stream",
     "text": [
      "Expr.ufl_domain() is deprecated, please use extract_unique_domain(expr) instead.\n"
     ]
    },
    {
     "name": "stderr",
     "output_type": "stream",
     "text": [
      "Level 25:UFL:Expr.ufl_domain() is deprecated, please use extract_unique_domain(expr) instead.\n"
     ]
    },
    {
     "name": "stdout",
     "output_type": "stream",
     "text": [
      "Expr.ufl_domain() is deprecated, please use extract_unique_domain(expr) instead.\n"
     ]
    },
    {
     "name": "stderr",
     "output_type": "stream",
     "text": [
      "Level 25:UFL:Expr.ufl_domain() is deprecated, please use extract_unique_domain(expr) instead.\n"
     ]
    },
    {
     "name": "stdout",
     "output_type": "stream",
     "text": [
      "Expr.ufl_domain() is deprecated, please use extract_unique_domain(expr) instead.\n"
     ]
    },
    {
     "name": "stderr",
     "output_type": "stream",
     "text": [
      "Level 25:UFL:Expr.ufl_domain() is deprecated, please use extract_unique_domain(expr) instead.\n"
     ]
    },
    {
     "name": "stdout",
     "output_type": "stream",
     "text": [
      "Expr.ufl_domain() is deprecated, please use extract_unique_domain(expr) instead.\n"
     ]
    },
    {
     "name": "stderr",
     "output_type": "stream",
     "text": [
      "Level 25:UFL:Expr.ufl_domain() is deprecated, please use extract_unique_domain(expr) instead.\n"
     ]
    },
    {
     "name": "stdout",
     "output_type": "stream",
     "text": [
      "Expr.ufl_domain() is deprecated, please use extract_unique_domain(expr) instead.\n"
     ]
    },
    {
     "name": "stderr",
     "output_type": "stream",
     "text": [
      "Level 25:UFL:Expr.ufl_domain() is deprecated, please use extract_unique_domain(expr) instead.\n"
     ]
    }
   ],
   "source": [
    "a3 = form(rho * dot(u, v)*dx)\n",
    "L3 = form(rho * dot(u_s, v)*dx - k * dot(nabla_grad(phi), v)*dx)\n",
    "A3 = assemble_matrix(a3)\n",
    "A3.assemble()\n",
    "b3 = create_vector(L3)"
   ]
  },
  {
   "cell_type": "markdown",
   "metadata": {},
   "source": [
    "As in the previous tutorials, we use PETSc as a linear algebra backend."
   ]
  },
  {
   "cell_type": "code",
   "execution_count": 14,
   "metadata": {},
   "outputs": [],
   "source": [
    "# Solver for step 1\n",
    "solver1 = PETSc.KSP().create(mesh.comm)\n",
    "solver1.setOperators(A1)\n",
    "solver1.setType(PETSc.KSP.Type.BCGS)\n",
    "pc1 = solver1.getPC()\n",
    "pc1.setType(PETSc.PC.Type.JACOBI)\n",
    "\n",
    "# Solver for step 2\n",
    "solver2 = PETSc.KSP().create(mesh.comm)\n",
    "solver2.setOperators(A2)\n",
    "solver2.setType(PETSc.KSP.Type.MINRES)\n",
    "pc2 = solver2.getPC()\n",
    "pc2.setType(PETSc.PC.Type.HYPRE)\n",
    "pc2.setHYPREType(\"boomeramg\")\n",
    "\n",
    "# Solver for step 3\n",
    "solver3 = PETSc.KSP().create(mesh.comm)\n",
    "solver3.setOperators(A3)\n",
    "solver3.setType(PETSc.KSP.Type.CG)\n",
    "pc3 = solver3.getPC()\n",
    "pc3.setType(PETSc.PC.Type.SOR)"
   ]
  },
  {
   "cell_type": "markdown",
   "metadata": {},
   "source": [
    "## Verification of the implementation compute known physical quantities\n",
    "As a further verification of our implementation, we compute the drag and lift coefficients over the obstacle, defined as\n",
    "\n",
    "$$\n",
    "    C_{\\text{D}}(u,p,t,\\partial\\Omega_S) = \\frac{2}{\\rho L U_{mean}^2}\\int_{\\partial\\Omega_S}\\rho \\nu n \\cdot \\nabla u_{t_S}(t)n_y -p(t)n_x~\\mathrm{d} s,\n",
    "$$    \n",
    "$$ \n",
    "    C_{\\text{L}}(u,p,t,\\partial\\Omega_S) = -\\frac{2}{\\rho L U_{mean}^2}\\int_{\\partial\\Omega_S}\\rho \\nu n \\cdot \\nabla u_{t_S}(t)n_x + p(t)n_y~\\mathrm{d} s,\n",
    "$$\n",
    "\n",
    "where $u_{t_S}$ is the tangential velocity component at the interface of the obstacle $\\partial\\Omega_S$, defined as $u_{t_S}=u\\cdot (n_y,-n_x)$, $U_{mean}=1$ the average inflow velocity, and $L$ the length of the channel. We use `UFL` to create the relevant integrals, and assemble them at each time step."
   ]
  },
  {
   "cell_type": "code",
   "execution_count": 15,
   "metadata": {},
   "outputs": [
    {
     "name": "stdout",
     "output_type": "stream",
     "text": [
      "Expr.ufl_domain() is deprecated, please use extract_unique_domain(expr) instead.\n"
     ]
    },
    {
     "name": "stderr",
     "output_type": "stream",
     "text": [
      "Level 25:UFL:Expr.ufl_domain() is deprecated, please use extract_unique_domain(expr) instead.\n"
     ]
    },
    {
     "name": "stdout",
     "output_type": "stream",
     "text": [
      "Expr.ufl_domain() is deprecated, please use extract_unique_domain(expr) instead.\n"
     ]
    },
    {
     "name": "stderr",
     "output_type": "stream",
     "text": [
      "Level 25:UFL:Expr.ufl_domain() is deprecated, please use extract_unique_domain(expr) instead.\n"
     ]
    },
    {
     "name": "stdout",
     "output_type": "stream",
     "text": [
      "Expr.ufl_domain() is deprecated, please use extract_unique_domain(expr) instead.\n"
     ]
    },
    {
     "name": "stderr",
     "output_type": "stream",
     "text": [
      "Level 25:UFL:Expr.ufl_domain() is deprecated, please use extract_unique_domain(expr) instead.\n"
     ]
    },
    {
     "name": "stdout",
     "output_type": "stream",
     "text": [
      "Expr.ufl_domain() is deprecated, please use extract_unique_domain(expr) instead.\n"
     ]
    },
    {
     "name": "stderr",
     "output_type": "stream",
     "text": [
      "Level 25:UFL:Expr.ufl_domain() is deprecated, please use extract_unique_domain(expr) instead.\n"
     ]
    },
    {
     "name": "stdout",
     "output_type": "stream",
     "text": [
      "Expr.ufl_domain() is deprecated, please use extract_unique_domain(expr) instead.\n"
     ]
    },
    {
     "name": "stderr",
     "output_type": "stream",
     "text": [
      "Level 25:UFL:Expr.ufl_domain() is deprecated, please use extract_unique_domain(expr) instead.\n"
     ]
    },
    {
     "name": "stdout",
     "output_type": "stream",
     "text": [
      "Expr.ufl_domain() is deprecated, please use extract_unique_domain(expr) instead.\n"
     ]
    },
    {
     "name": "stderr",
     "output_type": "stream",
     "text": [
      "Level 25:UFL:Expr.ufl_domain() is deprecated, please use extract_unique_domain(expr) instead.\n"
     ]
    },
    {
     "name": "stdout",
     "output_type": "stream",
     "text": [
      "Expr.ufl_domain() is deprecated, please use extract_unique_domain(expr) instead.\n"
     ]
    },
    {
     "name": "stderr",
     "output_type": "stream",
     "text": [
      "Level 25:UFL:Expr.ufl_domain() is deprecated, please use extract_unique_domain(expr) instead.\n"
     ]
    },
    {
     "name": "stdout",
     "output_type": "stream",
     "text": [
      "Expr.ufl_domain() is deprecated, please use extract_unique_domain(expr) instead.\n"
     ]
    },
    {
     "name": "stderr",
     "output_type": "stream",
     "text": [
      "Level 25:UFL:Expr.ufl_domain() is deprecated, please use extract_unique_domain(expr) instead.\n"
     ]
    },
    {
     "name": "stdout",
     "output_type": "stream",
     "text": [
      "Expr.ufl_domain() is deprecated, please use extract_unique_domain(expr) instead.\n"
     ]
    },
    {
     "name": "stderr",
     "output_type": "stream",
     "text": [
      "Level 25:UFL:Expr.ufl_domain() is deprecated, please use extract_unique_domain(expr) instead.\n"
     ]
    },
    {
     "name": "stdout",
     "output_type": "stream",
     "text": [
      "Expr.ufl_domain() is deprecated, please use extract_unique_domain(expr) instead.\n"
     ]
    },
    {
     "name": "stderr",
     "output_type": "stream",
     "text": [
      "Level 25:UFL:Expr.ufl_domain() is deprecated, please use extract_unique_domain(expr) instead.\n"
     ]
    },
    {
     "name": "stdout",
     "output_type": "stream",
     "text": [
      "Expr.ufl_domain() is deprecated, please use extract_unique_domain(expr) instead.\n"
     ]
    },
    {
     "name": "stderr",
     "output_type": "stream",
     "text": [
      "Level 25:UFL:Expr.ufl_domain() is deprecated, please use extract_unique_domain(expr) instead.\n"
     ]
    },
    {
     "name": "stdout",
     "output_type": "stream",
     "text": [
      "Expr.ufl_domain() is deprecated, please use extract_unique_domain(expr) instead.\n"
     ]
    },
    {
     "name": "stderr",
     "output_type": "stream",
     "text": [
      "Level 25:UFL:Expr.ufl_domain() is deprecated, please use extract_unique_domain(expr) instead.\n"
     ]
    },
    {
     "name": "stdout",
     "output_type": "stream",
     "text": [
      "Expr.ufl_domain() is deprecated, please use extract_unique_domain(expr) instead.\n"
     ]
    },
    {
     "name": "stderr",
     "output_type": "stream",
     "text": [
      "Level 25:UFL:Expr.ufl_domain() is deprecated, please use extract_unique_domain(expr) instead.\n"
     ]
    },
    {
     "name": "stdout",
     "output_type": "stream",
     "text": [
      "Expr.ufl_domain() is deprecated, please use extract_unique_domain(expr) instead.\n"
     ]
    },
    {
     "name": "stderr",
     "output_type": "stream",
     "text": [
      "Level 25:UFL:Expr.ufl_domain() is deprecated, please use extract_unique_domain(expr) instead.\n"
     ]
    },
    {
     "name": "stdout",
     "output_type": "stream",
     "text": [
      "Expr.ufl_domain() is deprecated, please use extract_unique_domain(expr) instead.\n"
     ]
    },
    {
     "name": "stderr",
     "output_type": "stream",
     "text": [
      "Level 25:UFL:Expr.ufl_domain() is deprecated, please use extract_unique_domain(expr) instead.\n"
     ]
    },
    {
     "name": "stdout",
     "output_type": "stream",
     "text": [
      "Expr.ufl_domain() is deprecated, please use extract_unique_domain(expr) instead.\n"
     ]
    },
    {
     "name": "stderr",
     "output_type": "stream",
     "text": [
      "Level 25:UFL:Expr.ufl_domain() is deprecated, please use extract_unique_domain(expr) instead.\n"
     ]
    },
    {
     "name": "stdout",
     "output_type": "stream",
     "text": [
      "Expr.ufl_domain() is deprecated, please use extract_unique_domain(expr) instead.\n"
     ]
    },
    {
     "name": "stderr",
     "output_type": "stream",
     "text": [
      "Level 25:UFL:Expr.ufl_domain() is deprecated, please use extract_unique_domain(expr) instead.\n"
     ]
    },
    {
     "name": "stdout",
     "output_type": "stream",
     "text": [
      "Expr.ufl_domain() is deprecated, please use extract_unique_domain(expr) instead.\n"
     ]
    },
    {
     "name": "stderr",
     "output_type": "stream",
     "text": [
      "Level 25:UFL:Expr.ufl_domain() is deprecated, please use extract_unique_domain(expr) instead.\n"
     ]
    },
    {
     "name": "stdout",
     "output_type": "stream",
     "text": [
      "Expr.ufl_domain() is deprecated, please use extract_unique_domain(expr) instead.\n"
     ]
    },
    {
     "name": "stderr",
     "output_type": "stream",
     "text": [
      "Level 25:UFL:Expr.ufl_domain() is deprecated, please use extract_unique_domain(expr) instead.\n"
     ]
    },
    {
     "name": "stdout",
     "output_type": "stream",
     "text": [
      "Expr.ufl_domain() is deprecated, please use extract_unique_domain(expr) instead.\n"
     ]
    },
    {
     "name": "stderr",
     "output_type": "stream",
     "text": [
      "Level 25:UFL:Expr.ufl_domain() is deprecated, please use extract_unique_domain(expr) instead.\n"
     ]
    },
    {
     "name": "stdout",
     "output_type": "stream",
     "text": [
      "Expr.ufl_domain() is deprecated, please use extract_unique_domain(expr) instead.\n"
     ]
    },
    {
     "name": "stderr",
     "output_type": "stream",
     "text": [
      "Level 25:UFL:Expr.ufl_domain() is deprecated, please use extract_unique_domain(expr) instead.\n"
     ]
    },
    {
     "name": "stdout",
     "output_type": "stream",
     "text": [
      "Expr.ufl_domain() is deprecated, please use extract_unique_domain(expr) instead.\n"
     ]
    },
    {
     "name": "stderr",
     "output_type": "stream",
     "text": [
      "Level 25:UFL:Expr.ufl_domain() is deprecated, please use extract_unique_domain(expr) instead.\n"
     ]
    },
    {
     "name": "stdout",
     "output_type": "stream",
     "text": [
      "Expr.ufl_domain() is deprecated, please use extract_unique_domain(expr) instead.\n"
     ]
    },
    {
     "name": "stderr",
     "output_type": "stream",
     "text": [
      "Level 25:UFL:Expr.ufl_domain() is deprecated, please use extract_unique_domain(expr) instead.\n"
     ]
    },
    {
     "name": "stdout",
     "output_type": "stream",
     "text": [
      "Expr.ufl_domain() is deprecated, please use extract_unique_domain(expr) instead.\n"
     ]
    },
    {
     "name": "stderr",
     "output_type": "stream",
     "text": [
      "Level 25:UFL:Expr.ufl_domain() is deprecated, please use extract_unique_domain(expr) instead.\n"
     ]
    },
    {
     "name": "stdout",
     "output_type": "stream",
     "text": [
      "Expr.ufl_domain() is deprecated, please use extract_unique_domain(expr) instead.\n"
     ]
    },
    {
     "name": "stderr",
     "output_type": "stream",
     "text": [
      "Level 25:UFL:Expr.ufl_domain() is deprecated, please use extract_unique_domain(expr) instead.\n"
     ]
    },
    {
     "name": "stdout",
     "output_type": "stream",
     "text": [
      "Expr.ufl_domain() is deprecated, please use extract_unique_domain(expr) instead.\n"
     ]
    },
    {
     "name": "stderr",
     "output_type": "stream",
     "text": [
      "Level 25:UFL:Expr.ufl_domain() is deprecated, please use extract_unique_domain(expr) instead.\n"
     ]
    },
    {
     "name": "stdout",
     "output_type": "stream",
     "text": [
      "Expr.ufl_domain() is deprecated, please use extract_unique_domain(expr) instead.\n"
     ]
    },
    {
     "name": "stderr",
     "output_type": "stream",
     "text": [
      "Level 25:UFL:Expr.ufl_domain() is deprecated, please use extract_unique_domain(expr) instead.\n"
     ]
    },
    {
     "name": "stdout",
     "output_type": "stream",
     "text": [
      "Expr.ufl_domain() is deprecated, please use extract_unique_domain(expr) instead.\n"
     ]
    },
    {
     "name": "stderr",
     "output_type": "stream",
     "text": [
      "Level 25:UFL:Expr.ufl_domain() is deprecated, please use extract_unique_domain(expr) instead.\n"
     ]
    },
    {
     "name": "stdout",
     "output_type": "stream",
     "text": [
      "Expr.ufl_domain() is deprecated, please use extract_unique_domain(expr) instead.\n"
     ]
    },
    {
     "name": "stderr",
     "output_type": "stream",
     "text": [
      "Level 25:UFL:Expr.ufl_domain() is deprecated, please use extract_unique_domain(expr) instead.\n"
     ]
    },
    {
     "name": "stdout",
     "output_type": "stream",
     "text": [
      "Expr.ufl_domain() is deprecated, please use extract_unique_domain(expr) instead.\n"
     ]
    },
    {
     "name": "stderr",
     "output_type": "stream",
     "text": [
      "Level 25:UFL:Expr.ufl_domain() is deprecated, please use extract_unique_domain(expr) instead.\n"
     ]
    },
    {
     "name": "stdout",
     "output_type": "stream",
     "text": [
      "Expr.ufl_domain() is deprecated, please use extract_unique_domain(expr) instead.\n"
     ]
    },
    {
     "name": "stderr",
     "output_type": "stream",
     "text": [
      "Level 25:UFL:Expr.ufl_domain() is deprecated, please use extract_unique_domain(expr) instead.\n"
     ]
    },
    {
     "name": "stdout",
     "output_type": "stream",
     "text": [
      "Expr.ufl_domain() is deprecated, please use extract_unique_domain(expr) instead.\n"
     ]
    },
    {
     "name": "stderr",
     "output_type": "stream",
     "text": [
      "Level 25:UFL:Expr.ufl_domain() is deprecated, please use extract_unique_domain(expr) instead.\n"
     ]
    },
    {
     "name": "stdout",
     "output_type": "stream",
     "text": [
      "Expr.ufl_domain() is deprecated, please use extract_unique_domain(expr) instead.\n"
     ]
    },
    {
     "name": "stderr",
     "output_type": "stream",
     "text": [
      "Level 25:UFL:Expr.ufl_domain() is deprecated, please use extract_unique_domain(expr) instead.\n"
     ]
    },
    {
     "name": "stdout",
     "output_type": "stream",
     "text": [
      "Expr.ufl_domain() is deprecated, please use extract_unique_domain(expr) instead.\n"
     ]
    },
    {
     "name": "stderr",
     "output_type": "stream",
     "text": [
      "Level 25:UFL:Expr.ufl_domain() is deprecated, please use extract_unique_domain(expr) instead.\n"
     ]
    },
    {
     "name": "stdout",
     "output_type": "stream",
     "text": [
      "Expr.ufl_domain() is deprecated, please use extract_unique_domain(expr) instead.\n"
     ]
    },
    {
     "name": "stderr",
     "output_type": "stream",
     "text": [
      "Level 25:UFL:Expr.ufl_domain() is deprecated, please use extract_unique_domain(expr) instead.\n"
     ]
    },
    {
     "name": "stdout",
     "output_type": "stream",
     "text": [
      "Expr.ufl_domain() is deprecated, please use extract_unique_domain(expr) instead.\n"
     ]
    },
    {
     "name": "stderr",
     "output_type": "stream",
     "text": [
      "Level 25:UFL:Expr.ufl_domain() is deprecated, please use extract_unique_domain(expr) instead.\n"
     ]
    },
    {
     "name": "stdout",
     "output_type": "stream",
     "text": [
      "Expr.ufl_domain() is deprecated, please use extract_unique_domain(expr) instead.\n"
     ]
    },
    {
     "name": "stderr",
     "output_type": "stream",
     "text": [
      "Level 25:UFL:Expr.ufl_domain() is deprecated, please use extract_unique_domain(expr) instead.\n"
     ]
    },
    {
     "name": "stdout",
     "output_type": "stream",
     "text": [
      "Expr.ufl_domain() is deprecated, please use extract_unique_domain(expr) instead.\n"
     ]
    },
    {
     "name": "stderr",
     "output_type": "stream",
     "text": [
      "Level 25:UFL:Expr.ufl_domain() is deprecated, please use extract_unique_domain(expr) instead.\n"
     ]
    },
    {
     "name": "stdout",
     "output_type": "stream",
     "text": [
      "Expr.ufl_domain() is deprecated, please use extract_unique_domain(expr) instead.\n"
     ]
    },
    {
     "name": "stderr",
     "output_type": "stream",
     "text": [
      "Level 25:UFL:Expr.ufl_domain() is deprecated, please use extract_unique_domain(expr) instead.\n"
     ]
    },
    {
     "name": "stdout",
     "output_type": "stream",
     "text": [
      "Expr.ufl_domain() is deprecated, please use extract_unique_domain(expr) instead.\n"
     ]
    },
    {
     "name": "stderr",
     "output_type": "stream",
     "text": [
      "Level 25:UFL:Expr.ufl_domain() is deprecated, please use extract_unique_domain(expr) instead.\n"
     ]
    },
    {
     "name": "stdout",
     "output_type": "stream",
     "text": [
      "Expr.ufl_domain() is deprecated, please use extract_unique_domain(expr) instead.\n"
     ]
    },
    {
     "name": "stderr",
     "output_type": "stream",
     "text": [
      "Level 25:UFL:Expr.ufl_domain() is deprecated, please use extract_unique_domain(expr) instead.\n"
     ]
    },
    {
     "name": "stdout",
     "output_type": "stream",
     "text": [
      "Expr.ufl_domain() is deprecated, please use extract_unique_domain(expr) instead.\n"
     ]
    },
    {
     "name": "stderr",
     "output_type": "stream",
     "text": [
      "Level 25:UFL:Expr.ufl_domain() is deprecated, please use extract_unique_domain(expr) instead.\n"
     ]
    },
    {
     "name": "stdout",
     "output_type": "stream",
     "text": [
      "Expr.ufl_domain() is deprecated, please use extract_unique_domain(expr) instead.\n"
     ]
    },
    {
     "name": "stderr",
     "output_type": "stream",
     "text": [
      "Level 25:UFL:Expr.ufl_domain() is deprecated, please use extract_unique_domain(expr) instead.\n"
     ]
    },
    {
     "name": "stdout",
     "output_type": "stream",
     "text": [
      "Expr.ufl_domain() is deprecated, please use extract_unique_domain(expr) instead.\n"
     ]
    },
    {
     "name": "stderr",
     "output_type": "stream",
     "text": [
      "Level 25:UFL:Expr.ufl_domain() is deprecated, please use extract_unique_domain(expr) instead.\n"
     ]
    },
    {
     "name": "stdout",
     "output_type": "stream",
     "text": [
      "Expr.ufl_domain() is deprecated, please use extract_unique_domain(expr) instead.\n"
     ]
    },
    {
     "name": "stderr",
     "output_type": "stream",
     "text": [
      "Level 25:UFL:Expr.ufl_domain() is deprecated, please use extract_unique_domain(expr) instead.\n"
     ]
    },
    {
     "name": "stdout",
     "output_type": "stream",
     "text": [
      "Expr.ufl_domain() is deprecated, please use extract_unique_domain(expr) instead.\n"
     ]
    },
    {
     "name": "stderr",
     "output_type": "stream",
     "text": [
      "Level 25:UFL:Expr.ufl_domain() is deprecated, please use extract_unique_domain(expr) instead.\n"
     ]
    },
    {
     "name": "stdout",
     "output_type": "stream",
     "text": [
      "Expr.ufl_domain() is deprecated, please use extract_unique_domain(expr) instead.\n"
     ]
    },
    {
     "name": "stderr",
     "output_type": "stream",
     "text": [
      "Level 25:UFL:Expr.ufl_domain() is deprecated, please use extract_unique_domain(expr) instead.\n"
     ]
    },
    {
     "name": "stdout",
     "output_type": "stream",
     "text": [
      "Expr.ufl_domain() is deprecated, please use extract_unique_domain(expr) instead.\n"
     ]
    },
    {
     "name": "stderr",
     "output_type": "stream",
     "text": [
      "Level 25:UFL:Expr.ufl_domain() is deprecated, please use extract_unique_domain(expr) instead.\n"
     ]
    },
    {
     "name": "stdout",
     "output_type": "stream",
     "text": [
      "Expr.ufl_domain() is deprecated, please use extract_unique_domain(expr) instead.\n"
     ]
    },
    {
     "name": "stderr",
     "output_type": "stream",
     "text": [
      "Level 25:UFL:Expr.ufl_domain() is deprecated, please use extract_unique_domain(expr) instead.\n"
     ]
    },
    {
     "name": "stdout",
     "output_type": "stream",
     "text": [
      "Expr.ufl_domain() is deprecated, please use extract_unique_domain(expr) instead.\n"
     ]
    },
    {
     "name": "stderr",
     "output_type": "stream",
     "text": [
      "Level 25:UFL:Expr.ufl_domain() is deprecated, please use extract_unique_domain(expr) instead.\n"
     ]
    },
    {
     "name": "stdout",
     "output_type": "stream",
     "text": [
      "Expr.ufl_domain() is deprecated, please use extract_unique_domain(expr) instead.\n"
     ]
    },
    {
     "name": "stderr",
     "output_type": "stream",
     "text": [
      "Level 25:UFL:Expr.ufl_domain() is deprecated, please use extract_unique_domain(expr) instead.\n"
     ]
    },
    {
     "name": "stdout",
     "output_type": "stream",
     "text": [
      "Expr.ufl_domain() is deprecated, please use extract_unique_domain(expr) instead.\n"
     ]
    },
    {
     "name": "stderr",
     "output_type": "stream",
     "text": [
      "Level 25:UFL:Expr.ufl_domain() is deprecated, please use extract_unique_domain(expr) instead.\n"
     ]
    },
    {
     "name": "stdout",
     "output_type": "stream",
     "text": [
      "Expr.ufl_domain() is deprecated, please use extract_unique_domain(expr) instead.\n"
     ]
    },
    {
     "name": "stderr",
     "output_type": "stream",
     "text": [
      "Level 25:UFL:Expr.ufl_domain() is deprecated, please use extract_unique_domain(expr) instead.\n"
     ]
    },
    {
     "name": "stdout",
     "output_type": "stream",
     "text": [
      "Expr.ufl_domain() is deprecated, please use extract_unique_domain(expr) instead.\n"
     ]
    },
    {
     "name": "stderr",
     "output_type": "stream",
     "text": [
      "Level 25:UFL:Expr.ufl_domain() is deprecated, please use extract_unique_domain(expr) instead.\n"
     ]
    },
    {
     "name": "stdout",
     "output_type": "stream",
     "text": [
      "Expr.ufl_domain() is deprecated, please use extract_unique_domain(expr) instead.\n"
     ]
    },
    {
     "name": "stderr",
     "output_type": "stream",
     "text": [
      "Level 25:UFL:Expr.ufl_domain() is deprecated, please use extract_unique_domain(expr) instead.\n"
     ]
    },
    {
     "name": "stdout",
     "output_type": "stream",
     "text": [
      "Expr.ufl_domain() is deprecated, please use extract_unique_domain(expr) instead.\n"
     ]
    },
    {
     "name": "stderr",
     "output_type": "stream",
     "text": [
      "Level 25:UFL:Expr.ufl_domain() is deprecated, please use extract_unique_domain(expr) instead.\n"
     ]
    },
    {
     "name": "stdout",
     "output_type": "stream",
     "text": [
      "Expr.ufl_domain() is deprecated, please use extract_unique_domain(expr) instead.\n"
     ]
    },
    {
     "name": "stderr",
     "output_type": "stream",
     "text": [
      "Level 25:UFL:Expr.ufl_domain() is deprecated, please use extract_unique_domain(expr) instead.\n"
     ]
    },
    {
     "name": "stdout",
     "output_type": "stream",
     "text": [
      "Expr.ufl_domain() is deprecated, please use extract_unique_domain(expr) instead.\n"
     ]
    },
    {
     "name": "stderr",
     "output_type": "stream",
     "text": [
      "Level 25:UFL:Expr.ufl_domain() is deprecated, please use extract_unique_domain(expr) instead.\n"
     ]
    },
    {
     "name": "stdout",
     "output_type": "stream",
     "text": [
      "Expr.ufl_domain() is deprecated, please use extract_unique_domain(expr) instead.\n"
     ]
    },
    {
     "name": "stderr",
     "output_type": "stream",
     "text": [
      "Level 25:UFL:Expr.ufl_domain() is deprecated, please use extract_unique_domain(expr) instead.\n"
     ]
    },
    {
     "name": "stdout",
     "output_type": "stream",
     "text": [
      "Expr.ufl_domain() is deprecated, please use extract_unique_domain(expr) instead.\n"
     ]
    },
    {
     "name": "stderr",
     "output_type": "stream",
     "text": [
      "Level 25:UFL:Expr.ufl_domain() is deprecated, please use extract_unique_domain(expr) instead.\n"
     ]
    },
    {
     "name": "stdout",
     "output_type": "stream",
     "text": [
      "Expr.ufl_domain() is deprecated, please use extract_unique_domain(expr) instead.\n"
     ]
    },
    {
     "name": "stderr",
     "output_type": "stream",
     "text": [
      "Level 25:UFL:Expr.ufl_domain() is deprecated, please use extract_unique_domain(expr) instead.\n"
     ]
    },
    {
     "name": "stdout",
     "output_type": "stream",
     "text": [
      "Expr.ufl_domain() is deprecated, please use extract_unique_domain(expr) instead.\n"
     ]
    },
    {
     "name": "stderr",
     "output_type": "stream",
     "text": [
      "Level 25:UFL:Expr.ufl_domain() is deprecated, please use extract_unique_domain(expr) instead.\n"
     ]
    },
    {
     "name": "stdout",
     "output_type": "stream",
     "text": [
      "Expr.ufl_domain() is deprecated, please use extract_unique_domain(expr) instead.\n"
     ]
    },
    {
     "name": "stderr",
     "output_type": "stream",
     "text": [
      "Level 25:UFL:Expr.ufl_domain() is deprecated, please use extract_unique_domain(expr) instead.\n"
     ]
    },
    {
     "name": "stdout",
     "output_type": "stream",
     "text": [
      "Expr.ufl_domain() is deprecated, please use extract_unique_domain(expr) instead.\n"
     ]
    },
    {
     "name": "stderr",
     "output_type": "stream",
     "text": [
      "Level 25:UFL:Expr.ufl_domain() is deprecated, please use extract_unique_domain(expr) instead.\n"
     ]
    },
    {
     "name": "stdout",
     "output_type": "stream",
     "text": [
      "Expr.ufl_domain() is deprecated, please use extract_unique_domain(expr) instead.\n"
     ]
    },
    {
     "name": "stderr",
     "output_type": "stream",
     "text": [
      "Level 25:UFL:Expr.ufl_domain() is deprecated, please use extract_unique_domain(expr) instead.\n"
     ]
    },
    {
     "name": "stdout",
     "output_type": "stream",
     "text": [
      "Expr.ufl_domain() is deprecated, please use extract_unique_domain(expr) instead.\n"
     ]
    },
    {
     "name": "stderr",
     "output_type": "stream",
     "text": [
      "Level 25:UFL:Expr.ufl_domain() is deprecated, please use extract_unique_domain(expr) instead.\n"
     ]
    },
    {
     "name": "stdout",
     "output_type": "stream",
     "text": [
      "Expr.ufl_domain() is deprecated, please use extract_unique_domain(expr) instead.\n"
     ]
    },
    {
     "name": "stderr",
     "output_type": "stream",
     "text": [
      "Level 25:UFL:Expr.ufl_domain() is deprecated, please use extract_unique_domain(expr) instead.\n"
     ]
    },
    {
     "name": "stdout",
     "output_type": "stream",
     "text": [
      "Expr.ufl_domain() is deprecated, please use extract_unique_domain(expr) instead.\n"
     ]
    },
    {
     "name": "stderr",
     "output_type": "stream",
     "text": [
      "Level 25:UFL:Expr.ufl_domain() is deprecated, please use extract_unique_domain(expr) instead.\n"
     ]
    },
    {
     "name": "stdout",
     "output_type": "stream",
     "text": [
      "Expr.ufl_domain() is deprecated, please use extract_unique_domain(expr) instead.\n"
     ]
    },
    {
     "name": "stderr",
     "output_type": "stream",
     "text": [
      "Level 25:UFL:Expr.ufl_domain() is deprecated, please use extract_unique_domain(expr) instead.\n"
     ]
    },
    {
     "name": "stdout",
     "output_type": "stream",
     "text": [
      "Expr.ufl_domain() is deprecated, please use extract_unique_domain(expr) instead.\n"
     ]
    },
    {
     "name": "stderr",
     "output_type": "stream",
     "text": [
      "Level 25:UFL:Expr.ufl_domain() is deprecated, please use extract_unique_domain(expr) instead.\n"
     ]
    },
    {
     "name": "stdout",
     "output_type": "stream",
     "text": [
      "Expr.ufl_domain() is deprecated, please use extract_unique_domain(expr) instead.\n"
     ]
    },
    {
     "name": "stderr",
     "output_type": "stream",
     "text": [
      "Level 25:UFL:Expr.ufl_domain() is deprecated, please use extract_unique_domain(expr) instead.\n"
     ]
    },
    {
     "name": "stdout",
     "output_type": "stream",
     "text": [
      "Expr.ufl_domain() is deprecated, please use extract_unique_domain(expr) instead.\n"
     ]
    },
    {
     "name": "stderr",
     "output_type": "stream",
     "text": [
      "Level 25:UFL:Expr.ufl_domain() is deprecated, please use extract_unique_domain(expr) instead.\n"
     ]
    },
    {
     "name": "stdout",
     "output_type": "stream",
     "text": [
      "Expr.ufl_domain() is deprecated, please use extract_unique_domain(expr) instead.\n"
     ]
    },
    {
     "name": "stderr",
     "output_type": "stream",
     "text": [
      "Level 25:UFL:Expr.ufl_domain() is deprecated, please use extract_unique_domain(expr) instead.\n"
     ]
    },
    {
     "name": "stdout",
     "output_type": "stream",
     "text": [
      "Expr.ufl_domain() is deprecated, please use extract_unique_domain(expr) instead.\n"
     ]
    },
    {
     "name": "stderr",
     "output_type": "stream",
     "text": [
      "Level 25:UFL:Expr.ufl_domain() is deprecated, please use extract_unique_domain(expr) instead.\n"
     ]
    },
    {
     "name": "stdout",
     "output_type": "stream",
     "text": [
      "Expr.ufl_domain() is deprecated, please use extract_unique_domain(expr) instead.\n"
     ]
    },
    {
     "name": "stderr",
     "output_type": "stream",
     "text": [
      "Level 25:UFL:Expr.ufl_domain() is deprecated, please use extract_unique_domain(expr) instead.\n"
     ]
    },
    {
     "name": "stdout",
     "output_type": "stream",
     "text": [
      "Expr.ufl_domain() is deprecated, please use extract_unique_domain(expr) instead.\n"
     ]
    },
    {
     "name": "stderr",
     "output_type": "stream",
     "text": [
      "Level 25:UFL:Expr.ufl_domain() is deprecated, please use extract_unique_domain(expr) instead.\n"
     ]
    },
    {
     "name": "stdout",
     "output_type": "stream",
     "text": [
      "Expr.ufl_domain() is deprecated, please use extract_unique_domain(expr) instead.\n"
     ]
    },
    {
     "name": "stderr",
     "output_type": "stream",
     "text": [
      "Level 25:UFL:Expr.ufl_domain() is deprecated, please use extract_unique_domain(expr) instead.\n"
     ]
    },
    {
     "name": "stdout",
     "output_type": "stream",
     "text": [
      "Expr.ufl_domain() is deprecated, please use extract_unique_domain(expr) instead.\n"
     ]
    },
    {
     "name": "stderr",
     "output_type": "stream",
     "text": [
      "Level 25:UFL:Expr.ufl_domain() is deprecated, please use extract_unique_domain(expr) instead.\n"
     ]
    },
    {
     "name": "stdout",
     "output_type": "stream",
     "text": [
      "Expr.ufl_domain() is deprecated, please use extract_unique_domain(expr) instead.\n"
     ]
    },
    {
     "name": "stderr",
     "output_type": "stream",
     "text": [
      "Level 25:UFL:Expr.ufl_domain() is deprecated, please use extract_unique_domain(expr) instead.\n"
     ]
    },
    {
     "name": "stdout",
     "output_type": "stream",
     "text": [
      "Expr.ufl_domain() is deprecated, please use extract_unique_domain(expr) instead.\n"
     ]
    },
    {
     "name": "stderr",
     "output_type": "stream",
     "text": [
      "Level 25:UFL:Expr.ufl_domain() is deprecated, please use extract_unique_domain(expr) instead.\n"
     ]
    },
    {
     "name": "stdout",
     "output_type": "stream",
     "text": [
      "Expr.ufl_domain() is deprecated, please use extract_unique_domain(expr) instead.\n"
     ]
    },
    {
     "name": "stderr",
     "output_type": "stream",
     "text": [
      "Level 25:UFL:Expr.ufl_domain() is deprecated, please use extract_unique_domain(expr) instead.\n"
     ]
    },
    {
     "name": "stdout",
     "output_type": "stream",
     "text": [
      "Expr.ufl_domain() is deprecated, please use extract_unique_domain(expr) instead.\n"
     ]
    },
    {
     "name": "stderr",
     "output_type": "stream",
     "text": [
      "Level 25:UFL:Expr.ufl_domain() is deprecated, please use extract_unique_domain(expr) instead.\n"
     ]
    },
    {
     "name": "stdout",
     "output_type": "stream",
     "text": [
      "Expr.ufl_domain() is deprecated, please use extract_unique_domain(expr) instead.\n"
     ]
    },
    {
     "name": "stderr",
     "output_type": "stream",
     "text": [
      "Level 25:UFL:Expr.ufl_domain() is deprecated, please use extract_unique_domain(expr) instead.\n"
     ]
    },
    {
     "name": "stdout",
     "output_type": "stream",
     "text": [
      "Expr.ufl_domain() is deprecated, please use extract_unique_domain(expr) instead.\n"
     ]
    },
    {
     "name": "stderr",
     "output_type": "stream",
     "text": [
      "Level 25:UFL:Expr.ufl_domain() is deprecated, please use extract_unique_domain(expr) instead.\n"
     ]
    },
    {
     "name": "stdout",
     "output_type": "stream",
     "text": [
      "Expr.ufl_domain() is deprecated, please use extract_unique_domain(expr) instead.\n"
     ]
    },
    {
     "name": "stderr",
     "output_type": "stream",
     "text": [
      "Level 25:UFL:Expr.ufl_domain() is deprecated, please use extract_unique_domain(expr) instead.\n"
     ]
    },
    {
     "name": "stdout",
     "output_type": "stream",
     "text": [
      "Expr.ufl_domain() is deprecated, please use extract_unique_domain(expr) instead.\n"
     ]
    },
    {
     "name": "stderr",
     "output_type": "stream",
     "text": [
      "Level 25:UFL:Expr.ufl_domain() is deprecated, please use extract_unique_domain(expr) instead.\n"
     ]
    },
    {
     "name": "stdout",
     "output_type": "stream",
     "text": [
      "Expr.ufl_domain() is deprecated, please use extract_unique_domain(expr) instead.\n"
     ]
    },
    {
     "name": "stderr",
     "output_type": "stream",
     "text": [
      "Level 25:UFL:Expr.ufl_domain() is deprecated, please use extract_unique_domain(expr) instead.\n"
     ]
    },
    {
     "name": "stdout",
     "output_type": "stream",
     "text": [
      "Expr.ufl_domain() is deprecated, please use extract_unique_domain(expr) instead.\n"
     ]
    },
    {
     "name": "stderr",
     "output_type": "stream",
     "text": [
      "Level 25:UFL:Expr.ufl_domain() is deprecated, please use extract_unique_domain(expr) instead.\n"
     ]
    },
    {
     "name": "stdout",
     "output_type": "stream",
     "text": [
      "Expr.ufl_domain() is deprecated, please use extract_unique_domain(expr) instead.\n"
     ]
    },
    {
     "name": "stderr",
     "output_type": "stream",
     "text": [
      "Level 25:UFL:Expr.ufl_domain() is deprecated, please use extract_unique_domain(expr) instead.\n"
     ]
    },
    {
     "name": "stdout",
     "output_type": "stream",
     "text": [
      "Expr.ufl_domain() is deprecated, please use extract_unique_domain(expr) instead.\n"
     ]
    },
    {
     "name": "stderr",
     "output_type": "stream",
     "text": [
      "Level 25:UFL:Expr.ufl_domain() is deprecated, please use extract_unique_domain(expr) instead.\n"
     ]
    },
    {
     "name": "stdout",
     "output_type": "stream",
     "text": [
      "Expr.ufl_domain() is deprecated, please use extract_unique_domain(expr) instead.\n"
     ]
    },
    {
     "name": "stderr",
     "output_type": "stream",
     "text": [
      "Level 25:UFL:Expr.ufl_domain() is deprecated, please use extract_unique_domain(expr) instead.\n"
     ]
    },
    {
     "name": "stdout",
     "output_type": "stream",
     "text": [
      "Expr.ufl_domain() is deprecated, please use extract_unique_domain(expr) instead.\n"
     ]
    },
    {
     "name": "stderr",
     "output_type": "stream",
     "text": [
      "Level 25:UFL:Expr.ufl_domain() is deprecated, please use extract_unique_domain(expr) instead.\n"
     ]
    },
    {
     "name": "stdout",
     "output_type": "stream",
     "text": [
      "Expr.ufl_domain() is deprecated, please use extract_unique_domain(expr) instead.\n"
     ]
    },
    {
     "name": "stderr",
     "output_type": "stream",
     "text": [
      "Level 25:UFL:Expr.ufl_domain() is deprecated, please use extract_unique_domain(expr) instead.\n"
     ]
    },
    {
     "name": "stdout",
     "output_type": "stream",
     "text": [
      "Expr.ufl_domain() is deprecated, please use extract_unique_domain(expr) instead.\n"
     ]
    },
    {
     "name": "stderr",
     "output_type": "stream",
     "text": [
      "Level 25:UFL:Expr.ufl_domain() is deprecated, please use extract_unique_domain(expr) instead.\n"
     ]
    },
    {
     "name": "stdout",
     "output_type": "stream",
     "text": [
      "Expr.ufl_domain() is deprecated, please use extract_unique_domain(expr) instead.\n"
     ]
    },
    {
     "name": "stderr",
     "output_type": "stream",
     "text": [
      "Level 25:UFL:Expr.ufl_domain() is deprecated, please use extract_unique_domain(expr) instead.\n"
     ]
    },
    {
     "name": "stdout",
     "output_type": "stream",
     "text": [
      "Expr.ufl_domain() is deprecated, please use extract_unique_domain(expr) instead.\n"
     ]
    },
    {
     "name": "stderr",
     "output_type": "stream",
     "text": [
      "Level 25:UFL:Expr.ufl_domain() is deprecated, please use extract_unique_domain(expr) instead.\n"
     ]
    },
    {
     "name": "stdout",
     "output_type": "stream",
     "text": [
      "Expr.ufl_domain() is deprecated, please use extract_unique_domain(expr) instead.\n"
     ]
    },
    {
     "name": "stderr",
     "output_type": "stream",
     "text": [
      "Level 25:UFL:Expr.ufl_domain() is deprecated, please use extract_unique_domain(expr) instead.\n"
     ]
    },
    {
     "name": "stdout",
     "output_type": "stream",
     "text": [
      "Expr.ufl_domain() is deprecated, please use extract_unique_domain(expr) instead.\n"
     ]
    },
    {
     "name": "stderr",
     "output_type": "stream",
     "text": [
      "Level 25:UFL:Expr.ufl_domain() is deprecated, please use extract_unique_domain(expr) instead.\n"
     ]
    },
    {
     "name": "stdout",
     "output_type": "stream",
     "text": [
      "Expr.ufl_domain() is deprecated, please use extract_unique_domain(expr) instead.\n"
     ]
    },
    {
     "name": "stderr",
     "output_type": "stream",
     "text": [
      "Level 25:UFL:Expr.ufl_domain() is deprecated, please use extract_unique_domain(expr) instead.\n"
     ]
    },
    {
     "name": "stdout",
     "output_type": "stream",
     "text": [
      "Expr.ufl_domain() is deprecated, please use extract_unique_domain(expr) instead.\n"
     ]
    },
    {
     "name": "stderr",
     "output_type": "stream",
     "text": [
      "Level 25:UFL:Expr.ufl_domain() is deprecated, please use extract_unique_domain(expr) instead.\n"
     ]
    },
    {
     "name": "stdout",
     "output_type": "stream",
     "text": [
      "Expr.ufl_domain() is deprecated, please use extract_unique_domain(expr) instead.\n"
     ]
    },
    {
     "name": "stderr",
     "output_type": "stream",
     "text": [
      "Level 25:UFL:Expr.ufl_domain() is deprecated, please use extract_unique_domain(expr) instead.\n"
     ]
    },
    {
     "name": "stdout",
     "output_type": "stream",
     "text": [
      "Expr.ufl_domain() is deprecated, please use extract_unique_domain(expr) instead.\n"
     ]
    },
    {
     "name": "stderr",
     "output_type": "stream",
     "text": [
      "Level 25:UFL:Expr.ufl_domain() is deprecated, please use extract_unique_domain(expr) instead.\n"
     ]
    },
    {
     "name": "stdout",
     "output_type": "stream",
     "text": [
      "Expr.ufl_domain() is deprecated, please use extract_unique_domain(expr) instead.\n"
     ]
    },
    {
     "name": "stderr",
     "output_type": "stream",
     "text": [
      "Level 25:UFL:Expr.ufl_domain() is deprecated, please use extract_unique_domain(expr) instead.\n"
     ]
    },
    {
     "name": "stdout",
     "output_type": "stream",
     "text": [
      "Expr.ufl_domain() is deprecated, please use extract_unique_domain(expr) instead.\n"
     ]
    },
    {
     "name": "stderr",
     "output_type": "stream",
     "text": [
      "Level 25:UFL:Expr.ufl_domain() is deprecated, please use extract_unique_domain(expr) instead.\n"
     ]
    },
    {
     "name": "stdout",
     "output_type": "stream",
     "text": [
      "Expr.ufl_domain() is deprecated, please use extract_unique_domain(expr) instead.\n"
     ]
    },
    {
     "name": "stderr",
     "output_type": "stream",
     "text": [
      "Level 25:UFL:Expr.ufl_domain() is deprecated, please use extract_unique_domain(expr) instead.\n"
     ]
    },
    {
     "name": "stdout",
     "output_type": "stream",
     "text": [
      "Expr.ufl_domain() is deprecated, please use extract_unique_domain(expr) instead.\n"
     ]
    },
    {
     "name": "stderr",
     "output_type": "stream",
     "text": [
      "Level 25:UFL:Expr.ufl_domain() is deprecated, please use extract_unique_domain(expr) instead.\n"
     ]
    }
   ],
   "source": [
    "n = -FacetNormal(mesh) # Normal pointing out of obstacle\n",
    "dObs = Measure(\"ds\", domain=mesh, subdomain_data=ft, subdomain_id=obstacle_marker)\n",
    "u_t = inner(as_vector((n[1], -n[0])), u_)\n",
    "drag = form(2 / 0.1 * (mu / rho * inner(grad(u_t), n) * n[1] - p_ * n[0]) * dObs)\n",
    "lift = form(-2 / 0.1 * (mu / rho * inner(grad(u_t), n) * n[0] + p_ * n[1]) * dObs)\n",
    "if mesh.comm.rank == 0:\n",
    "    C_D = np.zeros(num_steps, dtype=PETSc.ScalarType)\n",
    "    C_L = np.zeros(num_steps, dtype=PETSc.ScalarType)\n",
    "    t_u = np.zeros(num_steps, dtype=np.float64)\n",
    "    t_p = np.zeros(num_steps, dtype=np.float64)"
   ]
  },
  {
   "cell_type": "markdown",
   "metadata": {},
   "source": [
    "We will also evaluate the pressure at two points, on in front of the obstacle, $(0.15, 0.2)$, and one behind the obstacle, $(0.25, 0.2)$. To do this, we have to find which cell is containing each of the points, so that we can create a linear combination of the local basis functions and coefficients."
   ]
  },
  {
   "cell_type": "code",
   "execution_count": 16,
   "metadata": {},
   "outputs": [],
   "source": [
    "tree = BoundingBoxTree(mesh, mesh.geometry.dim)\n",
    "points = np.array([[0.15, 0.2, 0], [0.25, 0.2, 0]])\n",
    "cell_candidates = compute_collisions(tree, points)\n",
    "colliding_cells = compute_colliding_cells(mesh, cell_candidates, points)\n",
    "front_cells = colliding_cells.links(0)\n",
    "back_cells = colliding_cells.links(1)\n",
    "if mesh.comm.rank == 0:\n",
    "    p_diff = np.zeros(num_steps, dtype=PETSc.ScalarType)"
   ]
  },
  {
   "cell_type": "markdown",
   "metadata": {},
   "source": [
    "## Solving the time-dependent problem\n",
    "```{admonition} Stability of the Navier-Stokes equation\n",
    "Note that the current splitting scheme has to fullfil the a [Courant–Friedrichs–Lewy condition](https://en.wikipedia.org/wiki/Courant%E2%80%93Friedrichs%E2%80%93Lewy_condition). This limits the spatial discretization with respect to the inlet velocity and temporal discretization.\n",
    "Other temporal discretization schemes such as the second order backward difference discretization or Crank-Nicholson discretization with Adams-Bashforth linearization are better behaved than our simple backward difference scheme.\n",
    "```\n",
    "\n",
    "As in the previous example, we create output files for the velocity and pressure and solve the time-dependent problem. As we are solving a time dependent problem with many time steps, we use the `tqdm`-package to visualize the progress. This package can be install with `pip3`."
   ]
  },
  {
   "cell_type": "code",
   "execution_count": null,
   "metadata": {
    "tags": []
   },
   "outputs": [
    {
     "data": {
      "application/vnd.jupyter.widget-view+json": {
<<<<<<< HEAD
       "model_id": "35e2d14b61d24820812c4282990136c0",
=======
       "model_id": "ee54ab0b92784a45a1eb8f74607128fd",
>>>>>>> 25c1ec23
       "version_major": 2,
       "version_minor": 0
      },
      "text/plain": [
       "Solving PDE:   0%|          | 0/160 [00:00<?, ?it/s]"
      ]
     },
     "metadata": {},
     "output_type": "display_data"
    }
   ],
   "source": [
    "vtx_u = VTXWriter(mesh.comm, \"dfg2D-3-u.bp\", [u_])\n",
    "vtx_p = VTXWriter(mesh.comm, \"dfg2D-3-p.bp\", [p_])\n",
    "vtx_u.write(t)\n",
    "vtx_p.write(t)\n",
    "progress = tqdm.autonotebook.tqdm(desc=\"Solving PDE\", total=num_steps)\n",
    "for i in range(num_steps):\n",
    "    progress.update(1)\n",
    "    # Update current time step\n",
    "    t += dt\n",
    "    # Update inlet velocity\n",
    "    inlet_velocity.t = t\n",
    "    u_inlet.interpolate(inlet_velocity)\n",
    "\n",
    "    # Step 1: Tentative velocity step\n",
    "    A1.zeroEntries()\n",
    "    assemble_matrix(A1, a1, bcs=bcu)\n",
    "    A1.assemble()\n",
    "    with b1.localForm() as loc:\n",
    "        loc.set(0)\n",
    "    assemble_vector(b1, L1)\n",
    "    apply_lifting(b1, [a1], [bcu])\n",
    "    b1.ghostUpdate(addv=PETSc.InsertMode.ADD_VALUES, mode=PETSc.ScatterMode.REVERSE)\n",
    "    set_bc(b1, bcu)\n",
    "    solver1.solve(b1, u_s.vector)\n",
    "    u_s.x.scatter_forward()\n",
    "\n",
    "    # Step 2: Pressure corrrection step\n",
    "    with b2.localForm() as loc:\n",
    "        loc.set(0)\n",
    "    assemble_vector(b2, L2)\n",
    "    apply_lifting(b2, [a2], [bcp])\n",
    "    b2.ghostUpdate(addv=PETSc.InsertMode.ADD_VALUES, mode=PETSc.ScatterMode.REVERSE)\n",
    "    set_bc(b2, bcp)\n",
    "    solver2.solve(b2, phi.vector)\n",
    "    phi.x.scatter_forward()\n",
    "\n",
    "    p_.vector.axpy(1, phi.vector)\n",
    "    p_.x.scatter_forward()\n",
    "\n",
    "    # Step 3: Velocity correction step\n",
    "    with b3.localForm() as loc:\n",
    "        loc.set(0)\n",
    "    assemble_vector(b3, L3)\n",
    "    b3.ghostUpdate(addv=PETSc.InsertMode.ADD_VALUES, mode=PETSc.ScatterMode.REVERSE)\n",
    "    solver3.solve(b3, u_.vector)\n",
    "    u_.x.scatter_forward()\n",
    "\n",
    "    # Write solutions to file\n",
    "    vtx_u.write(t)\n",
    "    vtx_p.write(t)\n",
    "\n",
    "    # Update variable with solution form this time step\n",
    "    with u_.vector.localForm() as loc_, u_n.vector.localForm() as loc_n, u_n1.vector.localForm() as loc_n1:\n",
    "        loc_n.copy(loc_n1)\n",
    "        loc_.copy(loc_n)\n",
    "\n",
    "    # Compute physical quantities\n",
    "    # For this to work in paralell, we gather contributions from all processors\n",
    "    # to processor zero and sum the contributions. \n",
    "    drag_coeff = mesh.comm.gather(assemble_scalar(drag), root=0)\n",
    "    lift_coeff = mesh.comm.gather(assemble_scalar(lift), root=0)\n",
    "    p_front = None\n",
    "    if len(front_cells) > 0:\n",
    "        p_front = p_.eval(points[0], front_cells[:1])\n",
    "    p_front = mesh.comm.gather(p_front, root=0)\n",
    "    p_back = None\n",
    "    if len(back_cells) > 0:\n",
    "        p_back = p_.eval(points[1], back_cells[:1])\n",
    "    p_back = mesh.comm.gather(p_back, root=0)\n",
    "    if mesh.comm.rank == 0:\n",
    "        t_u[i] = t\n",
    "        t_p[i] = t - dt / 2\n",
    "        C_D[i] = sum(drag_coeff)\n",
    "        C_L[i] = sum(lift_coeff)\n",
    "        # Choose first pressure that is found from the different processors\n",
    "        for pressure in p_front:\n",
    "            if pressure is not None:\n",
    "                p_diff[i] = pressure[0]\n",
    "                break\n",
    "        for pressure in p_back:\n",
    "            if pressure is not None:\n",
    "                p_diff[i] -= pressure[0]\n",
    "                break\n",
    "vtx_u.close()\n",
    "vtx_p.close()"
   ]
  },
  {
   "cell_type": "markdown",
   "metadata": {},
   "source": [
    "## Verification using data from FEATFLOW\n",
    "As FEATFLOW has provided data for different  discretization levels, we compare our numerical data with the data provided using `matplotlib`."
   ]
  },
  {
   "cell_type": "code",
   "execution_count": null,
   "metadata": {
    "tags": []
   },
<<<<<<< HEAD
   "outputs": [],
=======
   "outputs": [
    {
     "data": {
      "image/png": "iVBORw0KGgoAAAANSUhEUgAAB8UAAAKqCAYAAACjPo/VAAAAOXRFWHRTb2Z0d2FyZQBNYXRwbG90bGliIHZlcnNpb24zLjUuMywgaHR0cHM6Ly9tYXRwbG90bGliLm9yZy/NK7nSAAAACXBIWXMAAA9hAAAPYQGoP6dpAACb9ElEQVR4nOzdeXxcdbk4/iczbVoKLYuAZaeAlSK7oJetIQhUBLQu8BNEwCt6XXCBi4FQyy1wQyAFETe4KlrQb1FQ6UVAoEiagiCCihfZROEKFwtWUcrapDP5/TGcZKaZmSxNZibJ+/169TU9Z85kPpnmNOd8ns/zPHXd3d3dAQAAAAAAAABjUKraAwAAAAAAAACAkSIoDgAAAAAAAMCYJSgOAAAAAAAAwJglKA4AAAAAAADAmCUoDgAAAAAAAMCYJSgOAAAAAAAAwJglKA4AAAAAAADAmCUoDgAAAAAAAMCYJSgOAAAAAAAAwJglKA4AAABj1OOPPx6HH354bLjhhlFXVxdLliyJiIj77rsv9t9//1h//fWjrq4uHnjggViwYEHU1dUN+j0OPvjgOPjgg4d34AAAADCMJlR7AAAAADBQixYtio985CM925MmTYpNNtkkdttttzjyyCPjIx/5SEydOrWKI6wtJ510Ujz55JPR0tISG220Ueyzzz7R1dUVxxxzTEyePDkuvfTSmDJlSmy33XbVHmpZd999d9x2223x+c9/PjbaaKNqDwcAAIBRpq67u7u72oMAAACAgUiC4uedd17MmDEjurq64tlnn41ly5bF0qVLY9ttt40bbrghdt9992oPtepeffXVmDJlSsybNy/+8z//s2f/o48+GrNmzYpvfetbccopp/TsX7NmTaxZsyYmT548qPfp7OyMiIj6+vrhGXgRF198cXzhC1+IJ598MrbffvsRex8AAADGJpniAAAAjDpHHHFE7LPPPj3bzc3Ncccdd8RRRx0V7373u+ORRx6J9dZbr+TrX3755Vh//fUrMdSqWblyZUREn8zqv/71r0X3T5gwISZMGPw0wUgGwwEAAGA46CkOAADAmHDIIYfE/Pnz489//nN8//vf79l/8sknxwYbbBB/+tOf4l3veldMnTo1PvShD0VExJ133hnHHHNMbLvttjFp0qTYZptt4rTTTotXX321z9e/7rrrYpdddonJkyfHrrvuGtdff32cfPLJA85c/tnPfhYNDQ0xderUmDZtWuy7776xePHiPu/x1re+NdZbb73YdNNN44QTTohnnnmmz9d69NFH4wMf+EBssskmMXny5Nhnn33ihhtu6Hl+wYIFPSXRv/CFL0RdXV1sv/32cfLJJ0dDQ0NERBxzzDFRV1fX0w+8VE/x73//+/G2t70tpkyZEhtvvHHMnj07brvttp7ni/UUX716dfzHf/xH7LTTTj2fa1NTU6xevbrguLq6ujj11FNjyZIlseuuu8akSZPiLW95S9xyyy0F38sXvvCFiIiYMWNG1NXVRV1dXfzv//5vP584AAAA5MgUBwAAYMz48Ic/HGeffXbcdttt8bGPfaxn/5o1a2LOnDlx4IEHxsUXXxxTpkyJiFwQ+pVXXolPfvKT8YY3vCF+9atfxVe/+tX4v//7v7juuut6Xn/TTTfF//f//X+x2267RWtra/zjH/+Ij370o7HVVlsNaFyLFi2Kf/3Xf423vOUt0dzcHBtttFH89re/jVtuuSWOP/74nmM+8pGPxL777hutra3x3HPPxWWXXRa/+MUv4re//W1PZvdDDz0UBxxwQGy11VZx1llnxfrrrx/XXnttzJ07N3784x/He9/73njf+94XG220UZx22mlx3HHHxbve9a7YYIMN4o1vfGNstdVWccEFF8RnP/vZ2HfffeONb3xjyXGfe+65sWDBgth///3jvPPOi/r6+rj33nvjjjvuiMMPP7zoa7LZbLz73e+Ou+66Kz7+8Y/HrFmz4sEHH4xLL700/vCHP8SSJUsKjr/rrrviJz/5SXzqU5+KqVOnxle+8pV4//vfH0899VS84Q1viPe9733xhz/8Ia655pq49NJLY9NNN42IiM0222xAnz0AAAAIigMAADBmbL311rHhhhvGn/70p4L9q1evjmOOOSZaW1sL9l900UUFZdY//vGPx0477RRnn312PPXUU7HttttGRK48+1ZbbRW/+MUvYoMNNoiIiHe84x1x8MEH92Rkl/LCCy/EZz/72Xjb294Wy5YtK+jZ3d3dHRERXV1dceaZZ8auu+4ay5cv7znmwAMPjKOOOiouvfTSOPfccyMi4nOf+1xsu+22cd9998WkSZMiIuJTn/pUHHjggXHmmWfGe9/73th9991j2rRpcdppp8Xee+8dJ5xwQsFnccEFF8RBBx0UH/jAB0qO+49//GOcd9558d73vjd+9KMfRSrVW2wuGXcxixcvjttvvz06OjriwAMP7Nm/6667xic+8Ym4++67Y//99+/Z/8gjj8TDDz8cO+64Y0RENDY2xh577BHXXHNNnHrqqbH77rvH3nvvHddcc03MnTtXT3EAAAAGTfl0AAAAxpQNNtggXnzxxT77P/nJT/bZlx8Qf/nll+Nvf/tb7L///tHd3R2//e1vIyLiL3/5Szz44INx4okn9gTEIyIaGhpit91263c8S5cujRdffDHOOuusgoB4RPSUK7///vvjr3/9a3zqU58qOObII4+MnXfeOW666aaIiHj++efjjjvuiGOPPTZefPHF+Nvf/hZ/+9vf4u9//3vMmTMnHn/88aLl1odiyZIlkc1m45xzzikIiOePu5jrrrsuZs2aFTvvvHPP+P72t7/FIYccEhER7e3tBccfeuihPQHxiOgJ6D/xxBPD8n0AAACATHEAAADGlJdeeik233zzgn0TJkyIrbfeus+xTz31VJxzzjlxww03xD/+8Y+C51544YWIiPjzn/8cERE77bRTn9fvtNNO8Zvf/KbseJKs9V133bXkMcl7vPnNb+7z3M477xx33XVXROSyt7u7u2P+/Pkxf/78ol/rr3/964DLupfzpz/9KVKpVOyyyy6Det3jjz8ejzzySMny5n/9618LtpNs/Hwbb7xxn38PAAAAGCpBcQAAAMaM//u//4sXXnihTwB70qRJfbKdM5lMHHbYYfH888/HmWeeGTvvvHOsv/768cwzz8TJJ58c2Wy2kkMfkGRMZ5xxRsyZM6foMcWC95WUzWZjt912iy996UtFn99mm20KttPpdNHjypVoBwAAgMEQFAcAAGDM+N73vhcRUTJgnO/BBx+MP/zhD3HVVVfFiSee2LN/6dKlBcclPcP/+Mc/9vkaxfatLSkN/vvf/75kwDp5j8cee6ynzHjiscce63l+hx12iIiIiRMnxqGHHtrve6+LHXfcMbLZbDz88MOx5557Dup1v/vd7+Id73hH2TLrgzFcXwcAAIDxSU9xAAAAxoQ77rgjzj///JgxY0Z86EMf6vf4JEM5PyO5u7s7LrvssoLjttxyy9h1113j6quvjpdeeqlnf0dHRzz44IP9vs/hhx8eU6dOjdbW1njttdcKnkvee5999onNN988rrjiili9enXP8z/72c/ikUceiSOPPDIiIjbffPM4+OCD47/+679ixYoVfd5r5cqV/Y5noObOnRupVCrOO++8Plnz5bK4jz322HjmmWfiW9/6Vp/nXn311Xj55ZcHPZb1118/IiL++c9/Dvq1AAAAIFMcAACAUednP/tZPProo7FmzZp47rnn4o477oilS5fGdtttFzfccENMnjy536+x8847x4477hhnnHFGPPPMMzFt2rT48Y9/XLSX9QUXXBDvec974oADDoiPfOQj8Y9//CO+9rWvxa677loQKC9m2rRpcemll8Ypp5wS++67bxx//PGx8cYbx+9+97t45ZVX4qqrroqJEyfGRRddFB/5yEeioaEhjjvuuHjuuefisssui+233z5OO+20nq/39a9/PQ488MDYbbfd4mMf+1jssMMO8dxzz8U999wT//d//xe/+93vBv+BFrHTTjvFvHnz4vzzz4+DDjoo3ve+98WkSZPivvvuiy233DJaW1uLvu7DH/5wXHvttfGJT3wi2tvb44ADDohMJhOPPvpoXHvttXHrrbfGPvvsM6ixvPWtb42IiHnz5sUHP/jBmDhxYhx99NE9wXIAAAAoR1AcAACAUeecc86JiIj6+vrYZJNNYrfddosvf/nL8ZGPfCSmTp06oK8xceLE+OlPfxqf/exno7W1NSZPnhzvfe9749RTT4099tij4Nijjz46rrnmmliwYEGcddZZ8aY3vSkWLVoUV111VTz00EP9vtdHP/rR2HzzzePCCy+M888/PyZOnBg777xzQbD75JNPjilTpsSFF14YZ555Zqy//vrx3ve+Ny666KLYaKONeo7bZZdd4v77749zzz03Fi1aFH//+99j8803j7322qvncxku5513XsyYMSO++tWvxrx582LKlCmx++67x4c//OGSr0mlUrFkyZK49NJL4+qrr47rr78+pkyZEjvssEN87nOfi5kzZw56HPvuu2+cf/75ccUVV8Qtt9wS2Ww2nnzySUFxAAAABqSuu1zNMwAAAKCkPffcMzbbbLM+fcgBAACA2qGnOAAAAPSjq6sr1qxZU7Bv2bJl8bvf/S4OPvjg6gwKAAAAGBCZ4gAAANCP//3f/41DDz00TjjhhNhyyy3j0UcfjSuuuCI23HDD+P3vfx9veMMbqj1EAAAAoAQ9xQEAAKAfG2+8cbz1rW+Nb3/727Fy5cpYf/3148gjj4wLL7xQQBwAAABqnExxAAAAAAAAAMYsPcUBAAAAAAAAGLMExQEAAAAAAAAYs0ZFT/FsNht/+ctfYurUqVFXV1ft4QAAAAAAAABQRd3d3fHiiy/GlltuGalU+VzwUREU/8tf/hLbbLNNtYcBAAAAAAAAQA15+umnY+utty57zKgIik+dOjUict/QtGnTqjyasaerqytuu+22OPzww2PixInVHg6Mac43qBznG1SO8w0qx/kGleWcg8pxvkHlON+gcpxvI2vVqlWxzTbb9MSSyxkVQfGkZPq0adMExUdAV1dXTJkyJaZNm+aEhBHmfIPKcb5B5TjfoHKcb1BZzjmoHOcbVI7zDSrH+VYZA2m/Xb64OgAAAAAAAACMYoLiAAAAAAAAAIxZguIAAAAAAAAAjFmjoqc4AAAAAAAA1LJsNhudnZ3VHgY1pKurKyZMmBCvvfZaZDKZag9nVKqvr49Uat3zvAXFAQAAAAAAYB10dnbGk08+GdlsttpDoYZ0d3fH9OnT4+mnn466urpqD2dUSqVSMWPGjKivr1+nryMoDgAAAAAAAEPU3d0dK1asiHQ6Hdtss82wZLUyNmSz2XjppZdigw028HMxBNlsNv7yl7/EihUrYtttt12nhQWC4gAAAAAAADBEa9asiVdeeSW23HLLmDJlSrWHQw1JSupPnjxZUHyINttss/jLX/4Sa9asiYkTJw756wzq07/88stj9913j2nTpsW0adNiv/32i5/97GdlX3PdddfFzjvvHJMnT47ddtstbr755iEPFgAAAAAAAGpJ0it6Xcs7A30l59W69mQfVFB86623jgsvvDB+/etfx/333x+HHHJIvOc974mHHnqo6PF33313HHfccfHRj340fvvb38bcuXNj7ty58fvf/36dBg0AAAAAAAC1RM9oGH7DdV4NKih+9NFHx7ve9a5405veFDNnzoyWlpbYYIMN4pe//GXR4y+77LJ45zvfGV/4whdi1qxZcf7558fee+8dX/va14Zl8AAAAAAAAABQzpB7imcymbjuuuvi5Zdfjv3226/oMffcc0+cfvrpBfvmzJkTS5YsKfu1V69eHatXr+7ZXrVqVUREdHV1RVdX11CHTAnJZ+qzhZHnfIPKcb5B5TjfoHKcb1BZzjmoHOcbVI7zbfh1dXVFd3d3ZLPZyGaz1R5OTVm2bFm84x3viL///e+x0UYbVXs4RT322GPR2NgYjz32WEydOnVYv3Z3d3fPYzV/Noby7/DKK6/EiSeeGLfffnu8+OKL/b72uOOOi3333bdPbHhdZbPZ6O7ujq6urkin0wXPDeb/sUEHxR988MHYb7/94rXXXosNNtggrr/++thll12KHvvss8/GG9/4xoJ9b3zjG+PZZ58t+x6tra1x7rnn9tl/2223xZQpUwY7ZAZo6dKl1R4CjBvON6gc5xtUjvMNKsf5BpXlnIPKcb5B5Tjfhs+ECRNi+vTp8dJLL0VnZ2e1hzNgn/rUp+Kaa67ps//Xv/517LDDDiWff8c73hE/+tGPBvQeu+66azz66KNRV1fXkwTb3d0dV111VXz/+9+PRx99NNLpdOywww5x7LHHxkknnRRTpkyJV155JRYuXBhLliyJFStWxAYbbBBvfvOb49Of/nS8613vWrdvfC1NTU1xyimnRHd3d6xatSruuuuu+MY3vhG/+c1v4sUXX4wddtghPvOZz8Sxxx7b85qrrroqfvCDH8QjjzwSERF77rlnzJ8/P9761rf2HLPxxhsXfb9zzz03PvvZz0ZExO677x5PP/10wfPnnHNOnHbaaRERAxrLQLzyyisREfHiiy9GKjWwQuJXXnll3HnnnXHLLbfEG97whoJ/w2I+97nPxZFHHhnHHHNMbLjhhoMaXzmdnZ3x6quvxvLly2PNmjUFzyXf10AMOij+5je/OR544IF44YUX4kc/+lGcdNJJ0dHRUTIwPhTNzc0FqwhWrVoV22yzTRx++OExbdq0YXsfcrq6umLp0qVx2GGHxcSJE6s9HBjTnG9QOc43qBznG1SO8w0qyzkHleN8g8pxvg2/1157LZ5++unYYIMNYvLkydUezoBNnDgx5syZE9/5zncK9m+22WaRTqdLPj9p0qRBxes23XTTgu0Pf/jDcf3118e8efPi0EMPjc022yx+97vfxVe+8pV485vfHHPnzo3PfOYz8atf/Sq++tWvxi677BJ///vf45577olXXnllWGOFTz31VNx6663xjW98o+fr/u53v4u99947zj777HjjG98YN910U3zyk5+M6dOnx1FHHRUREffee2+ccMIJsd9++8XkyZOjra0t3v/+98eDDz4YW221VUREPPPMM9Hd3R0vvfRSbLDBBnHLLbfExz72sTj++ON73iuVSsW5554bp5xySs+Ypk6dGuuvv/6AxzIQSdLx1KlTB/z5/eUvf4lddtkl/uVf/mVAx//Lv/xL7LTTTvHTn/40PvWpTw14bP157bXXYr311ovZs2f3Ob/KBenXNuigeH19fey0004REfHWt7417rvvvrjsssviv/7rv/ocO3369HjuuecK9j333HMxffr0su8xadKkmDRpUp/9EydO9B/0CPL5QuU436BynG9QOc43qBznG1SWcw4qx/kGleN8Gz6ZTCbq6uoilUoNOAu3FtTV1cXkyZNjyy23HNLzyTHf+ta34qabbopbb701ttpqq7jkkkvi3e9+d0TkynY3NjbGP/7xj9hoo43i2muvjcWLF8eSJUviPe95T8/X2WGHHWLu3LmxatWqSKVS8dOf/jQuu+yynsDvDjvsEPvuu2/P8Y8++mjsvffe8e1vfzuOP/74iIi49tpr46STTopf//rXA07m/dGPfhR77LFHbLPNNj375s2bV3DM5z//+Vi6dGksWbKk5/tavHhxwTFXXnll/OQnP4n29vY48cQTIyJiyy23jGw2G6tWrYpp06bFT3/602hsbOyJsyamTZtW8jMeyFiKufnmm+Pzn/98PP300/Ev//IvcdJJJ0VEFPyM/vjHP45zzjkn/vjHP8YWW2wRn/nMZ+Lf//3fIyLi4IMPjo6OjoiISKfT0dDQEMuWLYtvfOMbcemll8bTTz8dG264YRx00EEFVQOOPvro+OEPfxinnnpqybENViqVirq6uqL/Zw3m/7B1PjOz2WxB/+98++23X/z85z8v2Ld06dKSPcgBAAAAAACA0ePcc8+NY489Nv7nf/4n3vWud8WHPvSheP7554se+//+3/+LN7/5zQUB8URdXV1P2e3p06fHzTffHC+++GLRr7PzzjvHxRdfHJ/61Kfiqaeeiv/7v/+LT3ziE3HRRRcNqrr1nXfeGfvss0+/x73wwguxySablHz+lVdeia6urpLHPPfcc3HTTTfFRz/60T7PXXjhhfGGN7wh9tprr1i4cGGfEuGDHcvTTz8d73vf++Loo4+OBx54IE455ZQ466yzCo759a9/Hccee2x88IMfjAcffDAWLFgQ8+fPj0WLFkVExE9+8pP42Mc+Fvvtt1+sWLEifvKTn8T9998fn/3sZ+O8886Lxx57LG655ZaYPXt2wdd929veFr/61a9Kxo6raVCZ4s3NzXHEEUfEtttuGy+++GIsXrw4li1bFrfeemtERJx44omx1VZbRWtra0Tkasc3NDTEJZdcEkceeWT84Ac/iPvvvz+++c1vDv93AgAAAAAAADXg6K/eFStfrHxgcLOpk+KnnzlwwMffeOONscEGG/RsH3HEEXHdddeVfD4i4uyzz46zzz67Z/vkk0+O4447LiIiLrjggvjKV74Sv/rVr+Kd73xnn/d7/PHH481vfnO/4/rmN78ZH/rQh+INb3hD7LHHHnHggQfGBz7wgTjggAN6jvnUpz4VN998c5xwwglRX18f++67b3zmM58Z8PceEfHnP/+536D4tddeG/fdd1/RqtmJM888M7bccss49NBDiz5/9dVXx9SpU+N973tfwf7Pfvazsffee8cmm2wSd999dzQ3N8eKFSviS1/60pDHcvnll8eOO+4Yl1xySUTkWmM/+OCDcdFFF/Uc86UvfSne8Y53xPz58yMiYubMmfHwww/HwoUL4+STT45NNtkkpkyZEvX19T0VwJctWxbrr79+HHXUUTF16tTYbrvtYq+99ip47y233DI6Ozvj2Wefje22267kGKthUEHxv/71r3HiiSfGihUrYsMNN4zdd989br311jjssMMiIld3P78sxP777x+LFy+OL37xi3H22WfHm970pliyZEnsuuuuw/tdAAAAAAAAQI1Y+eLqeHbVa9UeRr8aGxvj8ssv79lOelmXej4i+mQp77777gWvnzZtWvz1r38t+n7d3d0DGtfs2bPjiSeeiF/+8pdx9913x89//vO47LLL4txzz+0J5EZEfOc734mZM2dGKpWKhx56KOrq6gb09ROvvvpq2T7w7e3t8ZGPfCS+9a1vxVve8paix1x44YXxgx/8IJYtW1bya333u9+ND33oQ32eP/3003v+vvvuu0d9fX3827/9W7S2tvZpNT2QsUREPPLII/H2t7+9YN/aVbwfeeSRPtn6BxxwQHz5y1+OTCYT6XS6z9c97LDDYrvttosddtgh3vnOd8Y73/nOeO9739vTrzwiYr311ouIXOZ8rRlUUPzKK68s+/yyZcv67DvmmGPimGOOGdSgAAAAAAAAYLTabOqk/g+qgfddf/31+/S4HszzEX37OtfV1UU2my167MyZM+PRRx8d0NgmTpwYBx10UBx00EFx5plnxn/+53/GeeedF2eeeWbU19dHRMTvfve7ePnllyOVSsWKFStiiy22GNDXTmy66abxj3/8o+hzHR0dcfTRR8ell17a0yd8bRdffHFceOGFcfvttxcsDsh39913x2OPPRY//OEP+x3P29/+9lizZk387//+b0FG/UDGMtKmTp0av/nNb2LZsmVx2223xTnnnBMLFiyI++67LzbaaKOIiJ6y+ZtttllVxljOoILiAAAAAAAAQHmDKWE+nhx//PHxwQ9+MP77v/+7T6Zyd3d3rFq1qqev+Np22WWXWLNmTbz22mtRX18fzz//fJx88skxb968WLFiRXzoQx+K3/zmNz3ZygOx1157xcMPP9xn/7Jly+Koo46Kiy66KD7+8Y8XfW1bW1u0tLTErbfeWrYE+/e///1461vfGnvssUe/43nggQcilUrF5ptvPqix5Js1a1bccMMNBft++ctf9jnmF7/4RcG+X/ziFzFz5syiWeKJCRMmxKGHHhqHHnpo/Md//EdstNFGcccdd/SUhf/9738fW2+9dWy66ab9jrPSBMUBAAAAAACAPlavXh3PPvtswb4JEyYMOeh57LHHxvXXXx/HHXdcfPGLX4zDDz88Nttss3jwwQfj0ksvjc985jMxd+7cOPjgg+O4446LffbZJ97whjfEww8/HGeffXY0NjbGtGnTIiLiE5/4RGyzzTbxxS9+MVavXh177bVXnHHGGfH1r399wOOZM2dOnHLKKQUlw9vb2+Ooo46Kz33uc/H+97+/5/uvr6/vKR1/0UUXxTnnnBOLFy+O7bffvueYDTbYoKAH+6pVq+K///u/Y+HChX3e+5577ol77703GhsbY+rUqXHPPffEaaedFieccEJsvPHGAx7L2j7xiU/EJZdcEl/4whfilFNOiV//+texaNGigmP+/d//Pfbdd984//zz4//7//6/uOeee+JrX/tafOMb3yj5Wd14443xxBNPxOzZs2PjjTeOm2++ObLZbEFG+5133hmHH3542c+8WlL9HwIAAAAAAACMN7fccktsscUWBX8OPHDoWfB1dXWxePHi+NKXvhRLliyJhoaG2H333WPBggXxnve8J+bMmRMRuWD1VVddFYcffnjMmjUrPvOZz8ScOXPi2muvjYiIq6++Om6++eb43ve+FxMmTIj1118/vv/978e3vvWt+NnPfjbg8RxxxBExYcKEuP3223v2XXXVVfHKK69Ea2trwfedZENHRFx++eXR2dkZH/jABwqOufjiiwu+/g9+8IPo7u6O4447rs97T5o0KX7wgx9EQ0NDvOUtb4mWlpY47bTT4pvf/OagxrK2bbfdNn784x/HkiVLYo899ogrrrgiLrjggoJj9t5777j22mvjBz/4Qey6665xzjnnxHnnnRcnn3xyya+70UYbxU9+8pM45JBDYtasWXHFFVfENddc09Pf/LXXXoslS5bExz72sZJfo5rqugfa0b6KklIJL7zwQs/qD4ZPV1dX3HzzzfGud72rT98HYHg536BynG9QOc43qBznG1SWcw4qx/kGleN8G36vvfZaPPnkkzFjxoyYPHlytYfDIH3961+PG264IW699dZh/9rZbDZWrVoV06ZNi1RqbOcqX3755XH99dfHbbfdNqxft9z5NZgYsvLpAAAAMNzaWyNS6YiGpt59HW0R2Uzu70N5rrF55McNAAAwzvzbv/1b/POf/4wXX3wxpk6dWu3hjFoTJ06Mr371q9UeRkmC4gAAAIxvIxHATqUj2lty+xqacvvbWyIa573+nkN4rr01Ut0REbsUvt8TyyJ2OFiQHQAAYAgmTJgQ8+bNq/YwRr1TTjml2kMoS1AcAACAsa9c4HskAtjJ+7S3RCxfGJHpLNw/lOc62iLd3hIzt3hfRLyr9/1mzB5ykF3AHAAAgPFAUBwAAIDRpVQwt1zGdLnA90gEsJP3Sfan6wtfM5TnGpoik8nErOUXRveFN/YJmA8lyD6kgHmEYDoAAACjytju6A4AAMDo1N6aC7Tm62jrDda2t/Q+nwRzy+1vaHo92NsScf5mfQPiDU25AHSpIPVQnuto692f6Sz8fob4XPagMyJTNyHqigTMBz3Gcp9Juc+y7Odf5t8NAAAAqkRQHAAAgNozlAD3ST8deuB7uAPY+VnX81f2jqujbejPRUTqzosj3b0muou931DGP5SA+VCD6QAAAFAlyqcDAABQHQPpaT3Y0uTlypIXCw4XK6WeX1Y8GcNgn8tm+o432R8xtOc62iK9/MJ4ZIv3xU7/+s2YePeluff73zsjnlw++DEm28U+k/4+y3Kff6l/Nz3MAQAAqBJBcQAAAEZOuUBouT7fyb6hBLgHG/geiQB2sSBv/viH8lx7a2RmnxV/eHGX2Cl//xPLhhxkH3LAfCjB9HL/3gLmAAAAjCBBcQAAANbNUAPf5bKKk68xmAB3uYzpcoHvkQhgj4TG5sh2dUXcfHPh+xV7zwEG2YcUMI8YWjC93L93sa/R3hKx/UGFAfcIwXIAAAAGTVAcAACAdbMuge9SWcVDyewulzE92MD3eFDuMykXMI8Yevb5YMuuJ/uSY9auJgAAAFAFjz32WDQ0NMTjjz8eU6dOrfZwRkxdXV1cf/31MXfu3AG/ZsGCBXH55ZfHX//6135fe8UVV8RNN90UP/3pT9d9sP1Ijfg7AAAAMPq1t+YCkvk62nL7G5peL4HdEnH+Zn0D4g1NvVnDAymDHlE88N04rzfAvXZAu6Ep4iM3F98vo3jwSn3Gjc3lnyv37xZR+t87OXbtn5NyP1vlfiYBAIB+nXzyyVFXV9fnzx//+Meyz7/zne/s87VaW1sjnU7HwoULe/Ztv/32RV+f/Dn55JMjIoo+d+CBB/Z8nbq6uliyZEnJ7+Ohhx6KY489NjbbbLOYNGlSzJw5M84555x45ZVXeo754Ac/2Gfct9xyS9TV1cWCBQsK9i9YsCC23Xbbsp9dc3NzfOYznykaEP/jH/8YU6dOjY022qhg/7e+9a046KCDYuONN46NN944Dj300PjVr35VcEx3d3ecc845scUWW8R6660Xhx56aDz++OMFx7S0tMT+++8fU6ZM6fMe+RYtWhS77757TJ48OTbffPP49Kc/XfZ7Gg6PPPJInHvuufFf//VfsWLFijjiiCPKHv+v//qv8Zvf/CbuvPPOER+boDgAAAA55YKMSTZ48nySsZtK57aHEvjOz/qdv7I3+NnRVj7wSu0q9+9W7t87ovTPSamfrXI/kwLmAAAwIO985ztjxYoVBX9mzJhR9vlrrrmmz9f5zne+E01NTfGd73ynZ999993X85of//jHEZHLsE72XXbZZT3Hfve73y14jxtuuGFA4//lL38Zb3/726OzszNuuumm+MMf/hAtLS2xaNGiOOyww6KzszMiIhobG+MXv/hFrFmzpue17e3tsc0228SyZcsKvmZ7e3s0NjaWfM+nnnoqbrzxxp6gfr6urq447rjj4qCDDurz3LJly+K4446L9vb2uOeee2KbbbaJww8/PJ555pmeY9ra2uIrX/lKXHHFFXHvvffG+uuvH3PmzInXXnut55jOzs445phj4pOf/GTJMX7pS1+KefPmxVlnnRUPPfRQ3H777TFnzpySxw+XP/3pTxER8Z73vCemT58ekyZNKnt8fX19HH/88fGVr3xlxMcmKA4AAEBOuSBjf9ngQwl895dVzNhS7t+73M9JuWB5qZ/J/hZxAABAranSws5JkybF9OnTC/6k0+myz2+88caFw+zoiFdffTXOO++8WLVqVdx9990REbHZZpv1vGaTTTaJiIjNN9+8Z9+GG27Y8zU22mijgvdIji+nu7s7PvrRj8asWbPiJz/5SbztbW+L7bbbLo455pj46U9/Gvfcc09ceumlEZELir/00ktx//3397x+2bJlcdZZZ8W9997bE3R+7bXX4t577y0bFL/22mtjjz32iK222qrPc1/84hdj5513jmOPPbbPc//v//2/+NSnPhV77rln7LzzzvHtb387stls/PznP+/5fr785S/HF7/4xXjPe94Tu+++e1x99dXxl7/8pSBT/txzz43TTjstdtttt6Lj+8c//hFf/OIX4+qrr47jjz8+dtxxx9h9993j3e9+d9nP8/HHH4/Zs2fH5MmTY5dddomlS5f2OebBBx+MQw45JNZbb714wxveEB//+MfjpZdeiohchv3RRx8dERGpVCrq6uoiIvc5v+1tb4v1118/NtpoozjggAPiz3/+c8/XPProo+OGG26IV199tez41pWgOAAAwHgyEmXQhxr4lg0+vgyl7PqTy8tnl5f6mVR2HQCA0WYUL+y88sor47jjjouJEyfGcccdF1deeWVF3veBBx6Ihx9+OE4//fRIpQpDnnvssUcceuihPVntM2fOjC233DLa29sjIuLFF1+M3/zmN3HMMcfE9ttvH/fcc09ERNx9992xevXqskHxO++8M/bZZ58++++444647rrr4utf//qAxv/KK69EV1dXzwKAJ598Mp599tk49NBDe47ZcMMN4+1vf3vP+AZi6dKlkc1m45lnnolZs2bF1ltvHccee2w8/fTTJV+TzWbjfe97X9TX18e9994bV1xxRZx55pkFx7z88ssxZ86c2HjjjeO+++6L6667Lm6//fY49dRTIyLijDPOiO9+97sRET0Z/2vWrIm5c+dGQ0ND/M///E/cc8898fGPf7wnYB4Rsc8++8SaNWvi3nvvHfD3OBSC4gAAAOPJSJRBF/hmXZX6OdnugOHtUR6h7DoAALWpv0XKI+TGG2+MDTbYoOfPMcccU/b5DTbYIC644IKe51etWhU/+tGP4oQTToiIiBNOOCGuvfbanuzhgTruuOMK3qNcD/HEH/7wh4iImDVrVtHnZ82a1XNMRC5bPCmVfuedd8bMmTNjs802i9mzZ/fsX7ZsWcyYMSO22267ku/75z//ObbccsuCfX//+9/j5JNPjkWLFsW0adP6HXtExJlnnhlbbrllTxD82WefjYiIN77xjQXHvfGNb+x5biCeeOKJyGazccEFF8SXv/zl+NGPfhTPP/98QTn5td1+++3x6KOPxtVXXx177LFHzJ49u+DfOSJi8eLF8dprr8XVV18du+66axxyyCHxta99Lb73ve/Fc889FxtssEFPj/Mk43/VqlXxwgsvxFFHHRU77rhjzJo1K0466aSCnu1TpkyJDTfcsCB7fCRMGNGvDgAAQHUkfcDXDmonAez2lojlC3MBw/7KoDc0FWaD529HFA9wj/DEDeNEuZ+tcj+TyXaxn+Xk9cXOgWJfI3kPAAAYaQ1Nvdeoay9SHiGNjY1x+eWX92yvv/76ZZ+PiILS5tdcc03suOOOsccee0RExJ577hnbbbdd/PCHP4yPfvSjAx7HpZdeWpAhvcUWWwz4td3d3QM67uCDD47Pf/7z0dXVFcuWLYuDDz44IiIaGhriv/7rvyIiFxQvlyUeEfHqq6/G5MmTC/Z97GMfi+OPPz5mz549oLFceOGF8YMf/CCWLVvW52utq2w2G11dXfGVr3wlDj/88IjI/TtNnz492tvbi/YWf+SRR2KbbbYpCPbvt99+fY7ZY489Cn5GDjjggMhms/HYY4/1CeZH5H5WTj755JgzZ04cdthhceihh8axxx7b5993vfXWi1deeWWdvu/+yBQHAAAYi/rrDz6cZdChGobaozw5Vtl1AABqTblKSCNk/fXXj5122qnnz9rByrWf32mnnQqC4ldeeWU89NBDMWHChJ4/Dz/8cHznO98Z1DimT59e8B5rB+eLmTlzZkTkgrXFPPLIIz3HROQC/C+//HLcd9990d7eHg0NDRGRC4rfe++98fzzz8e9994bhxxySNn33XTTTeMf//hHwb477rgjLr744p7P4KMf/Wi88MILUV9fH9///vcLjr344ovjwgsvjNtuuy123333gs8gIuK5554rOP65557reW4gkn/DXXbZpWffZpttFptuumk89dRTA/46w+W73/1u3HPPPbH//vvHD3/4w5g5c2b88pe/LDjm+eefj80222xExyFTHAAAYLQqmw3+eoZtqWzYYhm0xYKMEYVfL59scKqp3M9ke2vpn+WI0udAcmyx7JxkoUlyjCxyAACGU3+VkGrQgw8+GPfff38sW7asIFD+/PPPx8EHHxyPPvpo7LzzziP2/nvuuWfsvPPOcemll8YHP/jBgr7iv/vd7+L222+P1tbeRaw77rhjbLPNNnHDDTfEAw880BMU32qrrWKrrbaKSy65JDo7O/vNFN9rr73i4YcfLth3zz33RCbTu2j8v//7v+Oiiy6Ku+66q6CceltbW7S0tMStt97apy/5jBkzYvr06fHzn/889txzz4jIlae/995745Of/OSAP5cDDjggIiIee+yx2HrrrSMi92/yt7/9rWRZ+FmzZsXTTz8dK1as6Amqrx24njVrVixatChefvnlnkULv/jFLyKVSsWb3/zmsmPaa6+9Yq+99orm5ubYb7/9YvHixfEv//IvERHxpz/9KV577bXYa6+9Bvw9DoWgOAAAwGjVX5CuWHBPGXTGg0qXXR/IAhUAACin3CLlKlq9enWfftYTJkyITTfdNK688sp429veVrRk+L777htXXnllLFy4cFjG8eSTT8YDDzxQsO9Nb3pTXHnllXHYYYfF+9///mhubo7p06fHvffeG//+7/8e++23X3z+858veE1jY2N84xvfiJ122qmg3HdDQ0N89atfjZkzZ/bpF762OXPmxCmnnBKZTCbS6XRE9O1rfv/990cqlYpdd901Vq1aFRERF110UZxzzjmxePHi2H777Xs+16SPel1dXXz+85+P//zP/4w3velNMWPGjJg/f35sueWWMXfu3J6v/dRTT8Xzzz8fTz31VGQymZ7PZaeddooNNtggZs6cGe95z3vic5/7XHzzm9+MadOmRXNzc+y8884lA/6HHnpozJw5M0466aRYuHBhrFq1KubNK1wA/KEPfSj+4z/+I0466aRYsGBBrFy5Mj7zmc/Ehz/84aKl0yNy/27f/OY3493vfndsueWW8dhjj8Xjjz8eJ554Ys8xd955Z+ywww6x4447lv3c15WgOAAAQC0bajZ4ctzawb0anWiBiil3DvQXMJdFDgDASKnRRcq33HJLn5Lqb37zm+N//ud/4vvf/36ceeaZRV/3/ve/Py655JK44IILYuLEies8jtNPP73PvjvvvDMOPPDA+OUvfxnnnntuHHHEEfHiiy/GtttuGyeddFI0NzfHpEmTCl7T2NgYV199dU8/8URDQ0N897vfjeOPP77fsRxxxBExYcKEuP3224v25y7l8ssvj87OzvjABz5QsP8//uM/YsGCBRER0dTUFC+//HJ8/OMfj3/+859x4IEHxi233FLQd/ycc86Jq666qmc7ybBub2/v+b6uvvrqOO200+LII4+MVCoVDQ0Nccstt5T8t0ilUnH99dfHRz/60Xjb294W22+/fXzlK1+Jd77znT3HTJkyJW699db43Oc+F/vuu29MmTIl3v/+98eXvvSlkt/zlClT4tFHH42rrroq/v73v8cWW2wRn/70p+Pf/u3feo655ppr4mMf+9jAPsR1UNc90O7zVbRq1arYcMMN44UXXigoMcDw6Orqiptvvjne9a53Dct/TEBpzjeoHOcbVI7zbYSVCtLlB/XO36w3SDd/5cBfx6jjfBth/S1CSc6jZKHJ2otQij0ni3xUc85B5TjfoHKcb8PvtddeiyeffDJmzJhRELxk7Pr6178eN9xwQ9x6661lj8tms7Fq1aqYNm1aQXl3ch566KE45JBD4g9/+ENsuOGGRY8pd34NJoYsUxwAAKCWlSvZHDG0/uBAcetSdl0WOQAAjBv/9m//Fv/85z/jxRdfjKlTp1Z7OKPWihUr4uqrry4ZEB9OguIAAADV1l8maalgm/7gUDn9LTQZSi9yAABgVJowYUKfntsM3qGHHlqx95KnDwAAUG1JJmlHW247CW6n0r3bawfbIooH6RrnyQaHkZAsUMnX0FRYVr1xXq6FQeO8wnO6oan3/M1f2NLe2ntMoqMttx8AAIBhI1McAACgEgbSV7hYJqlscKh9Q80iV1odAACgIgTFAQAAKqG/4FepEul6g0PtW5de5BF9F8RkM72B88Tai2gAAKg53d3d1R4CjDnDdV4JigMAAAyXoWaDJ8cVyySVDQ6jW38LW4otiFk7cC6DHACgpqXTudZXnZ2dsd5661V5NDC2dHZ2RkTveTZUguIAAADDZajZ4APJJAVGp/4WtpRaEBNRfBHNQBbfAABQURMmTIgpU6bEypUrY+LEiZFKpao9JGpENpuNzs7OeO211/xcDEE2m42VK1fGlClTYsKEdQtrC4oDAAAMl3KBrIjSwS8l0mF86m9BTLFFNPqQAwDUnLq6uthiiy3iySefjD//+c/VHg41pLu7O1599dVYb731oq6urtrDGZVSqVRsu+226/z5CYoDAAAMRn9ZmkPJBlciHcancgtiSi2ikUUOAFCT6uvr401velNPqWeIiOjq6orly5fH7NmzY+LEidUezqhUX18/LFn2guIAAACD0V+WpmxwYKBKLYjpL4NcFjkAQE1KpVIxefLkag+DGpJOp2PNmjUxefJkQfEqExQHAAAYjHJZmrLBgeHQ3yKaoWSRAwAAjGOC4gAAAGsbaol02eDAcCi3iGaoWeRKqwMAAOPYuhdgBwAAGGuSEsQdbbntJOiUSvdur52lGdEbMM/X0CTgBAyfYotvGueVzyKP6P//NQAAgDFMpjgAAMDahloiXYliYKStSxZ5hNLqAADAuCQoDgAAjF/9lRNWIh0YTfr7/0lpdQAAYJwSFAcAAMavpJxwRN8s8GIliEuVQpdpCdSC/v5/KvX/Wrn/CwEAAMYAQXEAAGD8KlVOONmnRDowVgy1tLoscgAAYAxIVXsAAAAAI6q9NRfAydfRltsfkQv0JFmTSTnhYiWIG+cpkQ6MXv39v1bs/8KI3izy5P/RJJieSlf+ewAAABgimeIAAMDY1l9Z4GLlhJVIB8aaoZZWL5dFDgAAMEoIigMAAGNbuYDOQMoJA4x1/f1f2NDU+/9nfha50uoAAMAooXw6AAAw+g2lRHqEMukAEf3/X1gsizxCaXUAAGDUkCkOAACMfkMpkd7QpEw6QET5/wsHUlGjWCUOWeQAAEANERQHAABGPyXSAUZGsSzyZH+yXay0en+LlQAAACpIUBwAABgd+ss6LBWY6S+gA0Bp/VXUKFWJo9xiJQAAgArTUxwAABgd+utdW6rnbRIwz1eqdDoAA5ef/T1/Ze4x///phqbe/5OTxUrtrb3PF3yd1sqPHwAAGDdkigMAAKODEukAtaW/ShzFFispqw4AAFSBoDgAAFA7lEgHGD3KlVYvtVipcV5vRrmy6gAAQIUIigMAALWjvwzCUr1r++t5C0BllVus1NhcfIFTfwujAAAAhkhQHAAAqB1KpAOMDf1lkRdb4KS0OgAAMEIExQEAgNqiRDrA2DWQBU5KqwMAAMNMUBwAAKis/srjKpEOMHb1t8Cp1MIoAACAdZCq9gAAAIBxJimP29GW206yBFPpwgzC+Stzj/nHAjC6NTb3DXTnL3wqtjAqIregau3fBR1tuf0AAAD9kCkOAABUVrnyuO2tSqQDjFflSqvrNw4AAKwDQXEAAGD49VcivVR5XCXSAcavcqXVk98P+o0DAABDoHw6AAAw/MqVSE+2i5XHBWD86q+0ekNT7++N/AVVSqsDAAD9EBQHAACGX0NTbz/w8zcrXg5X33AABqPUgqr+FmIBAADjnvLpAADAyChVIr1ceVwAKKZcv/GejPEipdX7a+cBAACMC4LiAADA0CSBhv1P692XH2goltGXXwY3n56wAJTT34KqUguxkizy5Jj84DoAADBuCIoDAABD83qgIZXJRMQukbrz4ojlF+YCDQPJ6AOAgepvQVWphVjlssgBAIBxQ1AcAAAYmtcDCun2ljiqbkKku9cUlqtVIh2ASuhvIVapLHIAAGDcEBQHAACGrqEpupcvjHSmM7rT9VGXBBqUSAegUvorrV4qi1y/cQAAGDcExQEAgNL6Cxh0tEVdpjMydRMinR9oAIBKKbcQq1wWuX7jAAAwbgiKAwAApZULGLz+98zss+LGF3eJo6Y+HGl9wwGoJeWyyJNgun7jAAAw5gmKAwAApSWBgWIBg9f7hmf3Py3i5psje9AZkU6n9Q0HoHb0186jVL/xpFLK/qf1Hqu0OgAAjFqpag8AAACocQ1NvX1Y8wMGjc19s+kamgQLABg9ivUbj+iplJK68+Lc5p0X5xaIpdJVHCwAADBUMsUBAIDyvcNT6b4BA6VlARjtyvUbf/33XLq9JY6qmxDp7jVKqwMAwCgmKA4AAJTuHT5jdsSTy8sGDABgVCrXb/z17e7lCyOd6YzudH3U+b0HAACjlqA4AABQund4NhOx/UGlAwYAMFr112+8oy3qMp2RqZsQ6fxKKeWqq2ghAgAANUlQHAAAyGlo6g2I5/cOL3YcAIxlr1dGycw+K258cZc4aurDkU4qpZSqrtI4r3rjBQAAyhIUBwCA8aK/zLaONr3DASCip7R6dv/TIm6+ObIHnRHpdLowG3zt6ip+ZwIAQM1KVXsAAABAhSSZbR1tue0ksy2VLsxym78y95h/LACMJ43NfYPcDU29AfGGpt5FZOWqqwAAADVBpjgAAIwXpfqGJ/1R87Pc9A4HgNKKVVfJZvQaBwCAGiUoDgAA40mpvuHFJutlvQFAX/nVVfJ7is+YHfHk8twxeo0DAEBNERQHAICxRN9wABhZr/cbL1pdZfuD9BoHAIAaNKie4q2trbHvvvvG1KlTY/PNN4+5c+fGY489VvY1ixYtirq6uoI/kydPXqdBAwAAJegbDgAjq1y/8VK9xttb+/6+7WjL7QcAAEbcoILiHR0d8elPfzp++ctfxtKlS6OrqysOP/zwePnll8u+btq0abFixYqeP3/+85/XadAAAEAJDU29we7zNyss71oss61xnr7hADBcilVkiSi/aA0AABhxgyqffssttxRsL1q0KDbffPP49a9/HbNnzy75urq6upg+ffrQRggAAAyOvuEAUHmleo1H5GWMK60OAADVsE49xV944YWIiNhkk03KHvfSSy/FdtttF9lsNvbee++44IIL4i1veUvJ41evXh2rV6/u2V61alVERHR1dUVXV9e6DJkiks/UZwsjz/kGleN8YyxLLb8ooi4d2YPO6N1358UR3ZnIzj4zUndeHOlMZ3Sn66Mu0xmZO1oLjh1uzjeoHOcbVNZgzrnUms6I2WdFdv/TIrq6IvY/LVKZTMSazsi+vj1h+cKoe/139JrXj+vv9zqMF37HQeU436BynG8jazCfa113d3f3UN4km83Gu9/97vjnP/8Zd911V8nj7rnnnnj88cdj9913jxdeeCEuvvjiWL58eTz00EOx9dZbF33NggUL4txzz+2zf/HixTFlypShDBcAAMaMmc8uiVkrfhKPbPG++MP0uQXbEVHyuT9Mn1vdgQPAOJb8Ts7UTYh095qSv6v97gYAgIF55ZVX4vjjj48XXnghpk2bVvbYIQfFP/nJT8bPfvazuOuuu0oGt4vp6uqKWbNmxXHHHRfnn39+0WOKZYpvs8028be//a3fb4jB6+rqiqVLl8Zhhx0WEydOrPZwYExzvkHlON8Y61J3Xhzp5Rf2ZoPPPiuyB51RlWwz5xtUjvMNKmu4zrnk93bP7+sS22v/XofxxO84qBznG1SO821krVq1KjbddNMBBcWHVD791FNPjRtvvDGWL18+qIB4RMTEiRNjr732ij/+8Y8lj5k0aVJMmjSp6Gv9wIwcny9UjvMNKsf5xph1SHPEL74Uda/3DU8f0hzpiIh3fDEiIvf3/GPX3jcCnG9QOc43qKx1PufqIqJxXqQbmnK/jw9pjkinI53NRHrixNK/12Ec8jsOKsf5BpXjfBsZg/lMU4P5wt3d3XHqqafG9ddfH3fccUfMmDFj0IPLZDLx4IMPxhZbbDHo1wIAwLjR3hrR0Va4r6Mttz/5++sT55Hp7HssAFA7GpsjGpoK9zU05fZHlP693t/1AAAAMCCDCop/+tOfju9///uxePHimDp1ajz77LPx7LPPxquvvtpzzIknnhjNzc092+edd17cdttt8cQTT8RvfvObOOGEE+LPf/5znHLKKcP3XQAAwFiTSke0t/ROhHe05bZT6d6/N86LmL8y95h/LAAwepT7vV7uegAAABiwQZVPv/zyyyMi4uCDDy7Y/93vfjdOPvnkiIh46qmnIpXqjbX/4x//iI997GPx7LPPxsYbbxxvfetb4+67745ddtll3UYOAABjWZJN1t4SsXxhLmuscV5uf3tr79/zj81mqjNWAGDospnSv9eTTPJi1wMAAMCADSoo3t3d3e8xy5YtK9i+9NJL49JLLx3UoAAAgMhNeCcT4On63gnwxubixwIAo09/v9dLXQ8AAAADNqjy6QAAwDDSNxwA6I/rAQAAWGeDyhQHAACGUdInNCKX9ZXfUzT/7/nPJccCAGNfueuBbCZ3LZF/XdDRVlh2HQAAiAhBcQAAqB59wwGAcsr1Gy+3uA4AACggKA4AANWkbzgAUMpArgeKLa4DAAAK6CkOAADVpE8oADBUDU291xD5i+sAAIACMsUBAGAktbeW7veZlD3VNxwAGIpii+tcQwAAQB+C4gAAMJLK9fss1ycUAKCc/GuKtRfXJYvvii3KK1aSHQAAxjhBcQAAGEnJZPRA+33K7gIABqLc4rpyi/IAAGAcEhQHAICR1tDUGxDX7xMAGA7FMr7XvsYY6KI8AAAY41LVHgAAAIx67a25DKx8HW25/cnf1+73CQAwkhqaeq89LMoDAGCcExQHAIB1lZQoTYLdSYnSVLqwXOn8lbnH/GMBAEaCRXkAANBD+XQAAFhX5fqGt7eW7vcJADAS8hfl5fcUj+jtOZ6fOd7R9nqP8iIl2QEAYAwQFAcAgOFQqm/4QPp9AgAMp2ym9KK8pMJNsj8/gA4AAGOUoDgAAAyHYiVKBb8BgGoYyKK8YhVuAABgjNJTHAAABqq9tW8/zo62iEVH6RsOAIweDU29C/nyK9yUutZpb638GAEAYBgJigMAwEAl5UaTyeL8/pxrlyhtnKdvOABQm4pVuIkofa2TSldvrAAAMAyUTwcAgIHqyaIaQLlRJUgBgFqU30M8v6d4xOCudQAAYBSRKQ4AAINRqtwoAMBokM2Ur3DjWgcAgDFIUBwAAAajVLlRAIDRoLG5b6C7oSm3P6L0tY5+4wAAjGLKpwMAQL721lzfzPzJ4o62XPZU0mezXLlRAIDRqlxp9eQ6KKLwucZ51RsvAAAMkKA4AADkKzfhW6zcaERvuVEAgNGs3LVOkkmu3zgAAKOQoDgAAORLJnYHOuFrIhgAGCuSwHe+/Gudhqbe6yP9xgEAGEX0FAcAgLU1NPX20TThCwCQU6rfOAAA1DhBcQAAxp/21r6TuB1tuf3J3034AgD0ym8pM39l7rG9JWLRUeWvqwAAoAYIigMAMP4kfcOTCdxkkjeVLj3hKzAOAIxnxfqNN87L/b3UdRUAANQIPcUBABh/yvUNb2/tO+EbkZsIBgAYr0r1G29o6g2Er31dBQAANUJQHACA8amhqXfiNr9veKkJXwAAiit1XQUAADVC+XQAAMYnfcMBAIaH6yoAAGqcTHEAAMam9tZcL8v8TKWOtlwZ9KSneFLaMyn5GSGzCQBgMJLrKNdVAADUMEFxAADGpiTwHVE4Qds4LxcY1zccAGDdlbuuKrdIsVjLGgAAGCGC4gAAjE3J5Gt7S2+Py/wJ21LHAwAwcMWC28l11dpZ4/mLFAEAoIIExQEAGLsamnoD4ul6gW8AgEoa7CJFAAAYIalqDwAAAEZMR1tvQDzTmdsGAKByGpp6r8UsUgQAoEpkigMAMHqV61OZ9BRPspHWLt8JAMDIK7ZI0bUYAAAVJlMcAIDRKwl8JxngSeA7lc4FxvPLczY05bazmeqNFwBgPMnvIT5/Ze4x/9oNAAAqRKY4AACj12D7VMpKAgConGKLFJP95Sr+NDZXfqwAAIxpMsUBABjd9KkEAKhNjc19r80amnL7y1X8AQCAYSZTHACA0U2fSgCA0WewFX8AAGAdCIoDAFDbypXWTDKMkgnUJMMowoQqAECta2jqDYir+AMAwAhSPh0AgNpWrrRmsT6VjfNy+wEAqG3FKv4AAMAIkCkOAEBtG2xpTRlGAAC1L1noWKziT1IRqFiloMbm6owXAIBRTaY4AAC1r6GpN4NIaU0AgNGvXMWfcpWCAABgCGSKAwBQ+4qV1hQYBwAYvYplfK99fTfQSkEAANAPQXEAAKqvvbV0icwkU6hYaU0TowAAY1NDU29AXKUgAADWkfLpAABUX7kSmeVKawIAMDYVqxQUkVtMmfw9/9j21sqPEQCAUUOmOAAA1ZcEvAdaIlOmEADA2JUskCxWKShZTBlR+FzjvOqNFwCAmicoDgBAbVAiEwCAiOKVgnr2v96LXL9xAAAGQVAcAIDaUKxEpslNAIDxJwl858u/LrSYEgCAQRIUBwCgMtpbc+Uu8yctO9pyGT9JGcxiJTJNcgIAkK/UYspy15vFAu0AAIwbqWoPAACAcSIJfHe05baTwHcqXbxEZuO83H4AAEjk9xCfvzL3mFxjlrveBABgXJMpDgBAZSQB74H2f5QhDgDA2vQbBwBgCATFAQCoHP0fAQBYF/qNAwAwBMqnAwBQOcX6PwIAwHBxvQkAQBEyxQEAGD7trbmejfkZOR1tuXKWSY/HpIRl0uMxQgYPAADrLr/f+NrXm8n1aLHr1GLZ5wAAjCmC4gAADJ8k8B1ROBHZOK98/0cAAFhX5a43y12nAgAw5gmKAwAwfJKJx/aW3l6O+ROTpY4HAIB11V+/8YiBX6cCADCm6CkOAMDwamjq7eGYrjfRCABAbXCdCgAwbgmKAwAwvDraeicaM525bQAAqDbXqQAA45agOAAAwye/N+P8lbnH9hYTjgAAVJfrVACAcU1PcQAABq+9NSKVLiw52dEW8cSywt6MyWM2U/EhAgBAj2zGdSoAwDgmKA4AwOCl0rnMmojchGJ+5s3avRn1agQAoNoam/vuS65TSy34zGaKvw4AgFFHUBwAgMHrmUBsiVi+MNeTsVhAHAAAal25BZ8AAIwJguIAAAxNQ1NvQDxdLyAOAMDoZMEnAMCYl6r2AAAAGKU62noD4pnO3DYAAIxGDU2917UWfAIAjDkyxQEAKK5cb8WkxGSSQZOUmIwwgQgAwOhTbMGn61oAgDFDpjgAAMUlge8kAzwJfKfSucB4fknJhqbcdjZTvfECAMBQ5PcQn78y95h/HQwAwKgnUxwAgOIG21tRJg0AAKNRsQWfyX4AAMYEmeIAAJSmtyIAAGNdY3Pf69xke+1s8Y62XJshAABGFUFxAABKK9ZbEQAAxoNy7YQAABhVlE8HABjP2ltzk3r5mTEdbblSkckkYFJKMpkEjJAxDgDA2DfYdkIAANQsmeIAAONZueyXYr0VG+fprQgAwPihnRAAwJggUxwAYDwbbPaLSUAAAMaTYu2EXBMDAIw6MsUBAMY72S8AANBXUkWpcV7E/JW5x/wqSwAAjBqC4gAA412x7BcAABjvyrUTam/te93c0ZbbDwBAzREUBwAYz2S/AABAcY3NfasoNTTl9qfShdfNyXV1Kl35cQIA0C89xQEAxrr21tzkXP6EXkdbLsMlom/2S0TvcwAAQF/JdXN7S8TyhbmKS/nX1QAA1BRBcQCAsS7JYonITdLlZ4cXm7QzkQcAAP1raOoNiKfrXUcDANQwQXEAgLFOFgsAAAy/jrbegHimM7ftGhsAoCYJigMAjAeyWAAAYPisXX0p2Y7ItSIq1b6osbk64wUAGOdSgzm4tbU19t1335g6dWpsvvnmMXfu3Hjsscf6fd11110XO++8c0yePDl22223uPnmm4c8YAAAhqBYFgsAADA02Uxh9aWGptx2EhBvb+m95k4C5ql09cYLADDODSpTvKOjIz796U/HvvvuG2vWrImzzz47Dj/88Hj44Ydj/fXXL/qau+++O4477rhobW2No446KhYvXhxz586N3/zmN7HrrrsOyzcBADDutbeWzkZJJuWKZbHIGAcAgMErlvG99rW19kUAADVjUJnit9xyS5x88snxlre8JfbYY49YtGhRPPXUU/HrX/+65Gsuu+yyeOc73xlf+MIXYtasWXH++efH3nvvHV/72tfWefAAALyuXDZKuSwWAABg+DU09VZp0r4IAKDq1qmn+AsvvBAREZtssknJY+655544/fTTC/bNmTMnlixZUvI1q1evjtWrV/dsr1q1KiIiurq6oqurax1GTDHJZ+qzhZHnfIPKGXfn2/6nRSqTiXR7S3QvXxh1mc7IzD4rsvuf1ntM/meR7B8vnw8jatydb1BFzjeoLOccQ5W68+JIZzqjO12fuza/ozWyB50RqeUXRdSlI3vQGQXHRncmsrPPrOKIq8/5BpXjfIPKcb6NrMF8rnXd3d3dQ3mTbDYb7373u+Of//xn3HXXXSWPq6+vj6uuuiqOO+64nn3f+MY34txzz43nnnuu6GsWLFgQ5557bp/9ixcvjilTpgxluAAA48JRD/xrpLvXRKZuQty453eqPRwAABh3Zj67JGat+Ek8ssX74g/T5xZsR0TJ5/4wfW51Bw4AMMq88sorcfzxx8cLL7wQ06ZNK3vskDPFP/3pT8fvf//7sgHxoWpubi7ILl+1alVss802cfjhh/f7DTF4XV1dsXTp0jjssMNi4sSJ1R4OjGnON6ic8Xi+pe68ONLda6I7XR/pTGccNfXhggwUGCnj8XyDanG+QWU55xiK1PIHI/Oms2Kng86InSIi4l2RuXNmzHw9Gzxz58yYtfzC2PmvN/ZUeOo9dvxyvkHlON+gcpxvIyupNj4QQwqKn3rqqXHjjTfG8uXLY+utty577PTp0/tkhD/33HMxffr0kq+ZNGlSTJo0qc/+iRMn+oEZQT5fqBznG1TOuDnfOtoill8Y0Tgv6hqaIjraIt3eEul0Wv9CKmbcnG9QA5xvUFnOOQblHV+MiIh0/r5Dmnv3HdIc8YsvRd3r/cbThzQXHjvOOd+gcpxvUDnOt5ExmM80NZgv3N3dHaeeempcf/31cccdd8SMGTP6fc1+++0XP//5zwv2LV26NPbbb7/BvDUAAO2tueB3vo623P5sJqJxXm8AvKEpt53NVH6cAABAaR1tEa8HxCPT2fcaHwCAYTeoTPFPf/rTsXjx4vjv//7vmDp1ajz77LMREbHhhhvGeuutFxERJ554Ymy11VbR2toaERGf+9znoqGhIS655JI48sgj4wc/+EHcf//98c1vfnOYvxUAgDEulY5ob8n9/fVs8GhvKQyG55MhDgAAtWXta/hkOyK3oDW1VqWnjrbXF8A2V2e8AABjxKCC4pdffnlERBx88MEF+7/73e/GySefHBERTz31VKRSvQno+++/fyxevDi++MUvxtlnnx1vetObYsmSJbHrrruu28gBAMabZHKsvSVi+cJcVkmpgDgAAFB7ilV4SvaXWwQLAMA6GVRQvLu7u99jli1b1mffMcccE8ccc8xg3goAgGIamnoD4ul6AXEAABhNimV8r31NbxEsAMCwG1RPcQAAqkz/QQAAGLsamnqv9S2CBQAYNoPKFAcAYIS1t5buI5iUUyzWf9BkGQAAjH7FFsG61gcAWGcyxQEAakkS+E4ywJPAdypdvP9g47zcfgAAYHTL7yE+f2XuMf/eAACAIZMpDgBQS5KA90D7CMoaAQCAsaHYIthkf7mKUsX6lAMAUECmOABArdFHEAAAxp/G5r7X/g1Nuf3lKkoBANAvmeIAALVGH0EAACDfYCtKAQBQQKY4AEAt0UcQAAAoRkUpAIAhkykOAFBp5foBRpTuIwgAAIxfKkoBAAyZoDgAQKUl/QAjcpNY+dnhxSa1THQBAMD4tvY9Q7Id4X4BAGAABMUBACpNP0AAAGAwshkVpQAA1oGgOABANTQ09QbE9QMEAADKaWzuu889BADAgKWqPQAAgHGpWD9AAACAwWpv7Xs/0dGW2w8AQEQIigMAVF5+P8D5K3OP7S0C4wAAwOCl0oX3E8n9Ripd3XEBANQQ5dMBAEZKe2tuIiq/rGFHW8QTy/QDBAAAhkdyP9He0tuiKf9+AwAAmeIAACOmVMbGDgf3naBqaCreJxAAAKA/DU29rZnS9QLiAABrkSkOADBSZGwAAACV0NHWGxDPdOa23XcAAPSQKQ4AMJJkbAAAACMpqUjVOC9i/srcY37FKgAAZIoDAIwoGRsAAMBIymYKK1Ilj9lM9cYEAFBjBMUBANZFe2uud3h+oLujLTcBlfQUTyaokgyOCIFxAABgeDQ2993nfgMAoIDy6QAA6yIJfCelCZPAdypdPGOjcZ6MDQAAoDLaW/uWUe9oy+0HABhHZIoDAKyLJODd3hKxfGGuRHp+ILzU8QAAACMtWcQbUVi9qnFedccFAFBhguIAAOuqoak3IJ6uF/gGAABqw2AX8QIAjFHKpwMArKuOtt6AeKazb3lCAACAamlo6r1XsYgXABinBMUBANZFfvnB+Stzj/k9xgEAAKrJIl4AAOXTAQD61d6a68WXn1HR0RaRzeT+nl9+MHlMngMAAKiW/EW8+T3FI2SMAwDjiqA4AEB/UunCiaO1J5bWZnIJAACoBdlM6UW85Rb/NjZXfqwAACNIUBwAoD/JJFF7S8TyhbmSg6UC4gAAALWiWHA7uY9ZO2s8f/EvAMAYIygOADAQDU29AfF0vYA4AAAwuln8CwCMI6lqDwAAYFToaOsNiGc6c9sAAACjWUNT7z2Oxb8AwBgmKA4A0J/8MoLzV+Ye21sExgEAgNHN4l8AYJxQPh0AICKivTUilS7MjOhoi8hmcn/PLyOYPCbPAQAAjDb5i3/ze4o/uTxixuzi90bFepQDAIwCguIAABG5gHh7S+7v+RNCpXrqKSsIAACMZtlM8cW/Ty4vfW8EADBKCYoDAET0TgC1t0QsX5grHVgqIA4AADDaFcv6bmgqDIS7NwIAxgg9xQEAEg1Nvb300vUmfQAAgPHJvREAMMYIigMAJDraeid9Mp25bQAAgPGm1L1Re2vf+6SOttx+AIAapnw6ADB+tLfmeofnZzl0tOV66SU9xZOygEm5wAhZEQAAwPiR30N87Xuj5L4pQr9xAGBUERQHAMaPchM42Uxhn7zkMZupzlgBAACqody9UdKHXL9xAGCUERQHAMaPZKJmoBM4JnYAAIDxJgl858u/N2po6r2f0m8cABgl9BQHAMaXhqbevngmcAAAAAanVL9xAIAaJigOAIwvJnAAAACGJr8F1fyVucf2FvdVAEDNUz4dABg/8idw8nuKR8gYBwAA6E+5fuPtrRGpdOG9VUdbYS9yAIAqERQHAMaWZCJm/9N69yUTMRGlJ3AAAAAor1y/8bUXHecvSgYAqDJBcQBgbEmlI9pbIpXJRMQukbrz4ojlFxYGw/PJEAcAAFh3yb1Ve0vE8oW5dlWl7sMAACpMUBwAGFten3BJt7fEUXUTIt29xkQMAABAJTQ09QbE0/XuwwCAmpGq9gAAAIZdQ1N0p+sj3b0muk3EAAAAVEZHW29APNOZ2wYAqAGC4gDA2NPRFnWZzsjUTYg6EzEAAAAjL7+H+PyVucf2FvdjAEBNUD4dABhbXp+Iycw+K258cZc4aurDkW5vyT0nYxwAAGBkZDOFrauSx2ymemMCAHidoDgAMPq0t0ak0oVB7o623smWxnmR3f+0iJtvjuxBZ0Q6nTYRAwAAMJIam/vuS+7Zyt3DFXsdAMAwUz4dABh9UunCMnxJmb5UOjehsnZGeEOTiRYAAIBqKXcPBwBQATLFAYDRpyfboCVi+cKITGdhmT4AAABqh3s4AKDKZIoDAKNTQ1NEuj43mZKuN5kCAABQy9zDAQBVJCgOAIxOHW29kymZzt4yfAAAANQe93AAQBUJigMAo0/Sf65xXsT8lbnH/P50AAAA1A73cABAlekpDgDUpvbWiFS6sKReR1tENpP7e37/ueQxeQ4AAIDakc24hwMAqkpQHACoTal0LnMgIjdhkp9ZUKz3nH50AAAAtamxue8+93AAQAUJigMAtSmZIGlviVi+MNdzrlRAHAAAgNEpqRK2/2m9+5IqYcWC6QAAQ6CnOABQuxqaItL1uYB4ul5AHAAAYKx5vUpY6s6Lc5t3XpxbHJ1KV3lgAMBYIlMcAKhdHW29AfFMZ25bYBwAAGDseP0eL93eEkfVTYh09xpVwgCAYSdTHACoTfk9xOevzD22t+T2AwAAMHY0NEV3uj7S3WuiW5UwAGAECIoDANXV3to30N3RFvHEssLsgIam3HY2U/EhAgAAMII62qIu0xmZuglRl1QJAwAYRsqnAwDV9Xr/uIjIBb7zM8TXzg6QLQAAADC2vH4PmJl9Vtz44i5x1NSHI51/jwgAMAwExQGA6komOdpbIpYvzPUO1z8OAABgfMhmIhrnRXb/0yJuvjmyB50R6XRalTAAYFgJigMA1dfQ1BsQ1z8OAABg/Ghszj12dfXuc08IAAwzPcUBgOrraOsNiOsfBwAAQEREe2vf+8OOttx+AIBBEBQHAKorv4f4/JW5x/YWgXEAAIDxLpUuvD9M7h9T6eqOCwAYdZRPBwBGXntrbtIivwReR1tvj7j8HuLJo/5xAAAA41tyf9je0ttyK//+EQBggATFAYCRl6zuj8hNXuRnhxebzDDBAQAAQETu/jAJiKfr3S8CAEMiKA4AjDyr+wEAABiKjrbegHimM7ftXhIAGCQ9xQGAymho6p3EsLofAACA/uRXGZu/MveY32McAGCAZIoDAJVhdT8AAACDkc0UVhlLHrOZ6o0JABiVBMUBgOHR3prrHZ4f6O5oy01WJD3Fk8mMZLV/hMA4AAAAxTU2993X056rzD1osdcBAOOa8ukAwPBIAt9JGbsk8J1KF1/d3zjP6n4AAACGptw9KADAWmSKAwDDo2e1fkvE8oW5Eun5gfBSxwMAAMBgDfYeFAAY12SKAwDDp6Gpt2d4ut5kBAAAACPHPSgAMECC4gDA8Olo652MyHT2lrEDAACA4eYeFAAYIOXTAYDhkfRvS8rVJdsRVusDAAAwvMrdg2Yzud7i+feiHW25/Y3N1RkvAFBVguIAwMC1t5aeWIgo7N+WPCbPAQAAwHDJZkrfg6bShYu08wPoAMC4JCgOAAxcuYmFYtngMsQBAAAYCcUyvte+B21viVi+MFdavdR9KwAwLgiKAwADl0wgmFgAAACgljU09d63puvdtwLAOJca7AuWL18eRx99dGy55ZZRV1cXS5YsKXv8smXLoq6urs+fZ599dqhjBgCqqaEpN6FgYgEAAIBa1dHWe9+a6cxtAwDj1qCD4i+//HLsscce8fWvf31Qr3vsscdixYoVPX8233zzwb41AFALTCwAAABQy/Jbfc1fmXtsb3H/CgDj2KDLpx9xxBFxxBFHDPqNNt9889hoo40G/ToAoIas3UM82Y6QMQ4AAEBtyGYKW30lj08sK9yOyN3XZjPFe5QDAGNGxXqK77nnnrF69erYddddY8GCBXHAAQeUPHb16tWxevXqnu1Vq1ZFRERXV1d0dXWN+FjHm+Qz9dnCyHO+MRqkll8UUZeO7EFn9O678+KI7kxuY/ZZkd3/tIiuroj9T4tUJhOxpjOyNfZz7XyDynG+QeU436CynHNQOcN6vh14RvJFe/e9fv+abm+JTCYT2YPOiNSdF0d6+YWRmX1Wzd3Twkjy+w0qx/k2sgbzudZ1d3d3D/WN6urq4vrrr4+5c+eWPOaxxx6LZcuWxT777BOrV6+Ob3/72/G9730v7r333th7772LvmbBggVx7rnn9tm/ePHimDJlylCHCwAMwMxnl8SsFT+JR7Z4X/xh+tw+2wAAADBaJfe4mboJke5e414XAEaxV155JY4//vh44YUXYtq0aWWPHfGgeDENDQ2x7bbbxve+972izxfLFN9mm23ib3/7W7/fEIPX1dUVS5cujcMOOywmTpxY7eHAmOZ8Y7RIVst3p+ujLtOZWzWflzk+GjjfoHKcb1A5zjeoLOccVE4lz7cJF24ZdZnO6E7Xx5qz/jKi7wW1yO83qBzn28hatWpVbLrppgMKilesfHq+t73tbXHXXXeVfH7SpEkxadKkPvsnTpzoB2YE+Xyhcpxv1LxDmiN+8aWoy3RGpOsjfUhzpKs9piFyvkHlON+gcpxvUFnOOaicET/fOtoiXr/Xrct0xsS7Ly3sMQ7jiN9vUDnOt5ExmM+0KkHxBx54ILbYYotqvDUAMBB5kwSR6cxtmyQAAABgNOtoi2hviWicl7vHTbYjIrKZiFS68N63oy23v7G5OuMFAIbNoIPiL730Uvzxj3/s2X7yySfjgQceiE022SS23XbbaG5ujmeeeSauvvrqiIj48pe/HDNmzIi3vOUt8dprr8W3v/3tuOOOO+K2224bvu8CABg+5SYJBMYBAAAYrbKZ3nvdiN7HJCCef++bf28MAIx6gw6K33///dHY2Nizffrpp0dExEknnRSLFi2KFStWxFNPPdXzfGdnZ/z7v/97PPPMMzFlypTYfffd4/bbby/4GgBAhbW3ll4BH1F6kgAAAABGq2IZ32sv/m5viVi+MFc1Lf/eGAAY1QYdFD/44IOju7u75POLFi0q2G5qaoqmJhcOAFBTyq2AL3bDbxIAAACAsa6hqTcgnq53LwwAY0hVeooDAFWW3NhbAQ8AAAA5HW29AfFMZ27bfTIAjAmpag8AAKiShqbeG30r4AEAABjP8iuozV+Ze2xvye0HAEY9QXEAGK+KrYAHAACA8SibKayg1tCU285mItpb+94zd7Tl9gMAo4KgOACMR1bAAwAAQK/G5r4V1BqacvtT6cJ75uSeOpWu/DgBgCHRUxwAxqr21twNev5NfUdbbpV7RN8V8BG9zwEAAAA5yT1ze0vE8oW5amv599QAQM0TFAeAsSpZyR6Ru1HPzw4vduPuZh4AAACKa2jqDYin691DA8AoIygOAGOVlewAAAAwPDraegPimc7ctvtrABg19BQHgLGsoan3ht1KdgAAABi8/Mpr81fmHvN7jAMANU+mOACMZVayAwAAwLrJZgorryWP2Uz1xgQADIqgOACMVWv3EE+2IwTGAQAAYKAam/vu62lZ1hqRShfeZ3e0vR5IL/I6AKAqBMUBYDQrd/MdYSU7AAAAjKRUunABev4CdQCgZgiKA8BoVu7mu1g2uAxxAAAAGD49GeMtEcsX5lqXlbonBwCqRlAcAEYzN98AAABQXQ1Nvffk6Xr35ABQg1LVHgAAsI4amnI33W6+AQAAoPI62nrvyTOduW0AoKYIigPAaOfmGwAAAKojv43Z/JW5x/YW9+YAUGOUTweA0WztHuLJdoSMcQAAABhp2UxhG7PkMZup3pgAgD4ExQGg1rW3RqTShUHujrbeG2w33wAAAFAdjc1991mkDgA1R1AcAGpdKl2Y/b12dvja3HwDAABA9ZVb5F4smA4AjBhBcQCodcnNc3tLxPKFub7hpQLiAAAAQG0ot8gdAKgoQXEAGA0amnoD4ul6AXEAAACodRa5A0DNSFV7AADAAHS09QbEM525bQAAAKC2NTT13stb5A4AVSMoDgC1Lr+82vyVucf2FoFxAAAAqHUWuQNATVA+HQBqRXtrrt9Y/qrxjraIJ5YVlldLHrOZig8RAAAAGKD8Re75PcUjZIwDQIUJigNArUilC2+O1755zufmGQAAAGpbNmOROwDUCEFxAKgVyc1xe0vE8oW5smrFAuIAAABA7Wts7rvPPT4AVIWe4gBQSxqaevuMpevdLAMAAMBY1N7at794R1tuPwAw7ATFAaCWdLT1BsQznX1vkAEAAIDRL2mhltz3Jy3UUunqjgsAxijl0wGgVqzdQzzZjpAxDgAAAGOJFmoAUFGC4gBQSe2tuVXf+Te5HW0R2Uzu7/k3wMlj8hwAAAAwdjQ09QbEtVADgBElKA4AlZSUR4sozAYvtRrcDTEAAACMTcVaqJkHAIARISgOAJWkPBoAAACghRoAVJSgOABUmvJoAAAAML5lM1qoAUAFCYoDQKUpjwYAAADjW2Nz33091eVac+3X8ucKOtpeD6QXeR0A0C9BcQAYbuVuXpOe4sqjAQAAAMUkcwcRhXMHjfOqOy4AGMUExQFguJW7eVUeDQAAACinJ2O8pbf9Wv5cAgAwaILiADDcBnvz6qYWAAAAyNfQ1DunkK43dwAA6yhV7QEAwJjU0NTbM9zNKwAAADAYHW29cwqZztw2ADBkguIAMBLcvAIAAABDkd+Gbf7K3GN7i7kFAFgHyqcDwHDLv3nN7ykeIWMcAAAAKC+bKWzDljxmMxHtrRGpdOH8Qkfb669prvxYAWCUEBQHgKEodxMaUfrmFQAAAKCcYsHtZG5h7YX3+QvzAYCSBMUBYChS6dI3ocWywWWIAwAAAOsqmV9ob4lYvjDXsq3UXAQA0ENQHACGwk0oAAAAUA0NTb1zEel6cxEAMACpag8AAEathqbczaebUAAAAKBSOtp65yIynbltAKAsQXEAGCo3oQAAAEAl5bdvm78y99jeYk4CAPqhfDoADMXaPcST7QgZ4wAAAMDIyGYK27clj08sK9yOyM1VZDMRjc0VHSIA1CJBcQAopb01IpUufkMZUfwmNHkOAAAAYLgVC3AncxL5i/XzF/MDAILiAFBSKl36hrJYNrgMcQAAAKAa8gPjyxfm2ryVmr8AgHFIUBwASnFDCQAAAIwWDU298xfpevMXAJAnVe0BAEBNa2jK3Ui6oQQAAABqWUdb7/xFpjO3DQBEhExxACiv2A2lwDgAAABQS9Zu+ZZsR0RkM7kWcfnzGR1tuf3FepQDwBgkUxwASsm/oZy/MvfY3mKlNQAAAFBbspnClm8NTbntJCCeP5+RzHek0tUbLwBUmExxAMa39tbSq6Uj+t5QRvQ+BwAAAFALimV8r13prr2lt+d4/nwHAIwDguIAjG/JaumIwvJipW4O3TACAAAAo01DU29APF1vfgOAcUdQHIDxLbkJtFoaAAAAGKs62noD4pnO3La5DwDGET3FAaChqfem0GppAAAAYCzJr4o3f2XuMb/HOACMA4LiAFBstTQAAADAWJDNFFbFa2jKbWczEe2tfedBOtpy+wFgDBEUB2B8s1oaAAAAGMsam/tWxWtoyu1PpQvnQZJ5klS68uMEgBGkpzgAY197a+5mLv8GsKMttyI6ou9q6Yje5wAAAADGqmQepL0lYvnCXAW9/HkSABgjBMUBGPuSVc8RuZu6/OzwYjd5bvwAAACA8aKhqTcgnq43LwLAmCQoDsDYZ9UzAAAAQHEdbb0B8UxnbtucCQBjjJ7iAIwPDU29N3dWPQMAAAAUVtObvzL3mN9jHADGCEFxAMaHYqueAQAAAMazbKawml5DU247m4lob+07f9LRltsPAKOM8ukAjA3trbne4fkZ4B1tuZu4pKd4cpOXrIKOkDEOAAAAjF+NzX33JXMla8+f5GeVA8AoIygOwNiQBL4j+t6oFVv1HJHbDwAAAEBfyfxJe0vE8oW5ynv58ysAMIoIigMwNgz2Rs0NHAAAAEB5DU298yzpevMpAIxaeooDMHY0NPX2DHejBgAAALBuOtp651kynX17jAPAKCEoDsDY4UYNAAAAYHjkt6abvzL32N5ivgWAUUn5dADGhvwbtfye4hEyxgEAAAAGK5spbE2XPGYz1RsTAAyRoDgAo0t7a0QqXRjo7miLeGKZGzUAAACA4dLY3HdfMt9San4mmyn+OgCoMuXTARhdUunCUl1JRvgOB/fNCG9ociMGAAAAMNxKzc+k0tUdFwCUIFMcgNGlZ0VyS8Tyhbne4fkZ4gAAAACMLPMzAIwyMsUBGH0amiLS9bkbrnS9Gy4AAACASjM/A8AoIigOwOjT0dZ7w5Xp7C3VBQAAAEBlmJ8BYBQRFAdgdEl6VDXOi5i/MveY38MKAAAAgJFlfgaAUUZPcQBqT3trRCpdWHaroy0im8n9Pb9HVfKYPAcAAADAyMpmzM8AMKoIigNQe1Lp3OriiNxNVf7q42L9qfSsAgAAAKicxua++8zPAFDDBMUBqD3JTVR7S8Tyhbm+VKUC4gAAAADUjnIVAIsF0wGgAvQUB6A2NTRFpOtzAfF0vYA4AAAAwGiQVABM+osnFQBT6eqOC4BxTaY4ALWpo603IJ7pzG0LjAMAAADUNhUAAahBg84UX758eRx99NGx5ZZbRl1dXSxZsqTf1yxbtiz23nvvmDRpUuy0006xaNGiIQwVgDGlvbV3xXCio613f9JDfP7K3GP+CmMAAAAAapcKgADUmEEHxV9++eXYY4894utf//qAjn/yySfjyCOPjMbGxnjggQfi85//fJxyyilx6623DnqwAIwh5UppZTOFK4gbmnLb2Uz1xgsAAADAwBSrAAgAVTTo8ulHHHFEHHHEEQM+/oorrogZM2bEJZdcEhERs2bNirvuuisuvfTSmDNnzmDfHoCxYrCltKwoBgAAAKh9+RUAG5p6tyPM7wBQNSPeU/yee+6JQw89tGDfnDlz4vOf/3zJ16xevTpWr17ds71q1aqIiOjq6oqurq4RGed4lnymPlsYec63tex/WkxYvjDqMp3Rna6PNfufFuGzYZg436BynG9QOc43qCznHFSO823sSK3pjJh9VmSTeZ79T4tUJhOxpjOy/n1rgvMNKsf5NrIG87nWdXd3dw/1jerq6uL666+PuXPnljxm5syZ8ZGPfCSam5t79t18881x5JFHxiuvvBLrrbden9csWLAgzj333D77Fy9eHFOmTBnqcAGoMTOfXRKzVvwkMnUTIt29Jh7Z4n3xh+lzqz0sAAAAAEbAm1f8JLrrUgXzPzOfXRJ13dl4bIv3VW9gAIxKr7zyShx//PHxwgsvxLRp08oeO+KZ4kPR3Nwcp59+es/2qlWrYptttonDDz+832+Iwevq6oqlS5fGYYcdFhMnTqz2cGBMc771St15caR/+5PIzD4rsgedEXHnxTFr+YUx800zc9uwjpxvUDnON6gc5xtUlnMOKsf5Nj6k7nw40nnzP/nzQzse9K5qD2/ccL5B5TjfRlZSbXwgRjwoPn369HjuuecK9j333HMxbdq0olniERGTJk2KSZMm9dk/ceJEPzAjyOcLlTNuzrf21ohUurBfVEdbRDYTURcRjfMi3dAU6YiIQ5oj0ulIZzORHg+fDRUzbs43qAHON6gc5xtUlnMOKsf5NsYl8z/tLZH+xZciMp2F80NUlPMNKsf5NjIG85mmRnAcERGx3377xc9//vOCfUuXLo399ttvpN8agGpLpSPaW3KB8IjcY3tLbn9jc2GwPCK33djc9+sAAAAAMDY0NEWk63MB8XR93/khABgBg84Uf+mll+KPf/xjz/aTTz4ZDzzwQGyyySax7bbbRnNzczzzzDNx9dVXR0TEJz7xifja174WTU1N8a//+q9xxx13xLXXXhs33XTT8H0XANSm5KamvSVi+cKe1b9udgAAAADGqY623oB4pjO3ba4IgBE26Ezx+++/P/baa6/Ya6+9IiLi9NNPj7322ivOOeeciIhYsWJFPPXUUz3Hz5gxI2666aZYunRp7LHHHnHJJZfEt7/97ZgzZ84wfQsA1DSrfwEAAACI6K0i2DgvYv7K3GN+lUEAGCGDzhQ/+OCDo7u7u+TzixYtKvqa3/72t4N9KwDGAqt/AQAAAIiIyGYKqwgmj9lM9cYEwLgw6KA4ABRob831CM8PdHe05W5mkp7iyc1Osho4QmAcAAAAYLxpbO67r6f9Xpk5pmKvA4BBGHT5dAAokAS+kzJXSeA7lS6++rdxntW/AAAAABQqN8cEAOtIpjgA66ZnNW9LxPKFuRLp+YHwUscDAAAAQGKwc0wAMAgyxQFYdw1NvT3D0/VuVgAAAAAYPHNMAIwQQXEA1l1HW+/NSqazt8wVAAAAAAyUOSYARoigOADrJunv1DgvYv7K3GN+/ycAAAAA6I85JgBGkJ7iAPSvvTUilS4sWdXRFpHN5P6e398peUyeAwAAAID+ZDOl55jKzU01Nld+rACMOoLiAPQvlc6tzI3I3Xzkr9wt1ttJvycAAAAABqNYcDuZY0rmopJ9+XNTADAAguIA9C+5AWlviVi+MNfTqVRAHAAAAACGk7kpANaRnuIADExDU0S6PnfTka530wEAAABA5ZibAmAdCIoDMDAdbb03HZnO3DYAAAAAVIK5KQDWgfLpAOS0t+Z6h+evsu1oi8hmenuKJ2Wp1u7jBAAAAAAjJb+HuLkpAIZAUByAnCTwHVF4c9E4LxcYz+/TlDxmM9UZKwAAAADjR6m5qSeWFW5H9CZ5NDZXdIgA1DZBcQBykpuH9paI5QtzZajybzZKHQ8AAAAAI6lYgDt/LivZzk/yAIA8guIA9Gpo6g2Ip+sFvgEAAACoXYNN8gBg3EpVewAA1JCOtt6AeKYztw0AAAAAtaqhqXcuS5IHACUIigOQk19eav7K3GN7i8A4AAAAALVLkgcAA6B8OsB40t4akUoXrpjtaIvIZnJ/zy8vlTwmzwEAAABALclP8sjvKR4hYxyAAoLiAONJKl14Y7D2jcPa3DwAAAAAUKuymdJJHuWSQxqbKz9WAKpKUBxgPEluAtpbIpYvzJWUKhUQBwAAAIBaViy4ncxzrZ01np8cAsC4IygOMN40NPUGxNP1AuIAAAAAjD2SQwDIk6r2AACosI623oB4pjO3DQAAAABjTUNT7xyY5BCAcU1QHGAsam/tG+zuaItYdFRvmaj5K3OP7S0C4wAAAACMPZJDAHid8ukAY1EqXbxn0vYHFZaJSh6zmeqMEwAAAABGQn4P8fz5sYjcXFgqXZg53tGW21+sTzkAo56gOMBYNJieScpGAQAAADDWZDOlk0NKJZQ0zqvOWAEYcYLiAGNVQ1NvQFzPJAAAAADGk2IZ32vPjw0koQSAMUFPcYCxSs8kAAAAACiuoal33kxCCcCYJ1McYLRqby3d+ygpAVWsZ5ILfAAAAADGu2IJJebNAMYsmeIAo1US+E4ywJPAdypdvGdS47zcfgAAAAAYz/J7iM9fmXvMn2cDYMyRKQ4wWiUB74H2PrLSFQAAAACKJ5Qk+8tVZyzWpxyAUUGmOMBopvcRAAAAAAxOY3PfebSGptz+ctUZARi1ZIoDjGZ6HwEAAADA8BlsdUYARgVBcYBaVq5cU7JqNbkoT1atRrhIBwAAAIChamjqDYirzggwJiifDlDLypVrKtb7qHFebj8AAAAAMDTFqjMCMKrJFAeoZYMt12TVKgAAAAAMXZKUojojwJgiKA5Q65RrAgAAAIDKKFadMdlfrtVhY3PlxwrAgCmfDlDrlGsCAAAAgMpobO6blNLQlNtfrtUhADVNpjhAtZVbYZpcaCvXBAAAAADVNdhWhwDUDJniANVWboVpsXJNjfNy+wEAAACAympo6q3oqNUhwKghUxyg2ga7wtSFNgAAAABUR7FWh+brAGqeTHGAWmCFKQAAAADUtqTCY+O8iPkrc4/5FSABqFmC4gC1oNgKUwAAAACgdpRrddje2ndOr6Mttx+AqhMUB6g2K0wBAAAAoPY1Nvet8NjQlNufShfO6SVzfql05ccJQB96igNUQntr7gJ4/9N693W05VaRRvRdYRrR+xwAAAAAUNuSOb32lojlC3PVIPPn/ACoKkFxgEp4faVoKpOJiF0idefFEcsvLH1h7GIZAAAAAEaXhqbegHi63hwfQA0RFAeohNcvgNPtLXFU3YRId6+xUhQAAAAAxpKOtt6AeKYzt23+D6Am6CkOUCkNTdGdro9095rotlIUAAAAAMaOpId447yI+Stzj/k9xgGoKkFxgOHS3tr3IrejLbf/9b/XZTojUzch6pKVogAAAADA6JfNFFaGbGjKbWcz/c8bAjDiBMUBhsvrfcN7LnCT1aGpdM/fM7PPihv3/E5kZp9lpSgAAAAAjBWNzX0rQzY05faXmzcEoCL0FAcYLslFb3tLxPKFub5ByerQ9taIxnmR3f+0iJtvjuxBZ0Q6nc6tFAUAAAAAxq5y84YAVISgOMBwamjqvbDN7xve2Jx77OoqPBYAAAAAGPtKzRsCUBHKpwMMp4623gtbfcMBAAAAgAjzhgBVJlMcYDDaW3O9fvJXcna05cqgJ72BktJHSW+gCCs/AQAAAGC8SuYJzRsCVI2gOMBgJIHviMIL2MZ5ucB4fi+g5FHfcAAAAAAYv8wbAlSdoDjAYCQXrO0tvT2A8i9oSx0PAAAAAIxPjc199/XMM5apTFnsdQAMiZ7iAIPV0NTb+yddL/ANAAAAAAxNUpky6TGeVKZMpas7LoAxRqY4wGB1tPUGxDOduW2BcQAAAABgsAZbmRKAIREUB1hbuZJFycrN5MI0WbkZ4UIVAAAAABi8hqbegLjKlAAjQvl0gLWVK1mUzRSu1Gxoym1nM9UbLwAAAAAwehWrTAnAsJIpDrC2wZYssnITAAAAABiKJCFHZUqAESUoDlCMkkUAAAAAwEgrVpkyIuKJZYXbEb0tHhubKzpEgLFA+XSAYpQsAgAAAABGWmNz34SchqaIHQ4u3eIRgEGTKQ6MT+2tuQvIYistk57iShYBAAAAANUw2BaPAJQlUxwYn5LAd7GVlsVKFjXOy+0HAAAAAKiEhqbeSpZaPAKsE5niwPg02JWWLjgBAAAAgEoq1uLRPCXAkMgUB8YvKy0BAAAAgFqUVLZsnBcxf2XuMb/yJQCDIlMcGNv66x1upSUAAAAAUGuKtXhM9peb82xsrvxYAUYBQXFgbEt6h0fkLhKTFZYzZkc8ubz3wjLZnxwHAAAAAFAtxYLbybzl2nOZ+VnlABQlKA6MbaV6h2czEdsfVHylJQAAAABArSo15ynZB6AkQXFg7Gto6r04LNc73EUjAAAAADAaDHTOE4CIiEhVewAAI66jrW/vcAAAAACA0cqcJ8CgyBQHRr/21lzv8PzVkB1tuVLoSU9xvcMBAAAAgLEgv4e4OU+AAREUB0a/JPAdUXgRmPQOz++no3c4AAAAADCalZvzLJdA1Nhc+bEC1AhBcWD0Sy7w2lt6++jkXxSWOh4AAAAAYLQpFtxO5jzXzhrPTyACGMcExYGxoaGpNyCerhf4BgAAAADGn8EmEAGME6lqDwBgQNpbc6sa83W05fYnf08C4pnOvscCAAAAAIwHDU2986QSiAAiQlAcGC2SvuFJsDsp+5NKF5YAmr8y95h/LAAAAADAeCGBCKAP5dOB0aFc2Z/21sISQMljNlOdsQIAAAAAVEN+AlF+T/EIGePAuCYoDowepfqGNzYXPxYAAAAAYDzJZkonELW35ipv7n9a7/Edba+/psgcK8AYMqTy6V//+tdj++23j8mTJ8fb3/72+NWvflXy2EWLFkVdXV3Bn8mTJw95wMAYpm84AAAAAMDQNTb3TRhqaMrtf71FZerOiyMico9Ji0qAMW7QmeI//OEP4/TTT48rrrgi3v72t8eXv/zlmDNnTjz22GOx+eabF33NtGnT4rHHHuvZrqurG/qIgbEr6RseUVjap3Gesj8AAAAAwP/f3t1Hx1mWCQO/ZqZJCtqigLRUysci5bsUitu3RchWgS6LrD26CIgvtbLsedlWgQixAfkSSzF8iGtZvo58nMUuKEL1cBCpNaQodSmF7gEFCuKCR2gprtJStE1n8v4xnWRCJ2nTJvMkT36/c3oyz80z6ZWc3meG+5rrutgRm89Rcy1z45OZYZFr39S1qhwgxXpdKX7DDTfEOeecEzNnzoxDDjkkbrnllth5553jjjvu6PY5mUwmRo8e3fFn1KhROxQ0kFL1jcU3YS1zI676UNckeKW2P1MvMTccAAAAAGBb1TdGe642cu2bor18RCVAyvWqUnzjxo2xfPnyaGrqnC2RzWbj+OOPj6VLl3b7vHfeeSf22WefKBQKcdRRR8XVV18dhx56aLf3b9iwITZs2NBxvXbt2oiIaGtri7a2tt6EzDYo/U79bhkQplwQw5ZcG5n8xmjP1camKRdEtLVFfOzC4n8v/3damn0ziP7t2m9QPfYbVI/9BtVjv0F12XNQPfYbVEf28esil98Y+cyw4tefz4vCsRcmHRaklte3/tWb32umvb29fVtvfv311+PDH/5wPPHEEzF58uSO9cbGxmhtbY3/+q//2uI5S5cujZdeeinGjx8fb7/9dlx33XWxZMmS+PWvfx177bVXxb/niiuuiCuvvHKL9QULFsTOO++8reECA9CBbzwQ7ZlsrBw9vWNt3KqFkWkvxIt7fjrGrVoYB7/xQPFNWfumeH7PT3e5FwAAAACA3iudvZbOXMuvM+2FHs9tAQaid999Nz73uc/F22+/HSNHjuzx3l7PFO+tyZMnd0mgT5kyJQ4++OC49dZb46qrrqr4nKampmhoaOi4Xrt2bYwdOzZOPPHErf5A9F5bW1ssWrQoTjjhhKipqUk6HFIu+/hvIrfkmhh3wLgoHHth8ZOJzzwQ+ePmxAHxm47HhWMvjHj8uji47N40sN+geuw3qB77DarHfoPqsuegeuw36H/ZJc9G/oA5sc//OS9WLloU+/zfmyL/q3Exrj0fkcl1e267/7H/kHToMGh5fetfpW7j26JXSfHdd989crlcrF69usv66tWrY/To0dv0PWpqauLII4+Ml19+udt76urqoq6uruJz/YPpP36/VMXHmyJyuci1zI3cL2+IyG+MmHpJ5OobI1rmdTzOld9byEcuZf827TeoHvsNqsd+g+qx36C67DmoHvsN+tEnvhYRETWb2w3X1NRE7uOd43K7O7fNJRErpIzXt/7Rm99ptjffuLa2NiZOnBiLFy/uWCsUCrF48eIu1eA9yefz8eyzz8aee+7Zm78aSJP6xohcbfGNVa62eB0RMbWp83H5vVObtvweAAAAAAD0ne7ObQFSoFdJ8YiIhoaGuP322+Puu++O559/Ps4999xYv359zJw5MyIizjrrrGhq6kxgff3rX49HH300XnnllXj66afj85//fLz66qvxz//8z333UwADS8u8iNbmrmutzcX10uPSG6v8xi3vBQAAAACgupzbAinW65nip512WqxZsyYuu+yyWLVqVUyYMCEeeeSRGDVqVEREvPbaa5HNduba//SnP8U555wTq1atig9+8IMxceLEeOKJJ+KQQw7pu58CGFiyuYiWucXH9Y2bE+JzI6Ze0vVx+X8r3QsAAAAAQHX1dG5byBfPfMvPb1ubi+u6fAKDRK+T4hERs2fPjtmzZ1f8b4899liX629961vxrW99a3v+GmCwKr05apkbseTajvkzUTY3vOOe0tdCPplYAQAAAACGukK++3PbnoqgAAaJ7UqKA0TLvJ4/HVjf2JkQf+/c8PdSIQ4AAAAAkJxtObetVAQFMEj0eqY4QER0fjqwNFem9OnAbK7z2vwZAAAAAIDBr76x86y3vAgKYJBQKQ5sn55apJsbDgAAAACQHpWKoJz1AoOIpDjQve1tkd7T/BkAAAAAAAaPnoqgSjPHuztDBhggJMWB7pVapEdsWQEe0f2nA80NBwAAAABIh56KoLZ2hgwwQEiKA93TIh0AAAAAYGjbliKoSmfIAAOIpDiw9TbpWqQDAAAAAFBJd2M2AQaQbNIBAANAqcVNa3PxulT1nc1VbpEe0TlTvFx3rdMBAAAAAEin7s6QAQYQleJA923SS2tapAMAAAAA8F49jdkszRzvrkMpQBWpFIehomXelp/Qa20urkcU35iUPslXanFTqUX61Eu0SAcAAAAAoOcz5J46lAJUmUpxGCpKb0Aiun5ir1QRXqnFTaVP66kQBwAAAAAgYtvOkN/bodQZM5AASXEYKrprkf7eBLk26QAAAAAA9IX6xs7z6FKHUoAEaJ8OabI9LdIjtEkHAAAAAKDvVepQCpAAleKQJtvTIr2+UZt0AAAAAAD6Vk8dSkszx8vPoVubNxdwVTivBthBkuIw2LTM2/qbBS3SAQAAAABIUqUOpaX1rRV4AfQxSXEYbLb2ZqG7GS09vQEBAAAAAIC+tC0dSisVeAH0A0lxGGxKbwq6e7OgRToAAAAAAANddwVeAP0gm3QAQAUt84rJ7HKtzcX1iOKbg1LSu/zNQnnV+KVril9b5m75vQAAAAAAIEmVCrwA+omkOAxEpRbppTcBpWR3Ntd5XenNQqUW6VMv0SIdAAAAAICBo7sCr7s+2XPBGMB20j4dktIyr5jkLm8J09q8ObG9udV5pRbp5W8Wyq8jtEgHAAAAAGDgq1TgFRHxuyWd593vPQ8H2AGS4pCUUjV4ROUX9+7mqXT3ZkE1OAAAAAAAg0F3BV7lZ+XvLRgD2AGS4tCftrcavHTfe1uk1zeqBgcAAAAAIL26KxgD2AFmikN/2tps8PrGzqR3+Yt7d/NU3jtLBQAAAAAA0qRSwRjADlIpDjuqP6rBtUgHAAAAAGCoKS8YK2+lHlE8H9/aWTxANyTFYUdt72zwnl7ctUgHAAAAAGCo6algbGtn8QA9kBSHbaEaHAAAAAAA+te2FIx1dxYP0AMzxWFb9Mds8KlNW75Y1zdq8wIAAAAAAJV0dxYPsBWS4lCuZV5n4rukoyJ8c0L7qg91bXteuue91eARlavBp16iGhwAAAAAAHqru7P47s72W+ZVP0ZgQNI+Hcr1NJPEbHAAAAAAAEhGT2fx5o0DWyEpztCzvfPBzQYHAAAAAIBk9HQW39PZPkBIijMUbe0TY5UqwlWDAwAAAABAcrZ2Ft9dt1eAkBQnrba3Grx033srwlWDAwAAAADAwNVdt1eAiMgmHQD0i1I1eGtz8bpU2Z3NFa/rGztfGLubD37pmuLX0vPe++JZ31j5k2kAAAAAAED1dHe239pcLKIr5Qq63D8vmViBRKgUZ/Dq62pw88EBAAAAAGDw6elsf2sjVYEhQVKcwWt7ZoNHmA8OAAAAAABpsi1n+90V0QFDgqQ4A5tqcAAAAAAAYEd0V0QHDBlmijOw9fVs8NbmYjLdfHAAAAAAABgaKhXRAUOKSnGSpxocAAAAAADoDz2NVC3NHO8pPwGkgqQ4yTMbHAAAAAAA6A89FdFtLT8BpIakOMkrvQCpBgcAAAAAAPrSthTRdZefAFJDUpzq2FqLdNXgAAAAAABAtXWXnwBSJZt0AAwRpRYkrc3F61JyO5vrvH5vNXhE5WrwqZeoBgcAAAAAAHZcd/kJIFVUitN3KlSD51u+GbkodFZ1V2pBohocAAAAAACotp7yE6WZ4911wAUGFUlx+s7mavB8oT0eG/2FWPfTq2P6n+8qvphEdN+CxGxwAAAAAACg2nrKT5Q64JbWyxPowKAjKU6f+cMRX4r/+e1bcUzr1fGx9uaoy2yK69v+KT518L/GRyIqtyCpb1QNDgAAAAAAVN+25CcqdcAFBh0zxem9lnkdMzXa29vjly+/FQ/eeF784Lp/jTNX1seG9mFRl9kUG9qHxf3v/1y8/ue/dP0E1aVril/LZ4wDAAAAAAAMJPWNnYV+5R1wgUFHpTi9t7llyHN/eDsufHNanLDm7vhKzf1xffs/xZdyD0RdZlO0RU3UZdril5Ofiuy4T0T8QYt0AAAAAABgEOmuA27LPPPGYZCRFKdX1m/YFP8Rn4n27Mtx7sr58aP2W6KuptgmfcTwYfEv+Xtj3eSvxohpF0e0Nke2ZW5EJqNFOgAAAAAAMHiUd8AtnykeYd44DEKS4myT9Rs2xX/86tW4bckr8b/rN0bEp+KLdT/cXBU+LA487ar4h7fuishdEiNUgwMAAAAAAINZoYcOuKVCQPPGYdCQFKeyza0/8sdeFPcv/31c+9OVccZf/jPOyhTixvin+PKwYpv0QrY2agob45N/uifi4xdv+X28AAAAAAAAAIPN1jrg1jd2JsTNG4cBL5t0AAxQm1t/LLh2Vnz1h8/GGX/5z/hKzf1RiGzctNfPomHY/RFTL4nsZWuKn35qmVtsDwIAAAAAAJB2leaNAwOWSnG28Ne2fNyw/pQYvunFaPjL9+KzdfdFXWZT/HjXmfGPp38jPvLr70Rku2kZAgAAAAAAkGY9zRsv5IuFh+WV463NXduuA1UnKU4X//PW+viX/3gqVq5+JyI+HbNyCzvapP/jl28s3rTHVlqGAAAAAAAApFVP88Y3d+LtWC9PoAOJkRSnw5P/879x7vdWxNq/boqIiPNrHoy6zKZoz9VGttT6Q/IbAAAAAAAYyrY2bzyimAgvzRwvT6ADiTBTnIiIWPVuxP8rS4hfvstDcX7uBxFTL4nMpeaGAwAAAAAAbJP6xs5Z47laCXEYAFSKD2Ut8yKyufjfI2bFbS/kYt2GTfGl3AOx327D4+TDPxxRa244AAAAAABAr7Q2dybES514zRqHREmKD2Wb51rc8+iL8cf8p+NLuQfiKzX3x8YjmqL2E3O2vN8nmQAAAAAAALpXPkO8fKb4fsdF/G5J8R6zxqHqJMWHsvrGePYPf46vrLwpZg9bGHWZTbFucmOMqJQQBwAAAAAAoGeFfNcZ4uWdePc91qxxSIik+BD38z1mxrgXb426zKbYlKmJEdN8IgkAAAAAAGC7VGqFXp74LiXEzRqHqsomHQDJGv9KMSG+oX1YDGtvK7brAAAAAAAAoG9VmjUOVIVK8aGstTmmvn57/GzU2XHTO1PjzkOfiQ+0zC3+N59OAgAAAAAA6BvdzRqPKLZWz+a65mZamze3Yq9QeQ70mqT4ULZ5rkX9lAti/cMPx/tOaIp43/DiOgAAAAAAAH2jp1nj2Vxngrw8YT7VyFvoK5LiQ1np00VtbZ1rKsQBAAAAAAD61tZmjUcUE+GlmePlCXRgh5kpDgAAAAAAAEmqb+ycNZ6rlRCHPiYpDgAAAAAAAElqbe5MiOc3Fq8jIlrmdT4uv7dlXvVjhEFMUhwAAAAAAACSUj5D/NI1xa8tc4vrpXnjpcR46d5sLtmYYZAxUxwAAAAAAACSUsh3nSFe+lrId84iN28cdoikOAAAAAAAACSllPguV570rm/sTIibNw7bRft0AAAAAAAAGKjMG4cdJikOAAAAAAAAA5F549AntE8HAAAAAACAgci8cegTkuIAAAAAAAAwEJk3Dn1C+3QAAAAAAAAYjMwbh20iKQ4AAAAAAACDjXnjsM20TwcAAAAAAIDBxrxx2GaS4gAAAAAAADDYmDcO20z7dAAAAAAAAEgb88ahg6Q4AAAAAAAApIl549CF9ukAAAAAAACQJuaNQxfbVSl+0003xb777hvDhw+PSZMmxZNPPtnj/T/4wQ/ioIMOiuHDh8fhhx8eDz/88HYFCwAAAAAAAGzF1KYtk9z1jZ0J8frGzrbq5fPGtVYnpXqdFL/vvvuioaEhLr/88nj66afjiCOOiGnTpsWbb75Z8f4nnngizjjjjDj77LPjmWeeienTp8f06dPjueee2+HgAQAAAAAAgF7qbt641uqkVK+T4jfccEOcc845MXPmzDjkkEPilltuiZ133jnuuOOOivd/+9vfjr//+7+Piy66KA4++OC46qqr4qijjor58+fvcPAAAAAAAABAL/Q0b7y+sfP6qg913qe1OoNcr2aKb9y4MZYvXx5NTU0da9lsNo4//vhYunRpxecsXbo0GhoauqxNmzYtFi5c2O3fs2HDhtiwYUPH9dq1ayMioq2tLdra2noTMtug9Dv1u4X+Z79B9dhvUD32G1SP/QbVZc9B9dhvUD32G9lNGyOOmxOFKRdEtLVFTLkgsvl8xKaNUdh8PWzJtZHJb4z2XG1sKt1Hr9lv/as3v9deJcXfeuutyOfzMWrUqC7ro0aNihdeeKHic1atWlXx/lWrVnX798ybNy+uvPLKLdYfffTR2HnnnXsTMr2waNGipEOAIcN+g+qx36B67DeoHvsNqsueg+qx36B67Leh7PDil4cfLls7pGNt3KqFcXB+Y+QzwyKX3xgv3/EvsXL09DjwjQeiPZONlaOndzxr3KqFkWkvxIt7frpq0Q9G9lv/ePfdd7f53l4lxaulqampS3X52rVrY+zYsXHiiSfGyJEjE4wsndra2mLRokVxwgknRE1NTdLhQKrZb1A99htUj/0G1WO/QXXZc1A99htUj/1GT7KPXxe5Zx6I/HFzonDshRGPXxcHL7kmxh0wLmLEQZHb/Lhw7IVd7t3/2H9IOvQByX7rX6Vu49uiV0nx3XffPXK5XKxevbrL+urVq2P06NEVnzN69Ohe3R8RUVdXF3V1dVus19TU+AfTj/x+oXrsN6ge+w2qx36D6rHfoLrsOage+w2qx36jokxETL0kcvWNkYuI+HhTRC4XuUI+Yurmxy1zI/fLGyLyG7veS7fst/7Rm99ptjffuLa2NiZOnBiLFy/uWCsUCrF48eKYPHlyxedMnjy5y/0RxRYB3d0PAAAAAAAAJGBqU0R9Y9e1+sbieulxrraYEM/VFq9b5kW0Nnd9TmtzcR0GiF4lxSMiGhoa4vbbb4+77747nn/++Tj33HNj/fr1MXPmzIiIOOuss6Kpqanj/vPOOy8eeeSRuP766+OFF16IK664Ip566qmYPXt23/0UAAAAAAAAQP9qbe5MiOc3Fq+zuYiWuZ2J8dbm4nVW/TgDR69nip922mmxZs2auOyyy2LVqlUxYcKEeOSRR2LUqFEREfHaa69FNtuZa58yZUosWLAgvva1r8XFF18cBxxwQCxcuDAOO+ywvvspAAAAAAAAgP5TSnZPvaRYIV5+PfWS4uMl13a0Vd+i4hwS1OukeETE7Nmzu630fuyxx7ZYO/XUU+PUU0/dnr8KAAAAAAAASFoh3zXZXfpamjdeSoiX2qrDALJdSXEAAAAAAABgCJnatOVaKfldqa16ad54Ntc1Sd7a3JlIhyrp9UxxAAAAAAAAgIjo2kb90jWdrdTNG2cAUSkOAAAAAAAAbJ+ttVWPMG+cxEmKAwAAAAAAANunp7bqpceV5o1rrU4VaZ8OAAAAAAAA9I9K88YjtFanqlSKAwAAAAAAAH2vfN54fWPndURZxbjW6vQ/SXEAAAAAAACg7/U0b7x0rbU6VSApDgAAAAAAAPS9rc0br9Ravb6xs7V66f7yinPYDpLiAAAAAAAAQHVprU4VSYoDAAAAAAAA1aW1OlUkKQ4AAAAAAABUl9bqVJGkOAAAAAAAADBwaK1OH5MUBwAAAAAAAAYOrdXpY5LiAAAAAAAAwMChtTp9TFIcAAAAAAAAGBy2t7W6KvIhLZt0AAAAAAAAAADbpFJr9amXdG2tXqogL2+tXqoib20uXpeS6dlc9X8Gqk6lOAAAAAAAADA4bG9r9Z6qyEk9leIAAAAAAADA4FfeWv3SNcWv5dXh3VWRt8zrvKfL95pX3fjpN5LiAAAAAAAAwOC3tdbqlarII7RWHwK0TwcAAAAAAAAGv55aq5dXkdc3dl6X36O1empJigMAAAAAAADpVqmKvLReui4lxN/bWj2b23JueSFfOQnPgCQpDgAAAAAAAKRbT1XkEZVbq9c3drZWL91fXnHOoCEpDgAAAAAAAAxd29NavZDvTJyXfx8V5ANSNukAAAAAAAAAABJTqbV6KfFdui5VkJdaq5cqyFubi/eUEunZXDI/Az1SKQ4AAAAAAAAMXdvbWj1iywry8ucxYKgUBwAAAAAAAKikvLX6pWuKX0sV4pUqyBmQVIoDAAAAAAAAVFKptXppvacKcgYUleIAAAAAAAAAlUxt2jLRXT5TvFIFOQOOSnEAAAAAAACA3uipgpwBR1IcAAAAAAAAoDemNm25pnX6gKV9OgAAAAAAAACpJSkOAAAAAAAAQGpJigMAAAAAAACQWpLiAAAAAAAAAKSWpDgAAAAAAAAAqSUpDgAAAAAAAEBqSYoDAAAAAAAAkFqS4gAAAAAAAACklqQ4AAAAAAAAAKklKQ4AAAAAAABAakmKAwAAAAAAAJBakuIAAAAAAAAApJakOAAAAAAAAACpJSkOAAAAAAAAQGpJigMAAAAAAACQWpLiAAAAAAAAAKSWpDgAAAAAAAAAqSUpDgAAAAAAAEBqSYoDAAAAAAAAkFqS4gAAAAAAAACklqQ4AAAAAAAAAKklKQ4AAAAAAABAakmKAwAAAAAAAJBakuIAAAAAAAAApNawpAPYFu3t7RERsXbt2oQjSae2trZ49913Y+3atVFTU5N0OJBq9htUj/0G1WO/QfXYb1Bd9hxUj/0G1WO/QfXYb/2rlDsu5ZJ7MiiS4uvWrYuIiLFjxyYcCQAAAAAAAAADxbp162KXXXbp8Z5M+7akzhNWKBTi9ddfjxEjRkQmk0k6nNRZu3ZtjB07Nn7/+9/HyJEjkw4HUs1+g+qx36B67DeoHvsNqsueg+qx36B67DeoHvutf7W3t8e6detizJgxkc32PDV8UFSKZ7PZ2GuvvZIOI/VGjhxpQ0KV2G9QPfYbVI/9BtVjv0F12XNQPfYbVI/9BtVjv/WfrVWIl/ScMgcAAAAAAACAQUxSHAAAAAAAAIDUkhQn6urq4vLLL4+6urqkQ4HUs9+geuw3qB77DarHfoPqsuegeuw3qB77DarHfhs4Mu3t7e1JBwEAAAAAAAAA/UGlOAAAAAAAAACpJSkOAAAAAAAAQGpJigMAAAAAAACQWpLiAAAAAAAAAKSWpPgQd9NNN8W+++4bw4cPj0mTJsWTTz6ZdEiQSkuWLIlTTjklxowZE5lMJhYuXJh0SJBa8+bNi49+9KMxYsSI2GOPPWL69Onx4osvJh0WpNLNN98c48ePj5EjR8bIkSNj8uTJ8ZOf/CTpsGBIuOaaayKTycT555+fdCiQOldccUVkMpkufw466KCkw4LU+sMf/hCf//znY7fddouddtopDj/88HjqqaeSDgtSad99993iNS6TycSsWbOSDg1SJ5/Px6WXXhr77bdf7LTTTrH//vvHVVddFe3t7UmHNmRJig9h9913XzQ0NMTll18eTz/9dBxxxBExbdq0ePPNN5MODVJn/fr1ccQRR8RNN92UdCiQeq2trTFr1qz41a9+FYsWLYq2trY48cQTY/369UmHBqmz1157xTXXXBPLly+Pp556Kj7+8Y/Hpz71qfj1r3+ddGiQasuWLYtbb701xo8fn3QokFqHHnpovPHGGx1/fvGLXyQdEqTSn/70pzjmmGOipqYmfvKTn8RvfvObuP766+ODH/xg0qFBKi1btqzL69uiRYsiIuLUU09NODJIn29+85tx8803x/z58+P555+Pb37zm9Hc3Bzf+c53kg5tyMq0+0jCkDVp0qT46Ec/GvPnz4+IiEKhEGPHjo0vfelLMWfOnISjg/TKZDLx4IMPxvTp05MOBYaENWvWxB577BGtra1x3HHHJR0OpN6uu+4a1157bZx99tlJhwKp9M4778RRRx0V//7v/x7f+MY3YsKECXHjjTcmHRakyhVXXBELFy6MFStWJB0KpN6cOXPil7/8ZTz++ONJhwJD0vnnnx8PPfRQvPTSS5HJZJIOB1Llk5/8ZIwaNSq++93vdqx95jOfiZ122inuueeeBCMbulSKD1EbN26M5cuXx/HHH9+xls1m4/jjj4+lS5cmGBkA9K233347IoqJOqD/5PP5uPfee2P9+vUxefLkpMOB1Jo1a1acfPLJXf5fDuh7L730UowZMyb+5m/+Js4888x47bXXkg4JUunHP/5xHH300XHqqafGHnvsEUceeWTcfvvtSYcFQ8LGjRvjnnvuiS9+8YsS4tAPpkyZEosXL46VK1dGRMR///d/xy9+8Ys46aSTEo5s6BqWdAAk46233op8Ph+jRo3qsj5q1Kh44YUXEooKAPpWoVCI888/P4455pg47LDDkg4HUunZZ5+NyZMnx1//+td4//vfHw8++GAccsghSYcFqXTvvffG008/HcuWLUs6FEi1SZMmxV133RUHHnhgvPHGG3HllVfGscceG88991yMGDEi6fAgVV555ZW4+eabo6GhIS6++OJYtmxZfPnLX47a2tqYMWNG0uFBqi1cuDD+/Oc/xxe+8IWkQ4FUmjNnTqxduzYOOuigyOVykc/nY+7cuXHmmWcmHdqQJSkOAKTWrFmz4rnnnjMDEvrRgQceGCtWrIi333477r///pgxY0a0trZKjEMf+/3vfx/nnXdeLFq0KIYPH550OJBq5dU748ePj0mTJsU+++wT3//+940HgT5WKBTi6KOPjquvvjoiIo488sh47rnn4pZbbpEUh3723e9+N0466aQYM2ZM0qFAKn3/+9+P733ve7FgwYI49NBDY8WKFXH++efHmDFjvMYlRFJ8iNp9990jl8vF6tWru6yvXr06Ro8enVBUANB3Zs+eHQ899FAsWbIk9tprr6TDgdSqra2Nj3zkIxERMXHixFi2bFl8+9vfjltvvTXhyCBdli9fHm+++WYcddRRHWv5fD6WLFkS8+fPjw0bNkQul0swQkivD3zgAzFu3Lh4+eWXkw4FUmfPPffc4sOUBx98cPzwhz9MKCIYGl599dX42c9+Fg888EDSoUBqXXTRRTFnzpw4/fTTIyLi8MMPj1dffTXmzZsnKZ4QM8WHqNra2pg4cWIsXry4Y61QKMTixYvNgARgUGtvb4/Zs2fHgw8+GD//+c9jv/32SzokGFIKhUJs2LAh6TAgdT7xiU/Es88+GytWrOj4c/TRR8eZZ54ZK1askBCHfvTOO+/Eb3/729hzzz2TDgVS55hjjokXX3yxy9rKlStjn332SSgiGBruvPPO2GOPPeLkk09OOhRIrXfffTey2a5p2FwuF4VCIaGIUCk+hDU0NMSMGTPi6KOPjr/927+NG2+8MdavXx8zZ85MOjRInXfeeadLVcHvfve7WLFiRey6666x9957JxgZpM+sWbNiwYIF8aMf/ShGjBgRq1atioiIXXbZJXbaaaeEo4N0aWpqipNOOin23nvvWLduXSxYsCAee+yx+OlPf5p0aJA6I0aMiMMOO6zL2vve977YbbfdtlgHdsyFF14Yp5xySuyzzz7x+uuvx+WXXx65XC7OOOOMpEOD1LngggtiypQpcfXVV8dnP/vZePLJJ+O2226L2267LenQILUKhULceeedMWPGjBg2TIoI+sspp5wSc+fOjb333jsOPfTQeOaZZ+KGG26IL37xi0mHNmRl2tvb25MOguTMnz8/rr322li1alVMmDAh/u3f/i0mTZqUdFiQOo899lhMnTp1i/UZM2bEXXfdVf2AIMUymUzF9TvvvDO+8IUvVDcYSLmzzz47Fi9eHG+88UbssssuMX78+PjqV78aJ5xwQtKhwZDwd3/3dzFhwoS48cYbkw4FUuX000+PJUuWxB//+Mf40Ic+FB/72Mdi7ty5sf/++ycdGqTSQw89FE1NTfHSSy/FfvvtFw0NDXHOOeckHRak1qOPPhrTpk2LF198McaNG5d0OJBa69ati0svvTQefPDBePPNN2PMmDFxxhlnxGWXXRa1tbVJhzckSYoDAAAAAAAAkFpmigMAAAAAAACQWpLiAAAAAAAAAKSWpDgAAAAAAAAAqSUpDgAAAAAAAEBqSYoDAAAAAAAAkFqS4gAAAAAAAACklqQ4AAAAAAAAAKklKQ4AAAAAAABAakmKAwAAAAAAAJBakuIAAAAAAAAApJakOAAAAAAAAACpJSkOAAAAAAAAQGr9f7G1KXqRVEoEAAAAAElFTkSuQmCC\n",
      "text/plain": [
       "<Figure size 2500x800 with 1 Axes>"
      ]
     },
     "metadata": {},
     "output_type": "display_data"
    },
    {
     "data": {
      "image/png": "iVBORw0KGgoAAAANSUhEUgAAB9AAAAKqCAYAAABiucV5AAAAOXRFWHRTb2Z0d2FyZQBNYXRwbG90bGliIHZlcnNpb24zLjUuMywgaHR0cHM6Ly9tYXRwbG90bGliLm9yZy/NK7nSAAAACXBIWXMAAA9hAAAPYQGoP6dpAACHUUlEQVR4nOzde3xcZZ0/8E8ybVoK5SaFAqKFQrksy2VBeIlCiJaL/HBlBVHUVbzAui6sgmyklnIRYyFFxAuCqIisIuCKyrIsCpim/QkiyupPQVhXRVzlUkVpoULKJL8/ppNkyKVpm8xMkvf79errdJ5zZvLMyZyZyfmc7/M09PT09AQAAAAAAAAAJrnGWncAAAAAAAAAAOqBAB0AAAAAAAAAIkAHAAAAAAAAgCQCdAAAAAAAAABIIkAHAAAAAAAAgCQCdAAAAAAAAABIIkAHAAAAAAAAgCQCdAAAAAAAAABIIkAHAAAAAAAAgCQCdAAAABjSww8/nIaGhlxzzTUV7bfddlv222+/TJ8+PQ0NDfnzn/9ck/5tiH/913/NHnvskalTp2bLLbfsbV+yZEl22WWXFAqF7LfffkmSOXPm5OSTT16vxx9qnwEAAMB4IEAHAABgUrrmmmvS0NCQH/7wh+t1vz/+8Y858cQTs8kmm+Tyyy/Pv/7rv2bTTTfNRz/60Xzzm98cm86OkgcffDAnn3xy5s6dm8997nO56qqrkiTf+c530tramle84hX54he/mI9+9KM17um6feYznxHSAwAAMOqm1LoDAAAAUK9e+tKX5i9/+UumTp3a23bvvfdm1apVufDCCzN//vze9o9+9KM54YQTctxxx9WgpyOzdOnSdHd35xOf+ER23XXX3vbvfve7aWxszBe+8IU0NTX1tj/00ENpbFy/a+8H22dj4TOf+Uy22Wab9a6QBwAAgOEI0AEAAGAIDQ0NmT59ekXbE088kSQVw5+PF0P1/Yknnsgmm2xSEZ4nybRp09b7Zwy2zwAAAGC8MIQ7AAAADOGF83kffvjhefvb354kednLXpaGhoacfPLJaWhoyDPPPJMvfelLaWho6G0fzrPPPpvzzz8/8+bNy/Tp07P99tvn9a9/fX75y1/2bvPMM8/kAx/4QHbaaadMmzYtu+++ey655JL09PQMeLwvf/nLOeCAA7LJJptk6623zpve9Kb89re/7V0/Z86cnHfeeUmSWbNmpaGhIeeff34aGhryxS9+Mc8880xv38vPd7A50P/85z/njDPOyJw5czJt2rS8+MUvztve9rb84Q9/GHSflT344IM54YQTsvXWW2f69Ok58MADc/PNN1dsUx5W/3vf+17OPPPMzJo1K5tuumn+7u/+LitWrKh4Lvfff386Ozt7+3z44YcPu78BAABgJFSgAwAAwAgtXLgwu+++e6666qp8+MMfzs4775y5c+dm/vz5efe7352DDjoop556apJk7ty5Qz5OsVjMsccemzvvvDNvetOb8r73vS+rVq3K7bffnp/97GeZO3duenp68rd/+7fp6OjIu971ruy333759re/nX/5l3/J7373u3z84x/vfby2trYsWrQoJ554Yt797ndnxYoV+dSnPpXDDjss//Vf/5Utt9wyl112Wa699tp84xvfyBVXXJHNNtss++yzT3bddddcddVV+cEPfpDPf/7zSZJDDjlk0H4//fTTOfTQQ/Pzn/8873znO/M3f/M3+cMf/pCbb745//u//5ttttlm0Pvdf//9ecUrXpEdd9wxZ599djbddNPceOONOe644/L1r389f/d3f1ex/emnn56tttoq5513Xh5++OFcdtllOe2003LDDTckSS677LKcfvrp2WyzzbJw4cIkyXbbbTfC3yIAAAAMTYAOAAAAI3TEEUfkd7/7Xa666qq85jWvyYEHHpgkefnLX573vOc92WWXXfLWt751nY9z7bXX5s4778yll16aM844o7f97LPP7q0uv/nmm/Pd7343H/nIR3pD4n/6p3/KG97whnziE5/Iaaedlrlz5+Y3v/lNzjvvvHzkIx/Jhz70od7Hev3rX5/9998/n/nMZ/KhD30oxx13XH784x/nG9/4Rk444YTesHufffbJHXfckfvuu2+dfV+yZEl+9rOf5aabbqoIvc8555xBq+LL3ve+9+UlL3lJ7r333t5h4d/73vfmla98ZT74wQ8OCNBf9KIX5Tvf+U4aGhqSJN3d3fnkJz+Zp556KltssUWOO+64nHPOOdlmm21GtL8BAABgpAzhDgAAAFX29a9/Pdtss01OP/30AevKofGtt96aQqGQf/7nf65Y/4EPfCA9PT35z//8zyTJTTfdlO7u7px44on5wx/+0Ptv9uzZ2W233dLR0TGq/d53330HBN79+/1CTz75ZL773e/mxBNPzKpVq3r798c//jFHHXVUfvGLX+R3v/tdxX1OPfXUisc79NBDUywW85vf/GbUngsAAAAMRgU6AAAAVNkvf/nL7L777pkyZeg/y3/zm99khx12yMyZMyva99xzz971SfKLX/wiPT092W233QZ9nKlTp45Sr0v9Pv7449frPv/zP/+Tnp6eLFq0KIsWLRp0myeeeCI77rhj7+2XvOQlFeu32mqrJMmf/vSn9ewxAAAArB8BOgAAAIxj3d3daWhoyH/+53+mUCgMWL/ZZpvVoFd9uru7kyRnnXVWjjrqqEG32XXXXStuD/Y8kgw7TDwAAACMBgE6AAAAjIKhhjAfzNy5c3PPPfdkzZo1Q1aIv/SlL80dd9yRVatWVVShP/jgg73ry4/V09OTnXfeOfPmzduIZzCyfv/sZz9br/vssssuSUqV8PPnzx+1vqzP/gYAAICRMgc6AAAAjIJNN900f/7zn0e07fHHH58//OEP+fSnPz1gXbnK+phjjkmxWBywzcc//vE0NDTkNa95TZLk9a9/fQqFQi644IIBFdo9PT354x//uAHPZuh+/+QnP8k3vvGNIfv9Qttuu20OP/zwfPazn82jjz46YP2KFSs2qC/rs78BAABgpFSgAwAAMKldffXVue222wa0v+9971uvxznggANyxx135NJLL80OO+yQnXfeOQcffPCg277tbW/LtddemzPPPDM/+MEPcuihh+aZZ57JHXfckfe+97153etel9e+9rVpaWnJwoUL8/DDD2fffffNd77znXzrW9/K+9///sydOzdJqSr8Ix/5SBYsWJCHH344xx13XGbOnJlf//rX+cY3vpFTTz01Z5111vrvmEH8y7/8S/7t3/4tb3jDG/LOd74zBxxwQJ588sncfPPNufLKK7PvvvsOer/LL788r3zlK/PXf/3XOeWUU7LLLrvk8ccfz913353//d//zU9+8pP17ssBBxyQK664Ih/5yEey6667Ztttt82rXvWqjX2KAAAATHICdAAAACa1K664YtD2k08+eb0e59JLL82pp56ac845J3/5y1/y9re/fcgAvVAo5NZbb01bW1uuu+66fP3rX8+LXvSi3pA5SRobG3PzzTfn3HPPzQ033JAvfvGLmTNnTpYsWZIPfOADFY939tlnZ968efn4xz+eCy64IEmy00475cgjj8zf/u3frtfzGM5mm22W5cuX57zzzss3vvGNfOlLX8q2226bV7/61Xnxi1885P322muv/PCHP8wFF1yQa665Jn/84x+z7bbbZv/998+55567QX0599xz85vf/Cbt7e1ZtWpVmpubBegAAABstIaeocZYAwAAAAAAAIBJxBzoAAAAAAAAABABOgAAAAAAAAAkEaADAAAAAAAAQBIBOgAAAAAAAAAkEaADAAAAAAAAQBIBOgAAAAAAAAAkSabUugOjrbu7O7///e8zc+bMNDQ01Lo7AAAAAAAAANRYT09PVq1alR122CGNjUPXmU+4AP33v/99dtppp1p3AwAAAAAAAIA689vf/jYvfvGLh1w/4QL0mTNnJik98c0337zGvZl41qxZk+985zs58sgjM3Xq1Fp3ByY0xxtUl2MOqsfxBtXjeIPqcbxB9TjeoLocc1A9jrextXLlyuy00069efJQJlyAXh62ffPNNxegj4E1a9ZkxowZ2XzzzR24MMYcb1BdjjmoHscbVI/jDarH8QbV43iD6nLMQfU43qpjXdOADz24OwAAAAAAAABMIgJ0AAAAAAAAAIgAHQAAAAAAAACSTMA50AEAAAAAAKDeFYvFrFmzptbdoI6sWbMmU6ZMybPPPptisVjr7ow7U6dOTaFQ2OjHEaADAAAAAABAlfT09OSxxx7Ln//851p3hTrT09OT2bNn57e//W0aGhpq3Z1xacstt8zs2bM3av8J0AEAAAAAAKBKyuH5tttumxkzZghK6dXd3Z2nn346m222WRobzcS9Pnp6erJ69eo88cQTSZLtt99+gx9LgA4AAAAAAABVUCwWe8PzF73oRbXuDnWmu7s7XV1dmT59ugB9A2yyySZJkieeeCLbbrvtBg/nbs8DAAAAAABAFZTnPJ8xY0aNewITU/nYKh9rG0KADgAAAAAAAFVk2HYYG6NxbAnQAQAAAAAAACACdAAAAAAAAKAOLF26NA0NDfnzn/9c664M6aGHHsrs2bOzatWqWndlzGzI72H16tU5/vjjs/nmm4/ovm9605vysY99bOM6OkYE6AAAAAAAAMCwTj755DQ0NAz49z//8z/Drj/66KNH/DMOOeSQPProo9liiy1623p6enLVVVfl4IMPzmabbZYtt9wyBx54YC677LKsXr06SSm8XbBgQebOnZvp06dn1qxZaW5uzre+9a3R3QlJFixYkNNPPz0zZ85MUgqbX/e612X77bfPpptumv322y9f+cpXKu7zuc99Loceemi22mqrbLXVVpk/f35+8IMfVGzT0NCQQqGQrbbaKoVCoXf/LVmypHebOXPmDNi/F110Ue/6kfRlrHzpS1/K8uXLc9dddw34HQ7mnHPOSVtbW5566qmq9G99TKl1BwAAAAAAAID6d/TRR+eLX/xiRdusWbOGXT9t2rQRP35TU1Nmz55d0fb3f//3uemmm3LOOefk05/+dGbNmpWf/OQnueyyyzJnzpwcd9xxec973pN77rknn/rUp7LXXnvlj3/8Y+6666788Y9/3IBnObRHHnkkt9xySz71qU/1tt11113ZZ5998sEPfjDbbbddbrnllrztbW/LFltskWOPPTZJKdg+6aSTcsghh2T69Om5+OKLc+SRR+b+++/PjjvumCR59NFH093dnVWrVmXmzJn59re/nXe96105/vjjK/rw4Q9/OKecckrv7XKQP9K+jJVf/vKX2XPPPbP33nuPaPu99947c+fOzZe//OX80z/905j2bX2pQAcAAAAAAADWadq0aZk9e3bFv0KhMOz6rbbaqnd9Q0NDPv/5z+fv/u7vMmPGjOy22265+eabe9e/cOjwG2+8MV/5ylfy1a9+NR/60Ifyspe9LHPmzMnrXve6fPe7301LS0uS5Oabb86HPvShHHPMMZkzZ04OOOCAnH766XnnO9+ZJHnwwQczY8aMXHfddb0/68Ybb8wmm2ySBx54YMTP/8Ybb8y+++7bG3onyYc+9KFceOGFOeSQQzJ37ty8733vy9FHH52bbrqpd5uvfOUree9735v99tsve+yxRz7/+c+nu7s7d955Z+825f213XbbZfbs2fnWt76VlpaW7LLLLhV9mDlzZsX+3XTTTderL4O59dZbM2/evGyyySZpaWnJww8/PGCbr3/96/mrv/qrTJs2LXPmzKkYfv3www/Pxz72sSxbtiwNDQ05/PDDkySf+cxnsttuu2X69OnZbrvtcsIJJ1Q85mtf+9pcf/31w/atFgToAAAAAAAAQFVccMEFOfHEE/P//t//yzHHHJO3vOUtefLJJwfd9itf+Up23333vO51rxuwrqGhoXeY8NmzZ+fWW28dcl7yPfbYI5dcckne+9735pFHHsn//u//5j3veU8uvvji7LXXXiPu+/Lly3PggQeuc7unnnoqW2+99ZDrV69enTVr1gy5zeOPP57/+I//yLve9a4B6y666KK86EUvyv77758lS5bk+eef36i+/Pa3v83rX//6vPa1r82Pf/zjvPvd787ZZ59dsc2PfvSjnHjiiXnTm96Un/70pzn//POzaNGiXHPNNUmSm266Kaecckpe/vKX59FHH81NN92UH/7wh/nnf/7nfPjDH85DDz2U2267LYcddljF4x500EH5wQ9+kOeee27Y51BthnAHAAAAAACAGnrtp/5vVqyqbog4a+a0/Pvpr1yv+9xyyy3ZbLPNem+/5jWvyde+9rUh1yelqugPfehDvbdPPvnknHTSSUmSj370o/nkJz+ZH/zgB4POlf6LX/wiu++++zr7ddVVV+Utb3lLXvSiF2XffffNK1/5ypxwwgl5xSte0bvNe9/73tx6661561vfmqamprzsZS/L6aefPvInn+Q3v/nNOgP0G2+8Mffee28++9nPDrnNBz/4weywww6ZP3/+oOuvvfbazJw5M69//esr2v/5n/85f/M3f5Ott946d911VxYsWJBHH300l1566Qb35YorrsjcuXN7K8p33333/PSnP83FF1/cu82ll16aV7/61Vm0aFGSZN68eXnggQeyZMmSnHzyydl6660zY8aMiiH4ly5dmk033TTHHntsZs6cmZe+9KXZf//9K372DjvskK6urjz22GN56UtfOmQfq02ADgAAAAAAADW0YtVzeWzls7Xuxjq1tLTkiiuu6L3df/jwwdYnGVD9vM8++1Tcf/PNN88TTzwx6M/r6ekZUb8OO+yw/OpXv8r3v//93HXXXbnzzjvziU98IhdccEFv6JskV199debNm5fGxsbcf//9aWhoGNHjl/3lL3/J9OnTh1zf0dGRd7zjHfnc5z6Xv/qrvxp0m4suuijXX399li5dOuRjffGLX8xb3vKWAevPPPPM3v/vs88+aWpqyj/8wz9k8eLFA+aaH0lfkuTnP/95Dj744Iq2l7/85QO2eeEoAK94xSty2WWXpVgsVgzjX3bEEUfkpS99aXbZZZccffTROfroo3uH7i/bZJNNkpQq8uuJAB0AAAAAAABqaNbMaeveqA5+5qabbppdd911g9cnydSpUytuNzQ0pLu7e9Bt582blwcffHBEfZs6dWoOPfTQHHroofngBz+Yj3zkI/nwhz+cD37wg2lqakqS/OQnP8kzzzyTxsbGPProo9l+++1H9Nhl22yzTf70pz8Nuq6zszOvfe1r8/GPfzxve9vbBt3mkksuyUUXXZQ77rij4kKC/u6666489NBDueGGG9bZn4MPPjjPP/98Hn744YpK/ZH0ZazNnDkz9913X5YuXZrvfOc7Offcc3P++efn3nvvzZZbbpkkvUP3z5o1qyZ9HIoAHQAAAAAAAGpofYdSnyze/OY3501velO+9a1vDaiA7unpycqVK3vnQX+hvfbaK88//3yeffbZNDU15cknn8zJJ5+chQsX5tFHH81b3vKW3Hfffb1V0COx//7754EHHhjQvnTp0hx77LG5+OKLc+qppw563/b29rS1teXb3/72sMPAf/nLX84BBxyQfffdd539+fGPf5zGxsZsu+2269WX/vbcc8/cfPPNFW3f//73B2zzve99r6Lte9/7XubNmzdo9XnZlClTMn/+/MyfPz/nnXdettxyy3z3u9/tHZr+Zz/7WV784hdnm222WWc/q0mADgAAAAAAAGy05557Lo899lhF25QpUzY4ID3xxBPzjW98IyeddFLOOeecHHnkkZk1a1Z++tOf5uMf/3hOP/30HHfccTn88MNz0kkn5cADD8yLXvSiPPDAA/nQhz6UlpaWbL755kmS97znPdlpp51yzjnn5Lnnnsv++++fs846K5dffvmI+3PUUUfl3e9+d8Ww5R0dHTn22GPzvve9L8cff3zv829qauodvv7iiy/Oueeem+uuuy5z5szp3WazzTarmDN+5cqV+da3vpUlS5YM+Nl333137rnnnrS0tGTmzJm5++67c8YZZ+Stb31rttpqqxH35YXe85735GMf+1j+5V/+Je9+97vzox/9KNdcc03FNh/4wAfyspe9LBdeeGHe+MY35u67786nP/3pfOYznxlyX91yyy351a9+lcMOOyxbbbVVbr311nR3d1dUyi9fvjxHHnnksPu8Fhpr3QEAAAAAAABg/Lvtttuy/fbbV/x75Ss3vLq+oaEh1113XS699NJ885vfTHNzc/bZZ5+cf/75ed3rXpejjjoqSSnY/tKXvpQjjzwye+65Z04//fQcddRRufHGG5Mk1157bW699db867/+a6ZMmZJNN900X/7yl/O5z30u//mf/zni/rzmNa/JlClTcscdd/S2felLX8rq1auzePHiiuddrrJOkiuuuCJdXV054YQTKra55JJLKh7/+uuvT09PT0466aQBP3vatGm5/vrr09zcnL/6q79KW1tbzjjjjFx11VXr1ZcXeslLXpKvf/3r+eY3v5l99903V155ZT760Y9WbPM3f/M3ufHGG3P99ddn7733zrnnnpsPf/jDOfnkk4d83C233DI33XRTXvWqV2XPPffMlVdema9+9au987E/++yz+eY3v5lTTjllyMeolYaenp6eWndiNJWHanjqqad6ryhh9KxZsya33nprjjnmmAFzVACjy/EG1eWYg+pxvEH1ON6gehxvUD2ON6gux9zoevbZZ/PrX/86O++8c6ZPn17r7rABLr/88tx888359re/PeqP3d3dnZUrV2bzzTdPY+PEroO+4oor8o1vfCPf+c53RvVxhzvGRpojG8IdAAAAAAAAYAT+4R/+IX/+85+zatWqzJw5s9bdGbemTp2aT33qU7XuxqAE6AAAAAAA9ahjcdJYSJpb+9o625PuYtKyoHb9AoBJbMqUKVm4cGGtuzHuvfvd7651F4Y0sWv/AQAAAADGq8ZC0tFWCs2T0rKjrdQOAMCYUIEOAAAAAFCPypXnHW3JsiVJsStpWVhZkQ4AwKhSgQ4AAAAAUK+aW5NCUyk8LzQJzwEAxpgAHQAAAACgXnW294Xnxa6+4dwBABgTAnQAAAAAgHpUnvO8ZWGyaEVp2X9OdAAARp050AEAAAAA6lF3sXLO8/Kyu1i7PgEATHACdAAAAACAetSyYGCbOdABAMaUIdwBAAAAAAAAxshDDz2U2bNnZ9WqVbXuyphqaGjIN7/5zfW6z/nnn5/ttttuRPe98sor89rXvnbDOzhCAnQAAAAAAABgWCeffHIaGhoG/Puf//mfYdcfffTRAx5r8eLFKRQKWbJkSW/bnDlzBr1/+d/JJ5+cJIOue+UrX9n7OOsKYu+///6ceOKJmTVrVqZNm5Z58+bl3HPPzerVq3u3edOb3jSg37fddlsaGhpy/vnnV7Sff/75eclLXjLsvluwYEFOP/30zJw5c8C6//mf/8nMmTOz5ZZbVrR/7nOfy6GHHpqtttoqW221VebPn58f/OAHFdv09PTk3HPPzfbbb59NNtkk8+fPzy9+8YuKbdra2nLIIYdkxowZA35Gf9dcc0322WefTJ8+Pdtuu23+6Z/+adjnNBp+/vOf54ILLshnP/vZPProo3nNa14z7PbvfOc7c99992X58uVj2i8BOgAAAAAAALBORx99dB599NGKfzvvvPOw67/61a8OeJyrr746ra2tufrqq3vb7r333t77fP3rX09Sqtwut33iE5/o3faLX/xixc+4+eabR9T/73//+zn44IPT1dWV//iP/8h///d/p62tLddcc02OOOKIdHV1JUlaWlryve99L88//3zvfTs6OrLTTjtl6dKlFY/Z0dGRlpaWIX/mI488kltuuaX3AoD+1qxZk5NOOimHHnrogHVLly7NSSedlI6Ojtx9993ZaaedcuSRR+Z3v/td7zbt7e355Cc/mSuvvDL33HNPNt100xx11FF59tlne7fp6urKG97whvzjP/7jkH289NJLs3Dhwpx99tm5//77c8cdd+Soo44acvvR8stf/jJJ8rrXvS6zZ8/OtGnTht2+qakpb37zm/PJT35yTPslQAcAAAAAAIDxpGNx0tle2dbZXmofQ9OmTcvs2bMr/hUKhWHXb7XVVpXd7OzMX/7yl3z4wx/OypUrc9dddyVJZs2a1XufrbfeOkmy7bbb9rZtscUWvY+x5ZZbVvyM8vbD6enpybve9a7sueeeuemmm3LQQQflpS99ad7whjfk3//933P33Xfn4x//eJJSgP7000/nhz/8Ye/9ly5dmrPPPjv33HNPb0D97LPP5p577hk2QL/xxhuz7777Zscddxyw7pxzzskee+yRE088ccC6r3zlK3nve9+b/fbbL3vssUc+//nPp7u7O3feeWfv87nssstyzjnn5HWve1322WefXHvttfn9739fUYF/wQUX5Iwzzshf//VfD9q/P/3pTznnnHNy7bXX5s1vfnPmzp2bffbZJ3/7t3877P78xS9+kcMOOyzTp0/PXnvtldtvv33ANj/96U/zqle9Kptsskle9KIX5dRTT83TTz+dpFS5Xx6OvbGxMQ0NDUlK+/mggw7Kpptumi233DKveMUr8pvf/Kb3MV/72tfm5ptvzl/+8pdh+7cxBOgAAAAAAAAwnjQWko62vhC9s710u7Ew/P3qwBe+8IWcdNJJmTp1ak466aR84QtfqMrP/fGPf5wHHnggZ555ZhobKyPSfffdN/Pnz++tlp83b1522GGHdHR0JElWrVqV++67L294wxsyZ86c3H333UmSu+66K88999ywAfry5ctz4IEHDmj/7ne/m6997Wu5/PLLR9T/1atXZ82aNb0XC/z617/OY489lvnz5/dus8UWW+Tggw/u7d9I3H777enu7s7vfve77Lnnnnnxi1+cE088Mb/97W+HvE93d3de//rXp6mpKffcc0+uvPLKfPCDH6zY5plnnslRRx2VrbbaKvfee2++9rWv5Y477shpp52WJDnrrLPyxS9+MUl6RxJ4/vnnc9xxx6W5uTn/7//9v9x999059dRTe8P1JDnwwAPz/PPP55577hnxc1xfAnQAAAAAAAAYT5pbk5aFpdD8wlmlZcvCUvsYuuWWW7LZZpv1/nvDG94w7PrNNtssH/3oR3vXr1y5Mv/2b/+Wt771rUmSt771rbnxxht7q5JH6qSTTqr4GcPNeV723//930mSPffcc9D1e+65Z+82SakKvTxc+/LlyzNv3rzMmjUrhx12WG/70qVLs/POO+elL33pkD/3N7/5TXbYYYeKtj/+8Y85+eSTc80112TzzTdfZ9+T5IMf/GB22GGH3sD8scceS5Jst912Fdttt912vetG4le/+lW6u7vz0Y9+NJdddln+7d/+LU8++WTFkPYvdMcdd+TBBx/Mtddem3333TeHHXZYxe85Sa677ro8++yzufbaa7P33nvnVa96VT796U/nX//1X/P4449ns802652TvTySwMqVK/PUU0/l2GOPzdy5c7Pnnnvm7W9/e8Uc8zNmzMgWW2xRUZU+2qaM2SMDAAAAAAAAY6O5NVm2JCl2JYWmMQ/Pk1KofMUVV/Te3nTTTYddn6RiePWvfvWrmTt3bvbdd98kyX777ZeXvvSlueGGG/Kud71rxP34+Mc/XlF5vf3224/4vj09PSPa7vDDD8/73//+rFmzJkuXLs3hhx+eJGlubs5nP/vZJKUAfbjq8yT5y1/+kunTp1e0nXLKKXnzm9+cww47bER9ueiii3L99ddn6dKlAx5rY3V3d2fNmjX55Cc/mSOPPDJJ6fc0e/bsdHR0DDoX+s9//vPstNNOFRcGvPzlLx+wzb777lvxGnnFK16R7u7uPPTQQwOC/6T0Wjn55JNz1FFH5Ygjjsj8+fNz4oknDvj9brLJJlm9evVGPe/hqEAHAAAAAACA8aazvS88L3YNnBN9DGy66abZdddde/+9MNh84fpdd921IkD/whe+kPvvvz9Tpkzp/ffAAw/k6quvXq9+zJ49u+JnvDDIH8y8efOSlILdwfz85z/v3SYpXQzwzDPP5N57701HR0eam5uTlAL0e+65J08++WTuueeevOpVrxr2526zzTb505/+VNH23e9+N5dccknvPnjXu96Vp556Kk1NTfnyl79cse0ll1ySiy66KN/5zneyzz77VOyDJHn88ccrtn/88cd7141E+Xe411579bbNmjUr22yzTR555JERP85o+eIXv5i77747hxxySG644YbMmzcv3//+9yu2efLJJzNr1qwx64MAHQAAAAAAAMaT8pznLQuTRSv6hnOvQoi+oX7605/mhz/8YZYuXZof//jHvf+WLl2au+++Ow8++OCY/vz99tsve+yxRz7+8Y+nu7u7Yt1PfvKT3HHHHTnppJN62+bOnZuddtopN998c3784x/3Bug77rhjdtxxx3zsYx9LV1fXOivQ999//zzwwAMVbXfffXfFPvjwhz+cmTNn5r777suxxx7bu117e3suvPDC3HbbbQPmUd95550ze/bs3Hnnnb1tK1euzD333DOgGnw4r3jFK5IkDz30UG/bk08+mT/84Q9DDk2/55575re//W0effTR3rYXhtx77rlnfvKTn+SZZ57pbfve976XxsbG7L777sP2af/998+CBQty1113Ze+99851113Xu+6Xv/xlnn322ey///4jfo7ryxDuAAAAAAAAMJ50FyvnPC8vu4u161OS5557bsD821OmTMk222yTL3zhCznooIMGHbb8ZS97Wb7whS9kyZIlo9KPX//61/nxj39c0bbbbrvlC1/4Qo444ogcf/zxWbBgQWbPnp177rknH/jAB/Lyl78873//+yvu09LSks985jPZddddK4Ycb25uzqc+9anMmzdvwPzmL3TUUUfl3e9+d4rFYgqFQpKB87D/8Ic/TGNjY/bee++sXLkySXLxxRfn3HPPzXXXXZc5c+b07tfyvO8NDQ15//vfn4985CPZbbfdsvPOO2fRokXZYYcdctxxx/U+9iOPPJInn3wyjzzySIrFYu9+2XXXXbPZZptl3rx5ed3rXpf3ve99ueqqq7L55ptnwYIF2WOPPYa8OGD+/PmZN29e3v72t2fJkiVZuXJlFi5cWLHNW97ylpx33nl5+9vfnvPPPz8rVqzI6aefnr//+78fdPj2pPR7u+qqq/K3f/u32WGHHfLQQw/lF7/4Rd72trf1brN8+fLssssumTt37rD7fWOoQAcAAAAAAIDxpGXBwDnPm1tL7TV02223Zfvtt6/498pXvjJdXV358pe/nOOPP37Q+x1//PG59tprs2bNmlHpx5lnnpn999+/4t9//dd/5ZBDDsn3v//9FAqFvOY1r8muu+6aBQsW5O1vf3tuv/32TJs2reJxWlpasmrVqt75z8uam5uzatWqdVafJ8lrXvOaTJkyJXfcccd6PYcrrrgiXV1dOeGEEyr25yWXXNK7TWtra04//fSceuqpednLXpann346t912W8U86eeee27233//nHfeeXn66ad798cPf/jD3m2uvfbaHHzwwfk//+f/pLm5OVOnTs1tt92WqVOnDtq3xsbGfOMb38hf/vKXHHTQQXn3u9+dtra2im1mzJiRb3/723nyySfzspe9LCeccEJe/epX59Of/vSQz3nGjBl58MEHc/zxx2fevHk59dRT80//9E/5h3/4h95tvvrVr+aUU05Zr325vhp6enp6xvQnVNnKlSuzxRZb5Kmnnsrmm29e6+5MOGvWrMmtt96aY445ZsiDBhgdjjeoLsccVI/jDarH8QbV43iD6nG8QXU55kbXs88+m1//+tfZeeedK0JOJrbLL788N998c7797W8Pu113d3dWrlyZzTffPI2N6qBf6P7778+rXvWq/Pd//3e22GKLQbcZ7hgbaY5sCHcAAAAAAACAMfIP//AP+fOf/5xVq1Zl5syZte7OuPXoo4/m2muvHTI8Hy0CdAAAAAAAAIAxMmXKlAFzhLP+5s+fX5Wfo/YfAAAAAGA86VicdLZXtnW2l9oBANgoAnQAAAAAgPGksZB0tPWF6J3tpduNhdr2CwBgAjCEOwAAAADAeNLcWlp2tCXLliTFrqRlYV87AHWvp6en1l2ACWk0ji0V6AAAAAAA401za1JoKoXnhSbhOcA4MXXq1CTJ6tWra9wTmJjKx1b5WNsQKtABAAAAAMabzva+8LzYVbotRAeoe4VCIVtuuWWeeOKJJMmMGTPS0NBQ415RL7q7u9PV1ZVnn302jY3qoNdHT09PVq9enSeeeCJbbrllCoUNn9pGgA4AAAAAMJ6U5zwvD9tevp0I0aulY3Fpzvn++7uzPekuJi0LatcvYFyYPXt2kvSG6FDW09OTv/zlL9lkk01cWLGBttxyy95jbEMJ0AEAAAAAxpPuYuWc5+Vld7F2fZpsGguVFy30v6gBYB0aGhqy/fbbZ9ttt82aNWtq3R3qyJo1a7Js2bIcdthhGzUE+WQ1derUjao8LxOgAwAAAACMJ4NVOKs8r67y/u5oS5YtKQ2j3/+iBoARKBQKoxL2MXEUCoU8//zzmT59ugC9hgyeDwAAAAAA66u5tW8O+kKT8BwAJggBOgAAAAAArK/O9r7wvNhVug0AjHsCdAAAAAAAWB/95zxftKK07GgTogPABGAOdAAAAAAAWB/dxco5z8vL7mLt+gQAjAoBOgAAAAAArI+WBQPbzIEOABOCIdwBAAAAAAAAIAJ0AAAAAAAAAEgiQAcAAAAAgIE6Fied7ZVtne2ldgBgwhKgAwAAAADACzUWko62vhC9s710u7FQ234BAGNqSq07AAAAAAAwaXUsLgWyza19bZ3tSXcxaVlQu37R9zvpaEuWLUmKXUnLwsrfFQAw4ahABwAAAACoFVXO9a25NSk0lcLzQpPwHAAmARXoAAAAAAC1osq5vnW294Xnxa7Sbb8bAJjQqlKBfvnll2fOnDmZPn16Dj744PzgBz8Y0f2uv/76NDQ05LjjjhvbDgIAAAAA1Ioq5/pUHg2gZWGyaEVp2X+0AABgQhrzCvQbbrghZ555Zq688socfPDBueyyy3LUUUfloYceyrbbbjvk/R5++OGcddZZOfTQQ8e6iwAAAADA+hhu3u7EnN7rS5VzfeouVo4GUF6WX+cAwIQ05hXol156aU455ZS84x3vyF577ZUrr7wyM2bMyNVXXz3kfYrFYt7ylrfkggsuyC677DLWXQQAAAAA1sdw83ab03v9qHKuXy0LBl7I0NzqQhAAmODGtAK9q6srP/rRj7JgQd8XisbGxsyfPz933333kPf78Ic/nG233Tbvete7snz58rHsIgAAAACwvkYyb7c5vUdGlTMAQF0Z0wD9D3/4Q4rFYrbbbruK9u222y4PPvjgoPf5v//3/+YLX/hCfvzjH4/oZzz33HN57rnnem+vXLkySbJmzZqsWbNmwzrOkMr71L6Fsed4g+pyzEH1ON6gehxvUD2T8ng75IxMWbYkDcWu9BSa8vwhZyTl5z/cOiq98qzSsv/+OeSMgW30mpTHG9SQYw6qx/E2tka6X8d8DvT1sWrVqvz93/99Pve5z2WbbbYZ0X0WL16cCy64YED7d77zncyYMWO0u8hat99+e627AJOG4w2qyzEH1eN4g+pxvEH1TKbjbd5j38yexa4UG6akUOzK/1x9av579nHrXAejZTIdb1APHHNQPY63sbF69eoRbTemAfo222yTQqGQxx9/vKL98ccfz+zZswds/8tf/jIPP/xwXvva1/a2dXd3lzo6ZUoeeuihzJ07t+I+CxYsyJlnntl7e+XKldlpp51y5JFHZvPNNx/Np0NKV2bcfvvtOeKIIzJ16tRadwcmNMcbVJdjDqrH8QbV43iD6plsx1vj8ktS+K+bUjzs7HQfelay/JLsueyizNttXpIMua770LNq3HMmgsl2vEGtOeagehxvY6s8kvm6jGmA3tTUlAMOOCB33nlnjjvuuCSlQPzOO+/MaaedNmD7PfbYIz/96U8r2s4555ysWrUqn/jEJ7LTTjsNuM+0adMybdq0Ae1Tp071whpD9i9Uj+MNqssxB9XjeIPqcbxB9Uya460hScvCFJpbU0iSVy1ICoUUyvN2D7GuMBn2DVUzaY43qBOOOagex9vYGOk+HfMh3M8888y8/e1vz4EHHpiDDjool112WZ555pm84x3vSJK87W1vy4477pjFixdn+vTp2XvvvSvuv+WWWybJgHYAAAAAoEZaFgxsa24devvh1gEAQB0Z8wD9jW98Y1asWJFzzz03jz32WPbbb7/cdttt2W677ZIkjzzySBobG8e6GwAAAAAAAAAwrDEP0JPktNNOG3TI9iRZunTpsPe95pprRr9DAAAAAAAAAPACSr8BAAAAAAAAIAJ0AAAAAAAAAEgiQAcAAAAAgNHTsTjpbK9s62wvtQMAdU+ADgAAAAAAo6WxkHS09YXone2l242F2vYLABiRKbXuAAAAAAAATBjNraVlR1uybElS7EpaFva1AwB1TQU6AAAAAACMpubWpNBUCs8LTcJzABhHBOgAAAAAADCaOtv7wvNi18A50QGAuiVABwAAAACA0VKe87xlYbJoRWnZf050AKCumQMdAAAAAABGS3excs7z8rK7WLs+AQAjJkAHAAAAAIDR0rJgYJs50AFg3DCEOwAAAAAAAABEgA4AAAAAAAAASQToAAAAAAAAAJBEgA4AAAAAAAAASQToAAAAAAAAAJBEgA4AAAAAAAAASQToAAAAAAAAAJBEgA4AAAAAAAAASQToAAAAAAAAAJBEgA4AAAAAAAAASQToAAAAAAAAAJBEgA4AAAAAAAAASQToAAAAAAAAAJBEgA4AAAAAAAAASQToAAAAAAAAAJBEgA4AAAAAAAAASQToAAAAAAAAAJBEgA4AAAAAAAAASQToAAAAAAAAAJBEgA4AAAAAAAAASQToAAAAAAAAAJBEgA4AAAAAAAAASQToAAAAAAAAAJBEgA4AAAAAwGTVsTjpbK9s62wvtQMAk5IAHQAAAACAyamxkHS09YXone2l242F2vYLAKiZKbXuAAAAAAAA1ERza2nZ0ZYsW5IUu5KWhX3tAMCkowIdAAAAAIDJq7k1KTSVwvNCk/AcACY5AToAAAAAAJNXZ3tfeF7sGjgnOgAwqQjQAQAAAACYnMpznrcsTBatKC37z4kOAEw65kAHAAAAAGBy6i5WznleXnYXa9cnAKCmBOgAAAAAAExOLQsGtpkDHQAmNUO4AwAAAAAAAEAE6AAAAAAAAACQRIAOAAAAAAAAAEkE6AAAAAAAAACQRIAOAAAAADBxdCxOOtsr2zrbS+0AAKyTAB0AAAAAYKJoLCQdbX0hemd76XZjobb9AgAYJ6bUugMAAAAAAIyS5tbSsqMtWbYkKXYlLQv72gEAGJYKdAAAAACAiaS5NSk0lcLzQpPwHABgPQjQAQAAAAAmks72vvC82DVwTnQAAIYkQAcAAAAAmCjKc563LEwWrSgt+8+JDgDAsMyBDgAAAAAwUXQXK+c8Ly+7i7XrEwDAOCJABwAAAACYKFoWDGwzBzoAwIgZwh0AAAAAAAAAIkAHAAAAAAbTsXjgvNmd7aX2enpMAAAYRQJ0AAAAAGCgxkLS0dYXeHe2l243FurrMQEAYBSZAx0AAAAAGKg8b3ZHW7JsSVLsSloWbtx82mPxmAAAMIpUoAMAAAAAg2tuTQpNpaC70DQ6QfdYPCYAAIwSAToAAAAAMLjO9r6gu9g1cP7yenlMAAAYJQJ0AAAAAGCg8vzkLQuTRStKy/7zl9fLY8J40rF44Ou9s73UDgDUBXOgAwAAAEDH4qSxUDmceGd70l1MWhbUrl+11F2snJ+8vOwu1tdjwnjSWChdNJKUXv/9LyoBAOqCAB0AAAAAhFoDDXbhwMbOVz4WjwnjSfn13tGWLFtSmsag/0UlAEDNCdABAAAAQKgFVEtza9/7TKHJ+wwA1BlzoAMAAABAUgqxCk1CLWBsdbb3vc8UuwbOic74Yl57gAlHgA4AAAAAiVALGHv9p4dYtKK07GjzfjOelacAKf8Oy7/jxkJt+wXABjOEOwAAAAD0D7X6z4GeqEQHRk93sXJ6iPKyu1i7PrFxTAECMOEI0AEAAABAqAVUQ8uCgW2C1vrXsbhUUd7/d9XZvvazY4F57QEmGAE6AAAAAAi1ABhKeZj2pHKUkpaFpbbBpgDxGQIwbgnQAQAAAAAAhjLcMO2mAAGYcAToAAAAAAAAwxlqmHZTgABMOAJ0AAAAAACA4Qw1TLspQAAmnMZadwAAAAAAAKBu9R+mfdGK0rKjrdQOwISjAh0AAAAAAGAohmkHmFQE6AAAAAAAAEPZkGHaOxYnjYXK7Trb14bxgzweAHXDEO4AAAAAAACjqbFQOcx7eRj4xkJt+wXAOqlABwAAAAAAGE3lyvOOtmTZkqTYVTkMPAB1SwU6AAAAAADAaGtuTQpNpfC80CQ8BxgnBOgAAAAAAACjrbO9LzwvdvUN5w5AXROgAwAAADB5dCweGGB0tpfaAWC0lOc8b1mYLFpRWvafEx2AuiVABwAAAGDyaCxUBhjlgKOxUNt+MbG5cAMmn+5i5Zznza2l293F2vYLgHWaUusOAAAAAEDVlIOMjrZk2ZLSkLr9Aw4YC+ULN5LSa61/ZSowMbUsGNjmswZgXBCgAwAAADC5NLf2heeFJoEGY8+FG1D/OhaXLnbpf1x2tq+tJB8kDAdgwjKEOwAAAACTS2d7X3he7DIfLdXR3Nr3mnPhBtQfU3wAsJYKdAAAAAAmj/5DZ/cfSjsRaDK2Brtww2sO6oeRIgBYSwU6AAAAAJNHd7EyEGluLd3uLta2X0xs/S/cWLSitOxf6QrUByNFABAV6AAAAABMJoPNYysgYawNduFGuR2oH0aKACACdAAAAACAseXCDah/pvgAYC0BOgAAAAAAMLkZKQKAtQToAAAAAADA5GakCADWaqx1BwAAAAAAAACgHgjQAQAAAAAAACACdAAAAAAAgOrpWJx0tle2dbaX2gGoOQE6AAAAAABAtTQWko62vhC9s710u7FQ234BkCSZUusOAAAAAEBd61hcCjWaW/vaOtuT7mLSsqB2/QJgfCp/nnS0JcuWJMWupGVh5ecMADWjAh0AAAAAhqNSEIDR1tyaFJpK4XmhSXgOUEdUoAMAAADAcFQKAjDaOtv7wvNiV+m2zxWAuqACHQAAAADWRaUgAKOlPJJJy8Jk0YrSsv9IJwDUlAp0AAAAAFgXlYIAjJbuYuVIJuVld7F2fQKglwAdAAAAAIbTv1KwubXvdiJEB2D9tSwY2ObzBKBuCNABAAAAYDgqBQEAYNIQoAMAAADAcFQKAgDApNFY6w4AAAAAAAAAQD0QoAMAAAAAAABABOgAAAAAAAAAkESADgAAAAAAAABJBOgAAAAAAAAAkKRKAfrll1+eOXPmZPr06Tn44IPzgx/8YMhtP/e5z+XQQw/NVlttla222irz588fdnsAAAAAAAAAGA1jHqDfcMMNOfPMM3Peeeflvvvuy7777pujjjoqTzzxxKDbL126NCeddFI6Ojpy9913Z6eddsqRRx6Z3/3ud2PdVQAAAAAAAAAmsTEP0C+99NKccsopecc73pG99torV155ZWbMmJGrr7560O2/8pWv5L3vfW/222+/7LHHHvn85z+f7u7u3HnnnWPdVQAAAAAAAAAmsSlj+eBdXV350Y9+lAULFvS2NTY2Zv78+bn77rtH9BirV6/OmjVrsvXWWw+6/rnnnstzzz3Xe3vlypVJkjVr1mTNmjUb0XsGU96n9i2MPccbVJdjDqrH8QbV43iD6nG8QfU43qC6HHNQPY63sTXS/drQ09PTM1ad+P3vf58dd9wxd911V17+8pf3tre2tqazszP33HPPOh/jve99b7797W/n/vvvz/Tp0wesP//883PBBRcMaL/uuusyY8aMjXsCAAAAAADAhLD7ozelp6Ex/z37uN62eY99Mw093Xlo+9fXrmMAVMXq1avz5je/OU899VQ233zzIbcb0wr0jXXRRRfl+uuvz9KlSwcNz5NkwYIFOfPMM3tvr1y5snfe9OGeOBtmzZo1uf3223PEEUdk6tSpte4OTGiON6guxxxUj+MNqsfxBtXjeIPqcbyxoRqXP5DCsosyb7d56T70rDQuvySF/7opxcPOztxDj6l19+qWYw6qx/E2tsojma/LmAbo22yzTQqFQh5//PGK9scffzyzZ88e9r6XXHJJLrrootxxxx3ZZ599htxu2rRpmTZt2oD2qVOnemGNIfsXqsfxBtXlmIPqcbxB9TjeoHocb1A9jjfW26sWJIVCCh1tKXzv0qTYlbQsTKG5NYVa920ccMxB9TjexsZI92njWHaiqakpBxxwQO68887etu7u7tx5550VQ7q/UHt7ey688MLcdtttOfDAA8eyiwAAAAAAwGTR3JoUmkrheaGpdBsA+hnTAD1JzjzzzHzuc5/Ll770pfz85z/PP/7jP+aZZ57JO97xjiTJ2972tixYsKB3+4svvjiLFi3K1VdfnTlz5uSxxx7LY489lqeffnqsuwoAAAAAAExkne194Xmxq3QbAPoZ8znQ3/jGN2bFihU599xz89hjj2W//fbLbbfdlu222y5J8sgjj6SxsS/Hv+KKK9LV1ZUTTjih4nHOO++8nH/++WPdXQAAAAAAJpKOxUljobLSuLM96S4mLQuGvh8TT2d70tGWtCwsvR7KtxOV6AD0GvMAPUlOO+20nHbaaYOuW7p0acXthx9+eOw7BAAAAADA5NBYqAxJ+4eoTC7dxb7wPOlbdhdr16cXcsEHQM1VJUAHAAAAAICaKAeRHW3JsiWlYbv7h6hMHoMF0PX2OnDBB0DNCdABAAAAAJjYmlv7wvNCU/2FplDmgg+Ammtc9yYAAAAAADCOdbb3hefFrtJtqFfNrX2vVRd8AFSdAB0AAAAAgImr/xDYi1aUlh1tQnTqlws+AGrKEO4AAAAAAExc3cXKIbDLy+5i7foEQ+l/wUf/OdATlegAVSJABwAAAABg4mpZMLBNEEm9csEHQM0J0AEAAAAAAOqBCz4Aas4c6AAAAAAAAAAQAToAAAAAAAAAJBGgAwAAAAAAAEASAToAAAAAAAAAJBGgAwAAAAAAAEASAToAAAAAAAAAJBGgAwAAAAAAAEASAToAAAAAAAAAJBGgAwAAAAAAAEASAToAAAAAAAAAJBGgAwAAAAAAAEASAToAAAAAAAAAJBGgAwAAAABAbXUsTjrbK9s620vtAEBVCdABAAAAAKCWGgtJR1tfiN7ZXrrdWKhtvwBgEppS6w4AAAAAwKjqWFwKnZpb+9o625PuYtKyoHb9AhhK+f2qoy1ZtiQpdiUtCyvfxwCAqlCBDgAAAMDEopITGI+aW5NCUyk8LzQJzwGgRlSgAwAAADCxqOQExqPO9r7wvNhVuu19CwCqTgU6AAAAABOPSk5gPCmPlNGyMFm0orTsP5IGAFA1KtABAAAAmHhUcgLjSXexcqSM8rK7WLs+AcAkJUAHAAAAYGLpX8nZ3Np3OxGiA/WpZcHANu9XAFATAnQAAAAAJhaVnAAAwAYSoAMAAAAwsajkBGAi6licNBYqP9M629deODbIZx8AG6Sx1h0AAAAAYCN0LC6dPO+vs73UDgBMHI2F0pQk5c/98hQljYXa9gtgglGBDgAAADCelU+mJ5XzfbcsrG2/AIDRVa4872hLli1Jil2VU5YAMCoE6AAAAADj2XAn0w31CgATS3Nr3+d9oUl4DjAGDOEOAAAAMN41t5ZOor/wZLqhXgFgYuls7/u8L3YNnMYFgI2mAh0AAABgvBvsZHpzq6FeAWAi6T9NS/9pWxKf7QCjSAU6AAAAwHjW/2T6ohWlZf+q86Gq0wFgIupYPLAqu7O91D7edRcrL4Rrbi3d7i7Wtl8AE4wKdAAAAIDxbLCT6eX2ZOjqdACYiMrTlySVVdotC2vbr9HQsmBgm890gFEnQAcAAAAYz4Y7mW6oVwAmG9OXALCRBOgAAAAAE9W6qtMBYCJqbu0Lz01fAsB6EqADAAAATFSGegVgMjJ9CQAbobHWHQAAAAAAABgV/acvWbSitOxoK7UDwAioQAcAAAAAACYG05cAsJEE6AAAAAAAk0HH4qSxUDmUdWf72sBxkCkfYDwyfQkAG8kQ7gAAAAAAk0FjoXIo6/JQ142F2vYLAKCOqEAHAAAAAJgMylW4HW3JsiVJsatyqGsAAFSgAwAAAABMGs2tSaGpFJ4XmoTnAAAvIEAHAAAAAJgsOtv7wvNiV99w7gAAJBGgAwAAAMDk1bF4YIDa2V5qZ+Ipz3nesjBZtKK07D8nOgAA5kAHAAAAgEmrsVAKUJPSUN79A1Ymnu5i5Zzn5WV3sXZ9AgCoMwJ0AAAAAJisygFqR1uybElpSO/+ASsTS8uCgW1+1wAAFQzhDgAAAACTWXNr33zYhSaBKgAAk5oAHQAAAAAms872vvC82FW7+bDNxw4AQB0QoAMAAADAZNV/zvNFK0rLjrbahOjl+djLP7vct8ZC9fsCAMCkZQ50AAAAgHrXsbgUIvYfWruzPekuDj6nMYxUd7FyzvPysrtY/b6Yjx0AgDogQAcAAACod+XK3KQUJvavGoaNMdgFGLUMrJtb+8Jz87EDAFADAnQAAACAeqcyt36VRwc45Iy+NqMDbLjB5mP3OgcAoIrMgQ4AAAAwHjS39oWKKnPrx9rRARqXX1K6ufwS83ZvqHqajx0AgElLBToAAADAeKAytz6t/R0UOtpybMOUFHqeNzrAhqqn+dgBAJi0BOgAAAAA9a5/ZW7/OdATQW09aG5Nz7IlKRS70lNoSoPfyYapt/nYAQCYlAToAAAAAPVOZW5962xPQ7ErxYYpKRgdAAAAxjUBOgAAAEC9G4vK3I7FpXm6+z9OZ/vasH6Qn8fg1o4GUDzs7Nyyaq8cO/OBFIwOAAAA41ZjrTsAAAAAQA00FkrDwHe2l26Xh4VvLNS2X+PN2tEBug89q3Tz0LNKowUYHQCAaupY3PeZXtbZXmoHYL2oQAcAAACYjMrV0R1tybIlSbGrcph4RqZcrb9mTV+bfQhAtZUvjEtKn0PlC+NaFta2XwDjkAAdAAAAYLJqbu0LzwtNgl8AGK9cGAcwagzhDgAAADBZdbb3hefFroFDvwIA40dza99nugvjADaYAB0AAABgMuo/tOuiFaVl/znRAYDxxYVxAKPCEO4AAAAAk1F3sXJo1/Kyu1i7PgEAG6b/hXH950BPVKIDrCcBOgAAAMBk1LJgYJsT7AAwPrkwDmDUCNABAAAAAADGMxfGAYwac6ADAAAAAAAAQAToAAAAAAAAAJBEgA4AAAAAAAAASQToAAAAAAAAAJBEgA4AAAAAAAAASQToAAAAAAAAAJBEgA4AAAAAAAAASQToAAAAAAAAAJBEgA4AAAAAAAAASQToAAAAQL3pWJx0tle2dbaX2gEAAGAMCdABAACA+tJYSDra+kL0zvbS7cZCbfsFAADAhDel1h0AAAAAqNDcWlp2tCXLliTFrqRlYV87AAAAjBEV6AAAAED9aW5NCk2l8LzQJDwHAACgKgToAAAAQP3pbO8Lz4tdA+dEBwAAgDFgCHcAAACg+joWl+Y0719Z3tmedBf75kAvD9tengM9UYkOAADAmBKgAwAAANVXDsmTypC8ZWEpRO8/53l52V2sTV8BAACYNAToAAAAQPWVQ/GOtmTZktIw7f1D8yG3H6ZyvWXB2PYZAACACc8c6AAAAEBtNLf2zXFeaBrZ8OzlyvXynOjlyvXGwtj2FQAAgElBBToAAABQG53tfeF5sat0e10h+vpWrgMAE48RaQAYQyrQAQAAgOrrP+f5ohWlZf/K8uFsSOU6ADBxGJEGgDGkAh0AAACovu5iZeV4edldXPd9N6RyfTxQTQcAI2NEGgDGkAp0AAAAoPpaFgw8yd3cuu6geGMq1+udajoY3zoWD3wv6mwvtQOjz4g0AIwRFegAAADA+LExlev1TjUdjG/li2CS0nHb/4IfYPRN1BFpxoJRbgDWiwAdAAAAGD8GO8k7kU6WN7f2heeq6WB8cREMVE//C1T6X7CSOOYG4wIfgPUiQAcAAACoF6rpYHxzEQxUx0QekWYsuMAHYL2YAx0AAACgHkzk+d1hshjsIhhg9LUsGBj+Nrcajnw45owHGDEV6AAAAAD1QDUdjG+GlAbqmVFumMw6FpemMuj/mu9sT361NNnl8IHt5e/fg91nXetcyDMhCNABAACAsTHUiSonlgY30ed3h4nORTBAvXKBD5PBcH97NBYqX/PlY2DnwwZvb1m49jE3YJ2/gSYEAToAAAAwNoY6UVU+6QQwkbgIBqhXLvBhotiQkLz/a7+jLVm2pDQKwwsvKHlhe+/PXM91L7xARbg+LgnQAQAAgLEx3IkqAACqwwU+TBQbGpKXty+3F5rW3b6h60YS1g/Wf+pKY607AAAAAExgza19c22+8KQTAABAfx2LS8Fyf53tpfbm1rWV3G3JhbMGhufD/e3R2d7XXuzq+xlDtW/MuqH6sa7+UzcE6AAAAMDYGe7EEgAAQH/lKvP+AXdHW6k92fCQvBxWL1rRF2J/6bWDt3e2D32fda0brh/r6j91wxDuAAAAMFqGm9MumXzz3b1wSMUXDlkIAABMPiOZC3yoodgHC6cHG869/98e3cWBlepJ8qulg7eX/37bkHXr+htoqP5TVwToAAAAMFqGm5MvmXzz3Q11oqp80mm0jeREHAAAUFvr+rtpqPnFNyQkH+pvgebWwYPr4cLskazrWLzh4Tp1Q4AOAAAAo6X3pMkQ1RLrWjfRDHWiaqys60QcE4sLJoD+vCcAjB/r+rtpqCrtDQnJq224fgwXrlNXBOgAAACwPtZ1gn6oaolk+HVsvJFcwMDE4YIJoD/vCQD1ZUP/bhquSrteQvINNd77P4k01roDAAAAMK6UT9B3tpdul0/oNBb6br+wWqJsuHWMjubWvv3rIoWJrbm1dGK1oy25cFbliVZg8pnI7wkdiwd+Z+hsL7UD1KsN/btpsCrzloWqtKkqFegAAACwPoarch6uWqJ8nxeu+/WyZOfDDDk7WoYa7pGJyagOQH8T9T1BdT0wHm3o302qtKkDVQnQL7/88ixZsiSPPfZY9t1333zqU5/KQQcdNOT2X/va17Jo0aI8/PDD2W233XLxxRfnmGOOqUZXgYlguKFhkvpf96ulyS6HJ4ecsX6P5+QqAED1DHWCfrg5+ZLB1/16mZPio2W4E3FOuk1MLpgA+puo7wmmKAHGqw39uwlqbMwD9BtuuCFnnnlmrrzyyhx88MG57LLLctRRR+Whhx7KtttuO2D7u+66KyeddFIWL16cY489Ntddd12OO+643Hfffdl7773HursMpRxIrm+gVy/ryoFkrfvheVfnua3rqtx6X7fzYUlHWxqLxSR7pXH5Jcmyi9b9eNW+cEBgDwBMZkOdoF/faonm1srvdU6Kbxwn4iYXF0wA/U3094SJWl0PjG/rmud8tP5ugiob8wD90ksvzSmnnJJ3vOMdSZIrr7wy//Ef/5Grr746Z5999oDtP/GJT+Too4/Ov/zLvyRJLrzwwtx+++359Kc/nSuvvHKsu8tQ1gaSzz7blR+u2Cf73vzhzPnpJ/OHl52VJNnm3ovyh6efy5MHvj9b//CybHPvJQPW/fGA9+dFPyqtW/GyDyRJZt17UVY8/Wzvuln3fmxMA8lRe7zxsm4iP+/hnttIrsqt93Wd7Sl0tOXYhikp9Dw/4vtU9XczFoG9UB4AamNDP9cn62f3WJygd1J8dDgRN7m4YALob6K/J0zU6npgfBuumG2iX9jEhDamAXpXV1d+9KMfZcGCvj9gGxsbM3/+/Nx9992D3ufuu+/OmWeeWdF21FFH5Zvf/Oag2z/33HN57rnnem+vXLkySbJmzZqsWbNmI58BvQ45I0/86ZnsePeSnNMzJdP+9/l8bM0J+dTyv0mSnF44IR+495LM/MFlmdYwknUH9Fv3sWz+g09kWsPzuXWbd+SItVXujcViCh1t6Vm2JA3FrhQPOzvdG7ru0LPSuPyS0Xu88bJuIj/v4Z7bmjXJIWdkytr2nkJTni+3r3091/26te2F9bxPNX835f1fLBb7fh/LLkrxsNLFUeu7rvslr0hPT9J96Fm9bz2Nyy9Jetb+odtQWO913Yd9MFRqXHbxBu3LodY1PLwsPXMOmxD7v/y9wfcHGHuOt/rT2LP+n93Fw85O7vzIpPwcbny+K3nBd8/GYjF5vivdG/i6blx+Se93v4ZiV4rfXVyxXzeU440NNdz3xro5vl+5tm/9X9/lkfNq8Jp3vEH1DHq81dl7wmjq//2r/zmx8vczGGs+4xjSMOekG5ddPOp/N00GjrexNdL92tDT09MzVp34/e9/nx133DF33XVXXv7yl/e2t7a2prOzM/fcc8+A+zQ1NeVLX/pSTjrppN62z3zmM7ngggvy+OOPD9j+/PPPzwUXXDCg/brrrsuMGTNG6ZmQJI+tTt7x4DvT1PB8nuuZkt2fu7Zi/UPT3pZpG7nurZtfk7fu2t277tgfvzOFnudTbJiSW/a7uuJ+G7JutB9vvKyrl35U87nNe+yb2fPRm1JcW8H98+1fn/+efdy4Wbehj1ft/T+azztJ9nz0pgH7YGPWNfR0p6ehsWL/zHvsm2noKb3PVGvdrJX3Z8Xmf1XzfpT3x2ju5xWb7ZlZT/+8avv/obV9AWD0bcx3lqFuj2e7P3pT1T6PJvJ+ZPzyugSoH9X8XgKwIYY7twz1ZPXq1Xnzm9+cp556KptvvvmQ2435EO5jbcGCBRUV6ytXrsxOO+2UI488ctgnzvprXH5JCg+Vgu5pDc/nqpfcme9s87Y0NCTzn/hSpq14Ps83TM20rMlnd7ojd2779iTJqwdZ993t+q17om/dotl3Zc9jPtz383qeT0+hKYViV46d+UDvFZUbsm60H2+8rKuXflTzuTUuvySF/7qp96rcLL8key67KPN2m5ckdb9u96YVaXx0ebpe+S/5z2f+Oq/Z9KfZ8/8uWefj1eL3nRyTnotu6a2W2vWdV2XX3neN9VuXJMXl87LnsouyxxO39F6tuOvan7Uh68pXaFfsn7X7L0nV1nW/9NBs85ubat6P8utmNPfzloeeleLa12E19v9uPT8d1Qr6/hVUa9asye23354jjjgiU6dOTT0Z7ZEDNnRUgeEer24q0RgXRut4G4tjYyK/ltddTbohn+vHDPnZsesLOzDONC5/YMjPo7mHHjO6P2vZT1Pcrf9+K+3XeT3F7HrYxv2sev58o95N3ON7rDjeoHom3/FW+j6w6yBtc6veFyajyXfMsT6GP3/M+nK8ja3ySObrMqYB+jbbbJNCoTCgcvzxxx/P7NmzB73P7Nmz12v7adOmZdq0aQPap06d6oU1mjrbk7XDBP3nyr3y2s0fyJHLLsqRf7X293L/1UnLwkxZO4/FUR1tOWrv7de97meV6/bpaEvu2qq0btlFScvCNPSbD7pQKGzYut/elfx62eg93nhZN5Gf93DPrSFJy8IUmltTSJJXLUgKhRTKc17V+brGXy0tPa9DzkhuvTUNzR9Mpjat8/EKd328ur+b8rw1a+ffaih2ZepdH++bv2ZD1r1qQfK9S9Owdl3hVQuythcbtq68fzraUvjepb1zxhfK/ajSusb++66G/ah43Yz2fq7W/l87V1LFa3DtazTJBq0r/N9LSvM1rR3ab+rUqaXX5HDz/v5qabLL4es/V/CGrpvSNOrPe8h1Ox+WLLtow/fjZJs/eUPnjR6LdeNwX474O/tQ+/m3308eXj667wkT+W+IYd5LClOnbvjn+nCfHePZMJ9jo/78Xn1OklQ+7qsWDGzbCGP+N/Jw74fj8P2JtSbq8T3GnJOC6nG8QXU55iap4b7rNxaGP3/MBnO8jY2R7tMxHcI9SQ4++OAcdNBB+dSnPpUk6e7uzkte8pKcdtppOfvsswds/8Y3vjGrV6/Ov//7v/e2HXLIIdlnn31y5ZVXrvPnrVy5MltsscU6S+9ZT2vfINccckZuvfXWHHPMMesOF+ppXbWDjnpZN5Gf93DPbYKcoFuzZk3f8bYx4cJY/W4aC0lHWymI6Bds9g8mNnhdoan3JHXFifsNWZckF87qPemfRSsq91s119VLPzZ0Xw61rtr7f4z6Xzzs7Nyyaq8cO7NUcTjs63Xnw3ov4hn11/9g69a1n6v5O13Xfdb3uZXfT2r9fr6h76Fj+V44XvflCAz6GbeuP8ir9dkx3kPAdfV/tI/h4d4zxvu+LBvus2ocWO/vlBtquNeQE2fj17q+51Ghascb4HiDKnPMTXLDfdcfR+cixgvH29gaaY485gH6DTfckLe//e357Gc/m4MOOiiXXXZZbrzxxjz44IPZbrvt8ra3vS077rhjFi9enCS566670tzcnIsuuij/5//8n1x//fX56Ec/mvvuuy977733On+eAH1sOXCheur+eBvtwP7Xy5KHl4/v0HG4dfXWj9Haz8MFyWP1vJMxC+XLc/vW5e90LJ73cOuqdXHDhv4RltTHe9B4OL7nHFo6Vuvoj9lBP+PWFb4Nt09G8/U/3kPAkfR/sOdd7YtIxsO+TOojPNzICxGq+p2yHvYXo2e8vx/WQN3/DQcTiOMNqssxh+/61eN4G1sjzZHHfA70N77xjVmxYkXOPffcPPbYY9lvv/1y2223ZbvttkuSPPLII2lsbOzd/pBDDsl1112Xc845Jx/60Iey22675Zvf/OaIwnMAqmiwE7bDfWla17ruYmXAU172G7p+vdcNddKvrFrrHl4+eMhc7X6U98uG7Muh1q2dcqBq+798uxz8FLtKt/sHixuyrrk1PcuW9M7t29D/9drcmixb0nff/s91sPaxWjcWz3uodRuxH9f7uZWXHW1964f73b8wmBvNdTsfNng/yoZaV+3Xwvruy+Gec7UrhMs/b+2UCYP+vPXdz6P9+h/uNTkeKqqH638y9PPe0M/1jsVDfw6s63da74b7HKvmcyhfpFD+uS98T6snw713Mf6s63sjAACTh+/6TDJjHqAnyWmnnZbTTjtt0HVLly4d0PaGN7whb3jDG8a4VwDUldEO5JPhT+on1Vs3XMhczX4MFfBszH4ebP1Y7v8xDOUbil2lCvSxDpk3NNCu9ws+xiJ4X1cQOBbr6v3ihg3dl0M95+EuUhiLqUHWBoGNxWKSvdK4/JLKecnXdz+Xn9dovycM1Y96CTLXFeQPd7HBaAfC6/pcGc8nWeolPBzJe2G9GO79ifFnfb83AgAwcfmuzyRTlQAdAGpiLEL5DVk3XMhczX5U23i5KGJtgFQxB3q9jSow2iMHjMUFHxsa8q8reB8ufBvtdfV+ccPG7MsNuUhhLEYAWPvzCh1tOXaoKRPWZz/POXRsjo16r05fV5A/VP9rEQgP1Zd6qeZf337U6gTReLgQoV4q9gEAgPU33N9GQ03dlfiuz4QlQAcAxo8xDOW7DzkjufXWdB96VgqFQn2NKlDNi0E29IKPDb24YV2BS7UquJP6v7hhYy9iqJcRAJqHmDJhuP4Pt59f+Prc2GNjXa/JofbXWFSnDxvuLhz+wofB+l/tQHi4vtRLNX+99GNdxkO1R71U7AMAAOtvuL+NfNdnEhKgAwCTWzlQWrOmr22sQubRXFdvxmL+5GpWd29oJXO9jHSRDL0vf72sNGpCvYwA0DnElAnD/UFezeB3XScGRrs6PVn3Vf7lfrzwmBhsH9fTiY2R/E5rPSz5SC4UqbXxUtldTxX7AACMXL2MDkVtre/fRr7rM8EJ0AEAqJ3hApexGLJ/uHWjVclcK0Pty+5isvNh63+RwrrC9Y0Y8n7QKRPqJXwbrh9jVZ2+jiHvh6w0H2wf18t+TMbP/Oj10o+h1NNFEQAATDzjZVQmxl69/20EVSRABwCgPtVDdfdEsKEXKYzFCABrg8Ahp0yod2NRnV42zJD3A05gjJeK5HUZbH+VK++rWf1S78Oj19NFEQAATDzjYVQmqqPe/zaCKhKgAwDAZFXtEQDWd8qEejMW1enl9cMMeT9oyDzeK5KH2l87H1aadiAZveqX4YakLFfbjPeLEQAAYGOoPGaiXKgNo0SADgAADFStEQAmig2tTh9u3VAnMAarBhlv+3i4/TXn0NGtfhluSMqJcDECAABsLJXHk8dQFxj/aqm/jaAfAToAAMDG2tDq9GSdQ95PyBMY67pAY7Dql+EqyYcb3n19h6R0ohAAgMlE5fHkMtwFxuP9Qm0YRQJ0AACAsbSuIHxdQ973NxlOYAxV/TLciZ51hesTdUjKDb2oAAAAyibyhbsMZM57GBEBOgAAwFgazeHwJ7qRVL8MdqLnhdu9cO70iTok5XAXFTCQCw4AAAaarBfuTmYT9QJjGEUCdAAAAOrDuqpfhjrRM5JwfSIOSVnt6pHxHkDXywUH430/AgAwvk3UC4xhFDXWugMAAACQpG+49f6aW/tCxcFO9PTfrtzeP1wfLJRvWThxhqQc6nmPhXIAXd7v5QC6sTB2P3M0lX/3HW3JhbOGnutxrI33/QgAwPjV/yLSRSv6vh/3/9sKUIEOAADAOLCuSvKhqigm+pCU1awemQjzJdbDcJUTYT8CADA+mfMeRkSADgAAQP0b7kTPRB6mfTi1eN71EEBvjHoZrnK870cAAOrX+k4Z5LsoDGAIdwAAAOrfcMO7T/Rh2odSi+c93DD69a6ehqscz/sRAID6Zsog2Ggq0AEAABjfJmsVRbWf93iv9K+X4SrH+34EAKC+mTIINpoAHQAAAFi3egmgN1S9XGgx3vcjAAD1z5RBsFEE6AAAADDRlOc9POSMvrbh5j0ciXoJoMc7+xEAgLE22JRBvnPCiJkDHQAAACaatfMeNi6/pHRz+SXmPQQAgMmg/5RBi1aUlv3nRAfWSQU6AAAATDRrq0sKHW05tmFKCj3Pj2zew3Llev/tNrZyHQAAqB5TBsFGE6ADAADARNTcmp5lS1IodqWn0JSGkQzZuLZyvXz/iuoVAACgPqzvha+Gb4f1Ygh3AAAAmIg629NQ7EqxYUoayvMerktza98QjxfO6gvPnXADAID6Ub7wtfwdv3zhqymbYFSoQAcAAICJZu0JtOJhZ+eWVXvl2JkPpFCuLO8uDl+t0tyaLFuSFLuSQpPwHAAA6k35O3pHW993dxe+wqhRgQ4AAAATzdp5D7sPPat089CzSifUyuH5cNUqne194flIK9cBAIDqam7t+87uwlcYVSrQAQAAYKIpz3u4Zk1f2wtPqA1WrdJ/zvP+twe7PwAAUDuDXfjqOzuMChXoAAAAMNkMVa2ytnK993Z5TvTuYu36CgAAVOp/4euiFaVl/1GmgI2iAh0AAAAmm6GqVcqV6/2pYgEAaqFjcWmKmf7fRTrb117wN8h3FphMBrvwtdwObDQBOgAAAEwmhmkHAMaDxkLld5T+32FgsnPhK4wpAToAAABMJqpVAIDxoPwdpaMtWbakNGpO/+8wjL3yKACHnNHXZhQAYBIQoAMAAMBkoloFABgvmlv7wvNCk+8s1bZ2FIDGYjHJXmlcfkmy7CKjAFSLaQygZgToAAAAAABA/els7wvPi12l20L06lm7rwsdbTm2YUoKPc8bBaCaTGMANSNABwAAAAAA6kv/sLB/eJgIcKupuTU9y5akUOxKT6EpDfZ99ZjGAGqmsdYdAAAAAAAAqNBdrAwLm1tLt7uLte3XZNPZnoZiV4oNU9JQHgWA6mlu7RuBwTQGUDUq0AEAAAAAgPoy2BzPwsPqWlv1Xzzs7Nyyaq8cO/OBFIwCUF2mMYCaUIEOAAAATG4diwdWU3W2l9oBACartaMAdB96VunmoWcZBaCa+k9jsGhFadnRZhQAqAIV6AAAAMDk1lionFO1/8lKAIDJqjwKwJo1fW2qn6tnsGkMyu3AmBKgAwAAAJNb+WRkR1uybElpeMz+JysBAKDaTGMANWMIdwAAAIDm1r65JQtNTk4CADD2TCUEdUmADgAAANDZ3heeF7vMLQkAwNgrTyVU/u5ZnkqosVDbfsEkZwh3AAAAYHLrP+d5/znQE5XobJyOxaUT4P1fR53ta+c0HWRYVgBgcjGVENQlFegAAADA5NZdrDxR2dxaut1d3LDHMxQnZarKAIB1MZUQ1B0V6AAAAMDkNlgl8MacuCyHpuXH6V/hzuSiqgwAWJfBphLyXQFqSoAOAAAAMJqEpvTX3Nr3OlBVBgD0ZyohqEuGcAcAAAAYbYbipGywqjIAgGT0pxICRoUKdAAAAIDRZihOElVlAMDwRnsqIWBUCNABAAAARpPQlLLBqsrK7QAAQF0SoAMAAACMJqEpZarKAABg3BGgAwAAAIwmoSkAAGUdi5PGQuX3wc72tRddDvK9Eai5xlp3AAAAAAAAACakxkJpOp/O9tLt8vQ+jYXa9gsYkgp0AAAAAIDJToUkwNgov692tCXLliTFrsrpfoC6owIdAAAAgJHpWNxXPVXW2V5qB8Y3FZLASPk+sP6aW5NCUyk8LzQJz6HOCdABAAAAhuIEcSUB2/jltcy6NLeWKiI72pILZ5WWKiSBwfg+sP462/vC82LXwM9koK4Ywh0AAABgKOUTxEkpRCqfIG5ZWNt+1YohSMcvr2VGorm179hWIQkMxfeB9dP/M7f/Z3Bin0GdEqADAAAADMUJ4oEEbOOT1zIjMViFpNcIMBjfB0auu1j5mVtedhdr1ydgWIZwBwAAABiOOSsrGYJ0/PJaZjj9KyQXregbzt0xDgzG94GRa1kw8DO3ubXUDtQlFegAAAAAwxnsBHF3sTQkdv+ToeX2iXwy1BCk45vqYoajQhIYKd8HgAlOgA4AAAAwlKFOEO98WPLrZaVtJtN80gK28UvYwboMdvGP1wYwGN8HBupYPDkvroQJSoAOAAAAMJThThDPOXTyzSctYBu/hB0AjBbfBwZqLFRemDZZLq6ECUqADgAAADCUdZ0gLofn5pOm3gk7AGDslD9TJ9vFlTBBNda6AwAAAADj0mDzSQMAMDk1t/Z9L3RxJYxrAnQAAACA9dV/WM5FK0rLjjYhOgDAZOXiSpgwDOEOAAAAsL7MJ10dHYtLc4r2r+DqbF+7/wcZkhwAoBb6X1zZfw70RCU6jEMCdAAAAID1ZT7p6mgsVJ587n9yGgCgXri4EiYUAToAAAAA9al88rmjLVm2pDQcav+T0wAA9cDFlTChmAMdAAAAgPrV3No3l2ihycloAABgTAnQAQAAAKhfne194Xmxq3Sbyadj8cDffWd7qR0AqsFnEUwaAnQAAAAA6lP/Oc8XrSgtO9qE6JNRY6Hyd19+bTQWatsvACpN5JDZZxFMGuZABwAAAKA+dRcr5zwvL7uLtesTtVH+3Xe0JcuWlEYj6P/aAKA+lEPmpPQe3f9iuPHOZxFMGgJ0AAAAAOpTy4KBbU5ST17NrX2BRaHJawGSUlVvY6HyeOhsX3sB0iDvoTDWJnrI7LMIJgVDuAMAAAAA9a+zvS+wKHYZyh8SQ0pTn5pb+96rJ1rI7LMIJgUV6AAAAABAfes/BHD/IYGTiRXMwPqa6NW+jE+DhcwT4TXpswgmDQE6AAAAAFDfuouVoWB52V2sXZ+gXhhSmnoykUNmn0UwaQjQAQAAAID6NthczuM9iIHRMlGrfRmfJnLI7LMIJg0BOgAAAAAAjEcTudqX8WkihMwdi5PGQmW/O9vXXhwwyPMDJhwBOgAAAAAAjEcTudoXaqWxUHkhSv8LVYBJQYAOAAAAAADj0USo9oV6Uz6GOtqSZUtKUyP0v1AFmPAaa90BAAAAAAAAqBvNrUmhqRSeF5qE5zDJCNABAAAAAACgrLO9LzwvdpVuA5OGAB0AAAAAAACSyjnPF60oLTvahOgwiZgDHQAAAAAAgLHVsThpLFQOh97ZnnQXk5YFtevXC3UXK+c8Ly+7i7XrE1BVAnQAAAAAAADGVmOhVMmdlELp/pXe9WSwMN8c6DCpCNABAAAAAAAYW+UQuqMtWbakNLd4/0rvahov1fBATZgDHQAAAAAAgLHX3JoUmkrheaGpdpXd5Wr48rzm5Wr4xkJt+gPUFRXoAAAAAAAAjL3O9r7wvNhVul2LEL2equGBuqMCHQAAAAAAgLHVf87zRStKy/5V4NVWL9XwQN0RoAMAAAAAANXXsXhgeNrZXmpn4ukuVlZ5N7eWbncXa9OfwarhAWIIdwAAAAAAoBbK81AnpTC1f4UyE0/LgoFtvUOpLy69HvpXgXe2rw3dB7nfSAz3mOXXXjnQL7/2+vcJmLQE6AAAAAAAQPWZh5qysbiYYrjHHKwaPqldNTxQVwToAAAAAABAbTS39oXn5qGevMbiYor1fUyvPWAtc6ADAAAAAAC1YR5qyppb+14HI72YomPxwNdMZ3upfUMfE5j0BOgAAAAAAED19R9Se9GK0rKjTYg+WQ11McVwIXl5mPby+vJrqrEw/GMCDMMQ7gAAAAAAQPWZh5qy/hdT9J+vPBl+LvPhhmkf7jFVogPDEKADAAAAAADV17JgYJtgc3Ia7mKK8utkqLnMm1v72vsP0+4CDWADCdABAAAAAAConXVdTDFUSJ4MPkx7c6sLNIANZg50AAAAAADq33DzIAMT21Bzmfcfpn3RitKy/5zoABtABToAAAAAAPVv7TzIjcVikr3SuPySZNlFpcAMmLiGm8vcMO3AGBCgAwAAAABQ/9YGY4WOthzbMCWFnucrgzNgYhrJ/Oj9eU8ANpIAHQAAAACA8aG5NT3LlqRQ7EpPoSkNgjKY+ITkQJWZAx0AAAAAgPGhsz0Nxa4UG6akof88yAAAo0QFOgAAAAAA9W/tvMfFw87OLav2yrEzH0ihPA+yalQAYJQI0AEAAADYeB2Lk8ZCZYjV2T70/KQA62vtPMjdh5yR3Hprug89K4VCodQOADBKBOgAAAAAbLzGQtK/EnRtpWhaFta2X8DEUb4YZ82avjaV5wDAKBOgAwAAALDxyiFWR1uybElS7CqF58ItAABgHGmsdQcAAAAAmCCaW5NCUyk8LzQJzwEAgHFHgA4AAADA6Ohs7wvPi12l2zCRdCwe+LrubC+1AwAwIYxZgP7kk0/mLW95SzbffPNsueWWede73pWnn3562O1PP/307L777tlkk03ykpe8JP/8z/+cp556aqy6CAAAAMBo6T/n+aIVpWVHmxCdiaWxUPm6Lr/uGwu17RcAAKNmzOZAf8tb3pJHH300t99+e9asWZN3vOMdOfXUU3PdddcNuv3vf//7/P73v88ll1ySvfbaK7/5zW/ynve8J7///e/zb//2b2PVTQAAAABGQ3excs7z8rK7WLs+wWgrv6472pJlS0ojLfR/3QMAMO6NSYD+85//PLfddlvuvffeHHjggUmST33qUznmmGNyySWXZIcddhhwn7333jtf//rXe2/PnTs3bW1teetb35rnn38+U6aMWdYPAAAAwMZqWTCwTajIRNTc2heeF5q8zgEAJpgxGcL97rvvzpZbbtkbnifJ/Pnz09jYmHvuuWfEj/PUU09l8803F54DAAAAAPWhs70vPC92maYAAGCCGZNk+rHHHsu2225b+YOmTMnWW2+dxx57bESP8Yc//CEXXnhhTj311GG3e+655/Lcc8/13l65cmWSZM2aNVmzZs169px1Ke9T+xbGnuMNqssxB9XjeIPqcbxB9TjeJofG5ZeksOyiFA87O92HnlW63dGWYrGY7kPPqnX3Jg3HG1SXYw6qx/E2tka6Xxt6enp6RvqgZ599di6++OJht/n5z3+em266KV/60pfy0EMPVazbdtttc8EFF+Qf//Efh32MlStX5ogjjsjWW2+dm2++OVOnTh1y2/PPPz8XXHDBgPbrrrsuM2bMGPbnAAAAAACM1O6P3pSehsb89+zjetvmPfbNNPR056HtX1+7jgEAsE6rV6/Om9/85t5R0IeyXgH6ihUr8sc//nHYbXbZZZd8+ctfzgc+8IH86U9/6m1//vnnM3369Hzta1/L3/3d3w15/1WrVuWoo47KjBkzcsstt2T69OnD/rzBKtB32mmn/OEPfxj2ibNh1qxZk9tvvz1HHHHEsBc2ABvP8QbV5ZiD6nG8QfU43hgPGpddnDQUKqp3G5dfkvQU033YB2vYs/XjeIPqcbxBdTnmoHocb2Nr5cqV2WabbdYZoK/XEO6zZs3KrFmz1rndy1/+8vz5z3/Oj370oxxwwAFJku9+97vp7u7OwQcfPGynjzrqqEybNi0333zzOsPzJJk2bVqmTZs2oH3q1KleWGPI/oXqcbxBdTnmoHocb1A9jjfq2pSmpKMthUIhaW4tzSe97KKkZWEK4/B163iD6nG8QXU55qB6HG9jY6T7dEzmQN9zzz1z9NFH55RTTsmVV16ZNWvW5LTTTsub3vSm7LDDDkmS3/3ud3n1q1+da6+9NgcddFBWrlyZI488MqtXr86Xv/zlrFy5snc+81mzZpX+iAIAAABgYmluLS072pJlS5JiV9KysK8dAACgisYkQE+Sr3zlKznttNPy6le/Oo2NjTn++OPzyU9+snf9mjVr8tBDD2X16tVJkvvuuy/33HNPkmTXXXeteKxf//rXmTNnzlh1FQAAAIBaam7tC88LTcJzAACgZsYsQN96661z3XXXDbl+zpw56T/9+uGHH571mI4dAAAAgImis70vPC92lW4L0QEAgBporHUHAAAAAJjEOttLw7e3LEwWrSgtO9pK7QAAAFU2ZhXoAAAAALBO3cXKOc/Ly+5i7foEAABMWgJ0AAAAAGqnZcHANsO3AwAANWIIdwAAAAAAAACIAB0AAAAAAAAAkgjQAQAAAAAAACCJAB0AAAAAAAAAkgjQAQAAAAAAACCJAB0AAACAsdaxOOlsr2zrbC+1AwAA1BEBOgAAAABjq7GQdLT1heid7aXbjYXa9gsAAOAFptS6AwAAAABMcM2tpWVHW7JsSVLsSloW9rUDAADUCRXoAAAAAIy95tak0FQKzwtNwnMAAKAuCdABAAAAGHud7X3hebFr4JzoAAAAdUCADgAAAMDYKs953rIwWbSitOw/JzoAAECdMAc6AAAAAGOru1g553l52V2sXZ8AAAAGIUAHAAAAYGy1LBjYZg50AACgDhnCHQAAAAAAAAAiQAcAAAAAAACAJAJ0AAAAAAAAAEgiQAcAAAAAAACAJAJ0AAAAAACYeDoWJ53tlW2d7aV2AGBIAnQAAAAAqDbBFjDWGgtJR1vfe01ne+l2Y6G2/QKAOjel1h0AAAAAgEmnHGwlSXNrX7DVsrC2/QImjubW0rKjLVm2JCl2ld5jyu3V1LG49L7X/2d3tifdxaRlQfX7AwDDUIEOAAAAANXW3FoKsjrakgtn9YXntQi2gImruTUpNJXC80JT7d5jVMMDMI4I0AEAAACgFuol2AImrs72vveYYtfAqSOqxUVDAIwjAnQAAAAAqIV6CbaAian/1BCLVvQF2LUM0V00BMA4IEAHAAAAgGqrt2ALmHi6i5VV3uUq8O5ibfrjoiEAxokpte4AAAAAAEw6gwVb5XaA0dCyYGBbraq++1801Nzad7uWfQKAIQjQAQAAAKDa6inYAhhrLhoCYBwRoAMAAAAAAGPHRUMAjCPmQAcAAAAAAACACNABAAAAAAAAIIkAHQAAAAAAAACSCNABAAAAAAAAIIkAHQAAAAAAAACSCNABAAAAAAAAIIkAHQAAAAAAAACSCNABAAAAYGLoWJx0tle2dbaX2gEAgBERoAMAAADARNBYSDra+kL0zvbS7cZCbfsFAADjyJRadwAAAAAAGAXNraVlR1uybElS7EpaFva1AwAA66QCHQAAAAAmiubWpNBUCs8LTcJzAABYTwJ0AAAAAJgoOtv7wvNi18A50QEAgGEJ0AEAAABgIijPed6yMFm0orTsPyc6AACwTuZABwAAAICJoLtYOed5edldrF2fAABgnBGgAwAAAMBE0LJgYJs50AEAYL0Ywh0AAAAAAAAAIkAHAAAAAGA4HYuTzvbKts72UjsAwAQjQAcAAAAAYGiNhaSjrS9E72wv3W4s1LZfAABjwBzoAAAAAAAMrbm1tOxoS5YtSYpdScvCvnYAgAlEBToAAAAAAMNrbk0KTaXwvNAkPAcAJiwBOgAAAAAAw+ts7wvPi10D50QHAJggBOgAAAAAAAytPOd5y8Jk0YrSsv+c6AAAE4g50AEAAAAAGFp3sXLO8/Kyu1i7PgEAjBEBOgAAAAAAQ2tZMLDNHOgAwARlCHcAAAAAAAAAiAAdAAAAAAAAAJII0AEAAAAAAAAgiQAdAAAAAAAAAJII0AEAAAAAAAAgiQAdAAAAAAAAAJII0AEAAAAAAAAgiQAdAAAAAAAAAJII0AEAAAAAAAAgiQAdAAAAAAAAAJII0AEAAAAAgI3VsTjpbK9s62wvtQPAOCJABwAAAAAANk5jIelo6wvRO9tLtxsLte0XAKynKbXuAAAAAAAAMM41t5aWHW3JsiVJsStpWdjXDgDjhAp0AAAAAGD8Mmw01I/m1qTQVArPC03CcwDGJQE6AMD/b+/+Y62u6z+AP++9cJEKJEzEO0HR5o9U/IUy/BGRv0Jj2pxNow3T7B+skIogR+rqil6+FSXmj+Z0TZm5CnJsloTXe7NZIkpTMzRr5lSEMuXXAjrnfv+4Xe69AxSQez73nvt4bOzsvLnn3mf39rrMPc/7/QYAAPoux0bDnuupN560NHWW56WtO34NAOgDHOEOAAAAAPRdjo2GPdfxxpOkfVY63ngy6bq9/5xdP0fXz9nxNQCgj1CgAwAAAAB928RZneW5Y6PhvfXEG0/Kpe6fo+OxXHp/WQGgwhToAAAAAEDftrNjo5Xo8O729RtPJs3Z+dcAgD7GHegAAAAAQN/V9djouevaH7veiQ7snPvKAWCn7EAHAAAAAPoux0ZXn+Z57Xd0d9293NL0v5/1TnY5s+fcVw4Au6RABwAAAAD6LsdGV5/auu5lbteyl33DG08AYJcU6AAAAAAA9B4dZW5zY+cd3V3LXt4/bzwBgF1yBzoAAAAAAL3LxFmdd3PX1St3AYCKUaADAAAAANC7tDR1luelre3PAQAqQIEOAAAAAEDv0fXO87nr2h+bG5XoAEBFuAMdAAAAAIDeo1zqfud5x2O5VFwmAKDfUKADAAAAANB7TJqz45o70AGACnGEOwAAAAAAAABEgQ4AAAAAAAAASRToAAAAAAAAAJBEgQ4AAAAAvUvzvKSlqftaS1P7OgAA0KMU6AAAAADQm9TWJc2NnSV6S1P789q6YnMBAEA/MKDoAAAAAABAFxNntT82Nyat85PS1mTSdZ3rAABAj7EDHQAAAAB6m4mzkrr69vK8rl55DgAAFaJABwAAAIDepqWpszwvbd3xTnSAIjTP2/H3UUtT+zoAVAkFOgAAAAD0Jh13nk+6Lpm7rv2x653oAEWprev++6jj91VtXbG5AGAfcgc6AAAAAPQm5VL3O887Hsul4jIB/UfzvPZCvOvVES1N//vdNOd/H9OYtM5vPyGj6+8rAKgCCnQAAAAA6E06CqquOsqp3Sm2AN6Pjl3mSfvvmq6nYnSsdZTndfXKcwCqjiPcAQAAAKCvcHwy0NMmzuq8OuI7B3aW5x1FeUtTZ3le2up6CQCqjh3oAAAAANBXbN+J7vhkoAftapd5193oXXend7wGAKqAHegAAAAA0JdMnNW589Pxyfte87wdd9S2NLWvQ3+xq13m5VL3N+107FYvl4rLCgD7mB3oAAAAANCX7KzYUqLvO+91/zNUu3fbZT5pzo4f7/cPAFVGgQ4AAAAAfYXjk3ueY/Lp73a2y7xjHQD6AQU6AAAAAPQViq3K2NX9z9Af2GUOQD+nQAcAAACAvkKxVRmOyQcA6Ldqiw4AAAAAANBrdD0mf+669sfmxvZ1AACqnh3oAAAAAAAdHJMPANCvKdABAAAAADo4Jh8AoF9zhDsAAAAAAAAARIEOAAAAAAAAAEkU6AAAAAAAAACQRIEOAAAAAAAAAEl6sEB/6623MnXq1AwdOjTDhg3LVVddlY0bN+7Wa9va2jJ58uTU1NRkyZIlPRURAAAAAAAAALbrsQJ96tSpef7557Ns2bIsXbo0ra2t+dKXvrRbr12wYEFqamp6KhoAAAAAAAAA7GBAT3zSF154Ib/+9a+zYsWKjBs3Lkly66235oILLsj//d//paGhYZevXbVqVb73ve/lqaeeysEHH9wT8QAAAAAAAABgBz1SoD/xxBMZNmzY9vI8Sc4555zU1tbmj3/8Yz7zmc/s9HWbN2/O5z73udx2220ZOXLkbn2tLVu2ZMuWLdufr1+/Pkmybdu2bNu27X38r2BnOr6nvrfQ88wbVJaZg8oxb1A55g0qx7xB5Zg3qCwzB5Vj3nrW7n5fe6RAX7NmTUaMGNH9Cw0YkOHDh2fNmjW7fN21116b008/PRdddNFuf6158+blxhtv3GH9kUceyQc+8IHdD80eWbZsWdERoN8wb1BZZg4qx7xB5Zg3qBzzBpVj3qCyzBxUjnnrGZs3b96tj9ujAn327Nm55ZZb3vVjXnjhhT35lNs99NBDefTRR/PMM8/s0evmzJmTmTNnbn++fv36jBo1Kuedd16GDh26V1nYtW3btmXZsmU599xzM3DgwKLjQFUzb1BZZg4qx7xB5Zg3qBzzBpVj3qCyzBxUjnnrWR0nmb+XPSrQv/a1r+WKK6541485/PDDM3LkyKxdu7bb+n//+9+89dZbuzya/dFHH83LL7+cYcOGdVu/5JJLctZZZ+Wxxx7b6esGDRqUQYMG7bA+cOBA/8fqQb6/UDnmDSrLzEHlmDeoHPMGlWPeoHLMG1SWmYPKMW89Y3e/p3tUoB944IE58MAD3/PjJkyYkLfffjsrV67MKaeckqS9IC+Xyxk/fvxOXzN79ux88Ytf7LZ2/PHH5wc/+EGmTJmyJzEBAAAAAAAAYI/1yB3oxxxzTD71qU/l6quvzh133JFt27blmmuuyWWXXZaGhoYkyWuvvZazzz47P/3pT3Paaadl5MiRO92dPnr06IwZM6YnYgIAAAAAAADAdrU99Ynvv//+HH300Tn77LNzwQUX5Mwzz8xdd921/e+3bduW1atX7/Zl7QAAAAAAAADQk3pkB3qSDB8+PIsWLdrl3x922GFpa2t718/xXn8PAAAAAAAAAPtKj+1ABwAAAAAAAIC+RIEOAAAAAAAAAFGgAwAAAAAAAEASBToAAAAAAAAAJFGgAwAAAAAAAEASBToAAAAAAAAAJFGgAwAAAAAAAEASBToAAAAAAAAAJFGgAwAAAACwt5rnJS1N3ddamtrXAQD6IAU6AAAAAAB7p7YuaW7sLNFbmtqf19YVmwsAYC8NKDoAAAAAAAB91MRZ7Y/NjUnr/KS0NZl0Xec6AEAfYwc6AAAAAAB7b+KspK6+vTyvq1eeAwB9mgIdAAAAAIC919LUWZ6Xtu54JzoAQB+iQAcAAAAAYO903Hk+6bpk7rr2x653ogMA9DHuQAcAAAAAYO+US93vPO94LJeKywQA8D4o0AEAAAAA2DuT5uy45g50AKAPc4Q7AAAAAAAAAESBDgAAAAAAAABJFOgAAAAAAAAAkESBDgAAAAAAAABJFOgAAAAAAFRa87ykpan7WktT+zoAQIEU6AAAAAAAVFZtXdLc2FmitzS1P6+tKzYXANDvDSg6AAAAAADAPtc8r72MnTirc62lKSmXkklzistFu46fS3Nj0jo/KW1NJl3X/ecFAFAAO9ABAAAAgOpjh3PvN3FWUlffXp7X1SvPAYBewQ50AAAAAKD62OHc+7U0dZbnpa3tz/18AICC2YEOAAAAAFQnO5x7r44TASZdl8xd1/7Y9cQAAICC2IEOAAAAAFQnO5x7r3Kp+4kAHY/lUnGZAACiQAcAAAAAqlHXHc4TZ3U+T5TovcGkOTuu+bkAAL2AAh0AAAAAqD52OAMAsBcU6AAAAABA9bHDGQCAvVBbdAAAAAAAAAAA6A0U6AAAAAAAAAAQBToAAAAA0N80z0tamrqvtTS1rwMA0K8p0AEAAACA/qW2Lmlu7CzRW5ran9fWFZsLAIDCDSg6AAAAAABARU2c1f7Y3Ji0zk9KW5NJ13WuAwDQb9mBDgAAAAD0PxNnJXX17eV5Xb3yHACAJAp0AAAAAKA/amnqLM9LW3e8Ex0AgH5JgQ4AAAAA9C8dd55Pui6Zu679seud6AAA9FvuQAcAAAAA+pdyqfud5x2P5VJxmQAA6BUU6AAAAABA/zJpzo5r7kDf95rnJbV13b+3LU3/ewPDTn4GAAC9gCPcAQAAAADY92rruh+N33F0fm1dsbkAAN6FHegAAAAAAOx7HTvPmxuT1vlJaWv3o/MBAHohO9ABAAAAAOgZE2cldfXt5XldvfIcAOj1FOgAAAAAAPSMlqbO8ry0tfM4dwCAXkqBDgAAAADAvtdx5/mk65K569ofu96JDgDQC7kDHQAAAACAfa9c6n7necdjuVRcJgCA96BABwAAAABg35s0Z8c1d6ADAL2cI9wBAAAAAAAAIAp0AAAAAAAAAEiiQAcAAAAAAACAJAp0AAAAAAAAAEiiQAcAAAAAAACAJAp0AAAAAAAAAEiiQAcAAAAAAACAJAp0AAAAAAAAAEiiQAcAAAAAAACAJAp0AAAAAAAAAEiiQAcAAAAAAACAJAp0AAAAAAAAAEiiQAcAAAAAAACAJAp0AAAAAAAAAEiiQAcAAAAAAACAJAp0AAAAAAAAAEiiQAcAAAAAAACAJAp0AAAAAAAAAEiiQAcAAAAAAACAJAp0AAAAAAAAAEiiQAcAAAAAAACAJAp0AAAAAAAAAEiSDCg6wL7W1taWJFm/fn3BSarTtm3bsnnz5qxfvz4DBw4sOg5UNfMGlWXmoHLMG1SOeYPKMW9QOeYNKsvMQeWYt57V0R939Mm7UnUF+oYNG5Iko0aNKjgJAAAAAAAAAL3Jhg0bsv/+++/y72va3qti72PK5XJef/31DBkyJDU1NUXHqTrr16/PqFGj8uqrr2bo0KFFx4GqZt6gsswcVI55g8oxb1A55g0qx7xBZZk5qBzz1rPa2tqyYcOGNDQ0pLZ21zedV90O9Nra2hxyyCFFx6h6Q4cONbhQIeYNKsvMQeWYN6gc8waVY96gcswbVJaZg8oxbz3n3Xaed9h1tQ4AAAAAAAAA/YgCHQAAAAAAAACiQGcPDRo0KNdff30GDRpUdBSoeuYNKsvMQeWYN6gc8waVY96gcswbVJaZg8oxb71DTVtbW1vRIQAAAAAAAACgaHagAwAAAAAAAEAU6AAAAAAAAACQRIEOAAAAAAAAAEkU6AAAAAAAAACQRIHOHrrtttty2GGHZb/99sv48ePz5JNPFh0JqlJra2umTJmShoaG1NTUZMmSJUVHgqo0b968nHrqqRkyZEhGjBiRiy++OKtXry46FlSl22+/PWPHjs3QoUMzdOjQTJgwIQ8//HDRsaBfuPnmm1NTU5MZM2YUHQWq0g033JCamppuf44++uiiY0HVeu211/L5z38+BxxwQAYPHpzjjz8+Tz31VNGxoOocdthhO/z7VlNTk+nTpxcdDapOqVTK3LlzM2bMmAwePDhHHHFEvvOd76Stra3oaP2WAp3d9rOf/SwzZ87M9ddfn6effjonnHBCzj///Kxdu7boaFB1Nm3alBNOOCG33XZb0VGgqrW0tGT69On5wx/+kGXLlmXbtm0577zzsmnTpqKjQdU55JBDcvPNN2flypV56qmn8slPfjIXXXRRnn/++aKjQVVbsWJF7rzzzowdO7boKFDVjj322Lzxxhvb/zz++ONFR4Kq9O9//ztnnHFGBg4cmIcffjh//vOf873vfS8f/vCHi44GVWfFihXd/m1btmxZkuTSSy8tOBlUn1tuuSW33357Fi5cmBdeeCG33HJLmpqacuuttxYdrd+qafP2BXbT+PHjc+qpp2bhwoVJknK5nFGjRuXLX/5yZs+eXXA6qF41NTVZvHhxLr744qKjQNVbt25dRowYkZaWlnz84x8vOg5UveHDh2f+/Pm56qqrio4CVWnjxo05+eST8+Mf/zjf/e53c+KJJ2bBggVFx4Kqc8MNN2TJkiVZtWpV0VGg6s2ePTu///3v87vf/a7oKNDvzJgxI0uXLs1LL72UmpqaouNAVfn0pz+dgw46KHfffff2tUsuuSSDBw/OfffdV2Cy/ssOdHbL1q1bs3Llypxzzjnb12pra3POOefkiSeeKDAZAOw777zzTpL2Ug/oOaVSKQ888EA2bdqUCRMmFB0Hqtb06dNz4YUXdvvvOKBnvPTSS2loaMjhhx+eqVOn5h//+EfRkaAqPfTQQxk3blwuvfTSjBgxIieddFJ+8pOfFB0Lqt7WrVtz33335corr1SeQw84/fTTs3z58rz44otJkj/96U95/PHHM3ny5IKT9V8Dig5A3/DPf/4zpVIpBx10ULf1gw46KH/5y18KSgUA+065XM6MGTNyxhln5Ljjjis6DlSlZ599NhMmTMh//vOffOhDH8rixYvzsY99rOhYUJUeeOCBPP3001mxYkXRUaDqjR8/Pvfee2+OOuqovPHGG7nxxhtz1lln5bnnnsuQIUOKjgdV5W9/+1tuv/32zJw5M9/61reyYsWKfOUrX0l9fX2mTZtWdDyoWkuWLMnbb7+dK664ougoUJVmz56d9evX5+ijj05dXV1KpVIaGxszderUoqP1Wwp0AIC079J77rnn3FcJPeioo47KqlWr8s477+TnP/95pk2blpaWFiU67GOvvvpqvvrVr2bZsmXZb7/9io4DVa/rzqCxY8dm/PjxOfTQQ/Pggw+6pgT2sXK5nHHjxuWmm25Kkpx00kl57rnncscddyjQoQfdfffdmTx5choaGoqOAlXpwQcfzP33359Fixbl2GOPzapVqzJjxow0NDT4960gCnR2y0c+8pHU1dXlzTff7Lb+5ptvZuTIkQWlAoB945prrsnSpUvT2tqaQw45pOg4ULXq6+vz0Y9+NElyyimnZMWKFfnhD3+YO++8s+BkUF1WrlyZtWvX5uSTT96+ViqV0tramoULF2bLli2pq6srMCFUt2HDhuXII4/MX//616KjQNU5+OCDd3jz5THHHJNf/OIXBSWC6vfKK6/kt7/9bX75y18WHQWq1je+8Y3Mnj07l112WZLk+OOPzyuvvJJ58+Yp0AviDnR2S319fU455ZQsX758+1q5XM7y5cvdWwlAn9XW1pZrrrkmixcvzqOPPpoxY8YUHQn6lXK5nC1bthQdA6rO2WefnWeffTarVq3a/mfcuHGZOnVqVq1apTyHHrZx48a8/PLLOfjgg4uOAlXnjDPOyOrVq7utvfjiizn00EMLSgTV75577smIESNy4YUXFh0FqtbmzZtTW9u9sq2rq0u5XC4oEXags9tmzpyZadOmZdy4cTnttNOyYMGCbNq0KV/4wheKjgZVZ+PGjd12K/z973/PqlWrMnz48IwePbrAZFBdpk+fnkWLFuVXv/pVhgwZkjVr1iRJ9t9//wwePLjgdFBd5syZk8mTJ2f06NHZsGFDFi1alMceeyy/+c1vio4GVWfIkCE57rjjuq198IMfzAEHHLDDOvD+ff3rX8+UKVNy6KGH5vXXX8/111+furq6XH755UVHg6pz7bXX5vTTT89NN92Uz372s3nyySdz11135a677io6GlSlcrmce+65J9OmTcuAAeok6ClTpkxJY2NjRo8enWOPPTbPPPNMvv/97+fKK68sOlq/VdPW1tZWdAj6joULF2b+/PlZs2ZNTjzxxPzoRz/K+PHji44FVeexxx7LpEmTdlifNm1a7r333soHgipVU1Oz0/V77rknV1xxRWXDQJW76qqrsnz58rzxxhvZf//9M3bs2Hzzm9/MueeeW3Q06Bc+8YlP5MQTT8yCBQuKjgJV57LLLktra2v+9a9/5cADD8yZZ56ZxsbGHHHEEUVHg6q0dOnSzJkzJy+99FLGjBmTmTNn5uqrry46FlSlRx55JOeff35Wr16dI488sug4ULU2bNiQuXPnZvHixVm7dm0aGhpy+eWX59vf/nbq6+uLjtcvKdABAAAAAAAAIO5ABwAAAAAAAIAkCnQAAAAAAAAASKJABwAAAAAAAIAkCnQAAAAAAAAASKJABwAAAAAAAIAkCnQAAAAAAAAASKJABwAAAAAAAIAkCnQAAAAAAAAASKJABwAAAAAAAIAkCnQAAAAAAAAASKJABwAAAAAAAIAkCnQAAAAAAAAASJL8P/cOL8ZdBvI2AAAAAElFTkSuQmCC\n",
      "text/plain": [
       "<Figure size 2500x800 with 1 Axes>"
      ]
     },
     "metadata": {},
     "output_type": "display_data"
    },
    {
     "data": {
      "image/png": "iVBORw0KGgoAAAANSUhEUgAAB8UAAAKqCAYAAACjPo/VAAAAOXRFWHRTb2Z0d2FyZQBNYXRwbG90bGliIHZlcnNpb24zLjUuMywgaHR0cHM6Ly9tYXRwbG90bGliLm9yZy/NK7nSAAAACXBIWXMAAA9hAAAPYQGoP6dpAACR6klEQVR4nOzdeXhcdbk48DczbUoLFFAKZSlSC4UCAsqibA3hlhYQtBcFBVGKIqDAFRAjoRZBCcEUAVcQWQoqKnAFlItsmqZsooi4sIlYwR8ULLIUWtu0M/n9MUxmpplMkzSZSSafz/P0OT3LzHwz9JBzvu9537emo6OjIwAAAAAAAACgCiUqPQAAAAAAAAAAGCiC4gAAAAAAAABULUFxAAAAAAAAAKqWoDgAAAAAAAAAVUtQHAAAAAAAAICqJSgOAAAAAAAAQNUSFAcAAAAAAACgagmKAwAAAAAAAFC1BMUBAAAAAAAAqFqC4gAAADCEbb311jFr1qzO9fnz50dNTU3Mnz+/4Lgf/OAHsf3228fIkSNjww037Nw+d+7ceOc73xnJZDJ23XXXsowZAAAAyklQHAAAgLKbN29e1NTUdP5ZZ511YvLkyXHKKafESy+9VOnhVZ0nn3wyZs2aFZMmTYrvf//7ccUVV0RExF133RUNDQ2xzz77xDXXXBMXXHBBhUcKAAAA/W9EpQcAAADA8PWVr3wlJk6cGMuXL4/77rsvLrvssrj99tvjL3/5S4wZM6bSwxuSpk6dGv/5z3+itra2c9v8+fMjnU7HN77xjdhmm206t//617+ORCIRV111VcHxAAAAUE0ExQEAAKiYgw8+OHbfffeIiDj++OPj7W9/e1x88cVx6623xlFHHVX0NUuXLo111123nMNcKx0dHbF8+fIYPXp0WT4vkUjEOuusU7DtX//6V0REQdn07PbRo0f3a0B82bJlHmgAAABgUFE+HQAAgEHjgAMOiIiIhQsXRkTErFmzYr311otnnnkmDjnkkFh//fXjYx/7WEREpNPpuPTSS2PHHXeMddZZJzbddNM48cQT49VXXy14z4cffjhmzJgRG2+8cYwePTomTpwYn/zkJwuO+clPfhK77bZbrL/++jF27Nh417veFd/4xjc695977rlRU1PTZbzZMvD/+Mc/OrdtvfXWceihh8add94Zu+++e4wePTq+973vRUTEa6+9FqeddlpMmDAhRo0aFdtss0187Wtfi3Q6vcbvpqOjI84///zYcsstY8yYMVFfXx+PPfZYl+NW7ym+9dZbx5e//OWIiBg3blzU1NR0/jzXXHNNLF26tLOM/bx58zrf54c//GHstttuMXr06Hjb294WH/3oR+Of//xnwWftv//+sdNOO8Xvf//7mDp1aowZMybOPvvsiIhYsWJFfPnLX45tttkmRo0aFRMmTIiGhoZYsWJFwXvU1NTEKaecErfcckvstNNOMWrUqNhxxx3jjjvu6PKzPf/88/GpT30qNt988xg1alRMnDgxPvOZz0R7e3vnMWvzHQMAAFCdZIoDAAAwaDzzzDMREfH2t7+9c9uqVatixowZse+++8ZFF13UmYV84oknxrx58+K4446L//mf/4mFCxfGt7/97fjDH/4Q999/f4wcOTL+9a9/xfTp02PcuHFx1llnxYYbbhj/+Mc/4mc/+1nn+999991x1FFHxX/913/F1772tYiIeOKJJ+L++++Pz33uc336OZ566qk46qij4sQTT4xPf/rTsd1228WyZcuirq4unn/++TjxxBNjq622igceeCAaGxtj0aJFcemll5Z8z3POOSfOP//8OOSQQ+KQQw6JRx55JKZPn14QEC7m0ksvjeuuuy5uvvnmuOyyy2K99daLnXfeObbZZpu44oor4re//W1ceeWVERGx9957R0REU1NTzJkzJ4488sg4/vjjY/HixfGtb30rpk6dGn/4wx8KMs7//e9/x8EHHxwf/ehH45hjjolNN9000ul0fOADH4j77rsvTjjhhJgyZUr8+c9/jksuuST++te/xi233FIwxvvuuy9+9rOfxWc/+9lYf/3145vf/GZ86EMfiueee67z38ILL7wQe+65Z7z22mtxwgknxPbbbx/PP/983HTTTbFs2bKora1d6+8YAACA6iQoDgAAQMW8/vrr8fLLL8fy5cvj/vvvj6985SsxevToOPTQQzuPWbFiRRxxxBHR3Nzcue2+++6LK6+8Mn70ox/F0Ucf3bm9vr4+DjrooLjxxhvj6KOPjgceeCBeffXVuOuuuzrLtEdEnH/++Z1//7//+78YO3Zs3HnnnZFMJvvl5/rb3/4Wd9xxR8yYMaPgM5955pn4wx/+ENtuu21EZAL7m2++ecydOzc+//nPx4QJE4q+3+LFi6OlpSXe//73xy9+8YvOrPXZs2fHBRdcUHIsM2fOjEcffTRuvvnm+PCHPxwbb7xxRETsvPPOcc8998QjjzwSxxxzTOfxzz77bHz5y1+O888/vzPrOyLi8MMPj3e/+93x3e9+t2D7iy++GJdffnmceOKJndt++MMfxj333BNtbW2x7777dm7faaed4qSTTooHHnigMwAfkXkI4fHHH49JkyZFROa/4y677BI//vGP45RTTomIiMbGxnjxxRfjoYceKvhv+ZWvfCU6OjoiIuLiiy/u83cMAABA9VI+HQAAgIqZNm1ajBs3LiZMmBAf/ehHY7311oubb745tthii4LjPvOZzxSs33jjjbHBBhvEgQceGC+//HLnn9122y3WW2+9aG1tjYhcD+3bbrstVq5cWXQMG264YSxdujTuvvvufvu5Jk6cWBAQz455v/32i4022qhgzNOmTYtUKhULFizo9v3uueeeaG9vj1NPPbWgjPtpp53Wb2PO+tnPfhbpdDqOPPLIgnGOHz8+tt12287vNmvUqFFx3HHHFWy78cYbY8qUKbH99tsXvEe2PP7q7zFt2rTOgHhEJmA/duzY+Pvf/x4RmVL5t9xySxx22GEFAfGs7HeyNt8xAAAA1UumOAAAABXzne98JyZPnhwjRoyITTfdNLbbbrtIJAqf3x4xYkRsueWWBduefvrpeP3112OTTTYp+r7/+te/IiKirq4uPvShD8V5550Xl1xySey///4xc+bMOProo2PUqFEREfHZz342brjhhjj44INjiy22iOnTp8eRRx4ZBx10UJ9/rokTJ3bZ9vTTT8ef/vSnGDduXMkxF/Pss89GRHRmP2eNGzcuNtpooz6Ps5inn346Ojo6unxW1siRIwvWt9hii6itre3yHk888USPf9atttqqyzEbbbRRZ3/4xYsXx5IlS2KnnXZa49j7+h0DAABQvQTFAQAAqJg999yzaOZvvlGjRnUJlKfT6dhkk03iRz/6UdHXZIOiNTU1cdNNN8VvfvOb+MUvfhF33nlnfPKTn4yvf/3r8Zvf/CbWW2+92GSTTeLRRx+NO++8M375y1/GL3/5y7jmmmviE5/4RFx77bWd71NMKpUqun306NFdtqXT6TjwwAOjoaGh6GsmT55c/Asos3Q6HTU1NfHLX/6yaDn59dZbr2C9u5/1Xe96V1x88cVFP2P1Eubdla3PlkXvqaHyHQMAAFBeguIAAAAMOZMmTYp77rkn9tlnn6JB2dW9733vi/e9733R1NQU119/fXzsYx+Ln/zkJ3H88cdHRERtbW0cdthhcdhhh0U6nY7Pfvaz8b3vfS/mzJkT22yzTWc29muvvdZZkj0il8Hd0zG/+eabMW3atN79sBHxjne8IyIymdDvfOc7O7cvXry4M5u6v0yaNCk6Ojpi4sSJfQ4iT5o0Kf74xz/Gf/3Xf3X7QEFvjBs3LsaOHRt/+ctf1vi5ff2OAQAAqF56igMAADDkHHnkkZFKpeKrX/1ql32rVq2K1157LSIiXn311S7ZxrvuumtERKxYsSIiIv79738X7E8kErHzzjsXHJPtd53fk3rp0qWdmeQ9HfODDz4Yd955Z5d9r732Wqxatarb106bNi1GjhwZ3/rWtwp+nksvvbTHn99Thx9+eCSTyTjvvPO6fHcdHR1dvq9ijjzyyHj++efj+9//fpd9//nPf2Lp0qW9GlMikYiZM2fGL37xi3j44Ye77M+Oc22+YwAAAKqXTHEAAACGnLq6ujjxxBOjubk5Hn300Zg+fXqMHDkynn766bjxxhvjG9/4Rnz4wx+Oa6+9Nr773e/Gf//3f8ekSZPijTfeiO9///sxduzYOOSQQyIi4vjjj49XXnklDjjggNhyyy3j2WefjW9961ux6667xpQpUyIiYvr06bHVVlvFpz71qfjCF74QyWQyrr766hg3blw899xzPRrzF77whfj5z38ehx56aMyaNSt22223WLp0afz5z3+Om266Kf7xj3/ExhtvXPS148aNizPPPDOam5vj0EMPjUMOOST+8Ic/xC9/+ctuX9NXkyZNivPPPz8aGxvjH//4R8ycOTPWX3/9WLhwYdx8881xwgknxJlnnlnyPT7+8Y/HDTfcECeddFK0trbGPvvsE6lUKp588sm44YYb4s4771xj2fzVXXDBBXHXXXdFXV1dnHDCCTFlypRYtGhR3HjjjXHffffFhhtuuFbfMQAAANVLUBwAAIAh6fLLL4/ddtstvve978XZZ58dI0aMiK233jqOOeaY2GeffSIiEzz/7W9/Gz/5yU/ipZdeig022CD23HPP+NGPfhQTJ06MiIhjjjkmrrjiivjud78br732WowfPz4+8pGPxLnnntvZy3zkyJFx8803x2c/+9mYM2dOjB8/Pk477bTYaKON4rjjjuvReMeMGRNtbW1xwQUXxI033hjXXXddjB07NiZPnhznnXdebLDBBiVff/7558c666wTl19+ebS2tsZ73/veuOuuu+L973//WnyLxZ111lkxefLkuOSSS+K8886LiEwf8OnTp8cHPvCBNb4+kUjELbfcEpdccklcd911cfPNN8eYMWPine98Z3zuc5/rU1n2LbbYIh566KGYM2dO/OhHP4olS5bEFltsEQcffHCMGTMmItb+OwYAAKA61XSsXgsNAAAAAAAAAKqEnuIAAAAAAAAAVC1BcQAAAAAAAACqlqA4AAAAAAAAAFVLUBwAAAAAAACAqiUoDgAAAAAAAEDVEhQHAAAAAAAAoGqNqPQAeiKdTscLL7wQ66+/ftTU1FR6OAAAAAAAAABUUEdHR7zxxhux+eabRyJROhd8SATFX3jhhZgwYUKlhwEAAAAAAADAIPLPf/4zttxyy5LHDImg+Prrrx8RmR9o7NixFR5N9Vm5cmXcddddMX369Bg5cmSlhwNVzfkG5eN8g/JxvkH5ON+gvJxzUD7ONygf5xuUj/NtYC1ZsiQmTJjQGUsuZUgExbMl08eOHSsoPgBWrlwZY8aMibFjxzohYYA536B8nG9QPs43KB/nG5SXcw7Kx/kG5eN8g/JxvpVHT9pvly6uDgAAAAAAAABDmKA4AAAAAAAAAFVLUBwAAAAAAACAqjUkeooDAAAAAADAYJZOp6O9vb3Sw2AQWblyZYwYMSKWL18eqVSq0sMZkmprayORWPs8b0FxAAAAAAAAWAvt7e2xcOHCSKfTlR4Kg0hHR0eMHz8+/vnPf0ZNTU2lhzMkJRKJmDhxYtTW1q7V+wiKAwAAAAAAQB91dHTEokWLIplMxoQJE/olq5XqkE6n480334z11lvPv4s+SKfT8cILL8SiRYtiq622WqsHCwTFAQAAAAAAoI9WrVoVy5Yti8033zzGjBlT6eEwiGRL6q+zzjqC4n00bty4eOGFF2LVqlUxcuTIPr+Pbx8AAAAAAAD6KNsrem3LOwNdZc+rte3JLigOAAAAAAAAa0nPaOh//XVeCYoDAAAAAAAAULUExQEAAAAAAIB+N3/+/KipqYnXXnut0kPpNGfOnDjhhBMqPYwBNWvWrJg5c2avXnP//ffHu971rhg5cuQaX/vyyy/HJptsEv/v//2/vg+yzATFAQAAAAAAYJiZNWtW1NTUdPnzt7/9reT+gw46qMefsffee8eiRYtigw026NzW0dERV1xxRbz3ve+N9dZbLzbccMPYfffd49JLL41ly5ZFRMSyZcuisbExJk2aFOuss06MGzcu6urq4tZbb12rn/nFF1+Mb3zjGzF79uzObc3NzbHHHnvE+uuvH5tssknMnDkznnrqqc79r7zySpx66qmx3XbbxejRo2OrrbaK//mf/4nXX3+985h58+YV/a6SyWQsXrw4InIPCKz+58UXX+zxWAbSGWecEbvuumssXLgw5s2bV/LYjTfeOD7xiU/El7/85bKMrT+MqPQAAAAAAAAAgPI76KCD4pprrinYNm7cuJL7R40a1eP3r62tjfHjxxds+/jHPx4/+9nP4ktf+lJ8+9vfjnHjxsUf//jHuPTSS2PrrbeOmTNnxkknnRQPPfRQfOtb34oddtgh/v3vf8cDDzwQ//73v/vwU+ZceeWVsffee8c73vGOzm1tbW1x8sknxx577BGrVq2Ks88+O6ZPnx6PP/54rLvuuvHCCy/ECy+8EBdddFHssMMO8eyzz8ZJJ50UL7zwQtx0000REfGRj3yky8MCs2bNiuXLlxd8nxERTz31VIwdO7ZzfZNNNunxWAbSM888EyeddFJsueWWPTr+uOOOi9122y3mzp0bb3vb2wZ0bP1BpjgAAAAAAAAMQ6NGjYrx48cX/EkmkyX3b7TRRp37a2pq4sorr4z//u//jjFjxsS2224bP//5zzv3r14+/YYbbogf/ehH8eMf/zjOPvvs2GOPPWLrrbeOD37wg/HrX/866uvrIyLi5z//eZx99tlxyCGHxNZbbx277bZbnHrqqfHJT34yIiKefPLJGDNmTFx//fWdn3XDDTfE6NGj4/HHH+/25/3JT34Shx12WMG2O+64I2bNmhU77rhj7LLLLjFv3rx47rnn4ve//31EROy0007xv//7v3HYYYfFpEmT4oADDoimpqb4xS9+EatWrYqIiNGjR3f5Dn/961/Hcccd12UMm2yyScGxiUSix2MpJpVKxRlnnBEbbrhhvP3tb4+Ghobo6OgoOGbFihXxP//zP7HJJpvEOuusE/vuu2/87ne/i4iIf/zjH1FTUxP//ve/45Of/GTU1NTEvHnz4tVXX42PfexjMW7cuBg9enRsu+22BQ9I7LjjjrH55pvHzTff3O3YBhNBcQAAAAAAAKBPzjvvvDjyyCPjT3/6UxxyyCHxsY99LF555ZWix/7oRz+K7bbbLj74wQ922VdTU9NZZn38+PFx++23xxtvvFH0fbbffvu46KKL4rOf/Ww899xz8f/+3/+Lk046Kb72ta/FDjvsUPQ1r7zySjz++OOx++67l/x5smXRS2U/v/766zF27NgYMaJ4Ue7rrrsuxowZEx/+8Ie77Nt1111js802iwMPPDDuv//+tR7L17/+9Zg3b15cffXVcd9998Urr7zSJVDd0NAQ//u//xvXXnttPPLII7HNNtvEjBkz4pVXXokJEybEokWLYuzYsXHppZfGokWL4iMf+UjMmTMnHn/88fjlL38ZTzzxRFx22WWx8cYbF7zvnnvuGffee2/Jn2GwUD4dAAAAAAAA+tFh37ovFr+xouyfO279UfGLU/ft8fG33XZbrLfeep3rBx98cNx4443d7o+IOPvss+Pss8/uXJ81a1YcddRRERFxwQUXxDe/+c347W9/W7T3+NNPPx3bbbfdGsd1xRVXxMc+9rF4+9vfHrvsskvsu+++8eEPfzj22WefzmM++9nPxu233x7HHHNM1NbWxh577BGnnnpqt+/53HPPRUdHR2y++ebdHpNOp+O0006LffbZJ3baaaeix7z88svx1a9+NU444YRu3+eqq66Ko48+OkaPHh0rV66MiIjNNtssLr/88th9991jxYoVceWVV8b+++8fDz30ULznPe/p01giIi699NJobGyMww8/PCIiLr/88rjzzjs79y9dujQuu+yymDdvXhx88MEREfH9738/7r777rjqqqviC1/4QowfP77zoYRsufvnnnsu3v3ud3c+RLD11lt3+ezNN988/vCHP3Q7tsFEUBwAAAAAAAD60eI3VsSLS5ZXehhrVF9fH5dddlnn+up9q1ffH9E1a3nnnXcueP3YsWPjX//6V9HPW72sd3emTp0af//73+M3v/lNPPDAA/GrX/0qvvGNb8R5550Xc+bM6Tzu6quvjsmTJ0cikYjHHnssampqun3P//znPxERsc4663R7zMknnxx/+ctf4r777iu6f8mSJfH+978/dthhhzj33HOLHvPggw/GE088ET/4wQ8Ktm+33XYFDwTsvffe8cwzz8Qll1zS5diejCUik0m+aNGieO9739u5bcSIEbH77rt3ftfPPPNMrFy5suCBgpEjR8aee+4ZTzzxRLfv/ZnPfCY+9KEPxSOPPBLTp0+PmTNnxt57711wzOjRo2PZsmXdvsdgIigOAAAAAAAA/Wjc+qOGxOeuu+66sc022/R5f0QmwJqvpqYm0ul00WMnT54cTz75ZI/GNnLkyNhvv/1iv/32iy9+8Ytx/vnnx1e+8pX44he/GLW1tRER8cc//jGWLl0aiUQiFi1aFJtttlm375ct/f3qq6/GuHHjuuw/5ZRT4rbbbosFCxbElltu2WX/G2+8EQcddFCsv/76cfPNN3f5ubOuvPLK2HXXXWO33Xbr9nvI2nPPPYsGvdc0lnI4+OCD49lnn43bb7897r777viv//qvOPnkk+Oiiy7qPOaVV14p+l0ORoLiAAAAAAAA0I96U8J8ODn66KPjox/9aNx6661d+op3dHTEkiVLOvuKr26HHXaIVatWxfLly6O2tjZeeeWVmDVrVsyePTsWLVoUH/vYx+KRRx6J0aNHF339pEmTYuzYsfH444/H5MmTCz731FNPjZtvvjnmz58fEydO7PLaJUuWxIwZM2LUqFHx85//vNts8zfffDNuuOGGaG5u7tH38eijjxYE8nsylnwbbLBBbLbZZvHQQw/F1KlTIyJi1apV8fvf/76zJPukSZOitrY27r///njHO94RERErV66M3/3ud3HaaaeVfP9x48bFscceG8cee2zst99+8YUvfKEgKP6Xv/wl9t9//x79rJUmKA4AAAAAAAB0sWLFinjxxRcLto0YMaIz67q3jjzyyLj55pvjqKOOii996Usxffr0GDduXPz5z3+OSy65JE499dSYOXNm7L///nHUUUfF7rvvHm9/+9vj8ccfj7PPPjvq6+tj7NixERFx0kknxYQJE+JLX/pSrFixIt797nfHmWeeGd/5zneKfnYikYhp06bFfffdFzNnzuzcfvLJJ8f1118ft956a6y//vqdP+8GG2wQo0ePjiVLlsT06dNj2bJl8cMf/jCWLFkSS5YsiYhM0DiZTHa+109/+tNYtWpVHHPMMV0+/9JLL42JEyfGjjvuGMuXL48rr7wyfv3rX8ddd93V47EU87nPfS4uvPDC2HbbbWP77bePiy++OF577bXO/euuu2585jOfiS984Qvxtre9LbbaaqtoaWmJZcuWxac+9alu/1udc845sdtuu8WOO+4YK1asiNtuuy2mTJnSuX/ZsmXx+9//Pi644IJu32MwERQHAAAAAAAAurjjjju6lCTfbrvtelwCfXU1NTVx/fXXxxVXXBFXX311NDU1xYgRI2LbbbeNT3ziEzFjxoyIiJgxY0Zce+21cfbZZ8eyZcti8803j0MPPTTOOeeciIi47rrr4vbbb48//OEPMWLEiBgxYkT88Ic/jH333TcOPfTQOPjgg4t+/vHHHx+f/vSno6WlJRKJREREZ8/01TOer7nmmpg1a1Y88sgj8dBDD0VEdCklv3Dhwth6660716+66qo4/PDDY8MNN+zy2e3t7fH5z38+nn/++RgzZkzsvPPOcc8990R9fX3nMWsaSzGf//znY9GiRXHsscdGIpGIT37yk/Hf//3f8frrr3cec+GFF0Y6nY6Pf/zj8cYbb8Tuu+8ed955Z2y00UZF3zMiora2NhobG+Mf//hHjB49Ovbbb7/4yU9+0rn/1ltvja222ir222+/bt9jMKnp6GlH+wrKlkp4/fXXO5/+oP+sXLkybr/99jjkkEO67X8A9A/nG5SP8w3Kx/kG5eN8g/JyzkH5ON+gfJxv/W/58uWxcOHCmDhxYrdltRkcOjo64r3vfW+cfvrpcdRRRw3456XT6ViyZEmMHTu2MwhfLd73vvfF//zP/8TRRx89oJ9T6vzqTQxZpjgAAACUU2tzRCIZUdeQ29bWEpFOZf5eYl+iIyJih6776hsHfNgAAABDXU1NTVxxxRXx5z//udJDGdJefvnlOPzww8vyYEF/ERQHAACA7qxFALvbfYlkRGtTZltdQ2Z7a1NE/ey3PrP7fcnWppi82eERcUhu39b7Zf7en2MUZAcAAKrUrrvuGrvuumulhzGkbbzxxtHQ0LDmAwcRQXEAAACGt1KB77UIYHe7L/s5rU0RC+ZGpNoLt5fYl0qlYsqCC6Pjwtty+/o6jlL7Sn0nAuYAAAAMMYLiAAAAVL++Br7XIoBdcl9dQ257srbwNSX2pfc7M+LeiyJZ7HX9Ocbsd1DsOxEwBwAAYIipro7uAAAADF+tzZngbL62llwQt7Uptz8b5M0Gd+tnZ9a/Oq5rQLyuIROA7i6A3Zd9bS257an2wnGX2Je496JIdqyKjtX39fcYS30npb7LUv8NAAAAoEIExQEAABhaugu8Pnv/wAS++xjA7nZfftb1nMW5cbW1rHFfcsGF8cRmh8eqs17o+rr+HGOp70TAHAAAgCFG+XQAAAAGn76WO584tW8ly4sFh4uVUs8vKx7Rt33pVNdxZbdHlNyXmnpW/PWNHWKb/H0LF0T8497+HWN2vdh3Uuq7LFVuXkl2AAAAKkRQHAAAgMFnbfp892fgey0C2N3uKxbkzR9niX3plSsjbr+9cF86lXkYoD/HWOo7KXfAHAAAANaSoDgAAACV0ZPs4N5mffd34HstAti92rc2BmKMrc2DI2Ce/TwZ5AAAAKwFPcUBAAAYOKX6SJfqPx3R+z7fpfpxFwt8Z4Ou9Y1dA8V1DcM76FrqOyn1XZb6bxDR+x7mepQDAACD0FNPPRXjx4+PN954o9JDGVA1NTVxyy239Oo15557bmy66aY9eu3ll18ehx12WN8H2AuC4gAAAAycUkHNbDC1tSniq+O6lkfvLoDaXeB14QKB73IoZ8C81L+RNT1UAQAAlDRr1qyoqanp8udvf/tbyf0HHXRQl/dqbm6OZDIZc+fO7dy29dZbF3199s+sWbMiIoru23fffTvfZ03B1cceeyyOPPLIGDduXIwaNSomT54c55xzTixbtqzzmI9+9KNdxn3HHXdETU1NnHvuuQXbzz333Nhqq61KfneNjY1x6qmnxvrrr99l39/+9rdYf/31Y8MNNyzY/v3vfz/222+/2GijjWKjjTaKadOmxW9/+9uCYzo6OuKcc86JzTbbLEaPHh3Tpk2Lp59+uuCYpqam2HvvvWPMmDFdPiPfvHnzYuedd4511lknNtlkkzj55JNL/kz94Yknnojzzjsvvve978WiRYvi4IMPLnn8Jz/5yXjkkUfi3nvvHfCxKZ8OAADA2hmoMuh9KXdeLFhL+ZQq5b42Jdl726O8J/8mAQCAOOigg+Kaa64p2DZu3LiS+0eNGtXlfa6++upoaGiIq6++Or7whS9ERMTvfve7SKVSERHxwAMPxIc+9KF46qmnYuzYsRERMXr06M7XX3PNNQVB69ra2h6N/ze/+U1MmzYtpk2bFv/3f/8Xm266afz2t7+Nz3/+8/GrX/0qWltbo7a2Nurr6+PMM8+MVatWxYgRmfBoa2trTJgwIebPn1/wnq2trVFfX9/tZz733HNx2223xbe+9a0u+1auXBlHHXVU7LfffvHAAw8U7Js/f34cddRRsffee8c666wTX/va12L69Onx2GOPxRZbbBERES0tLfHNb34zrr322pg4cWLMmTMnZsyYEY8//niss846ERHR3t4eRxxxROy1115x1VVXFR3jxRdfHF//+tdj7ty58d73vjeWLl0a//jHP3r0na6NZ555JiIiPvjBD0ZNTc0aj6+trY2jjz46vvnNb8Z+++03oGOTKQ4AAMDa6e8y6BHKnVejtckw703J9QhZ5AAADD0Vag80atSoGD9+fMGfZDJZcv9GG21UOMy2tvjPf/4TX/nKV2LJkiWdweBx48Z1vuZtb3tbRERssskmnds22GCDzvfYcMMNCz4je3wpHR0d8alPfSqmTJkSP/vZz2LPPfeMd7zjHXHEEUfEL37xi3jwwQfjkksuiYiI+vr6ePPNN+Phhx/ufP38+fPjrLPOioceeiiWL18eERHLly+Phx56qGRQ/IYbbohddtmlM5Cd70tf+lJsv/32ceSRR3bZ96Mf/Sg++9nPxq677hrbb799XHnllZFOp+NXv/pV589z6aWXxpe+9KX44Ac/GDvvvHNcd9118cILLxRkyp933nlx+umnx7ve9a6i43v11VfjS1/6Ulx33XVx9NFHx6RJk2LnnXeOD3zgAyW/z6effjqmTp0a66yzTuywww5x9913dznmz3/+cxxwwAExevToePvb3x4nnHBCvPnmmxGRybDPlkJPJBKdQfH58+fHnnvuGeuuu25suOGGsc8++8Szzz7b+Z6HHXZY/PznP4///Oc/Jce3tgTFAQAAWLNSEzT9XQa9rUXge7jp7r93Nrjd2x7lpf5N6kUOAMBgNIQf7LzqqqviqKOOipEjR8ZRRx3VbfZyf3v00Ufj8ccfjzPOOCMSicKQ5y677BLTpk2LH//4xxERMXny5Nh8882jtbU1IiLeeOONeOSRR+KII46IrbfeOh588MGIyGS0r1ixomRQ/N57743dd9+9y/Zf//rXceONN8Z3vvOdHo1/2bJlsXLlys4HABYuXBgvvvhiTJs2rfOYDTbYIN773vd2jq8n7r777kin0/H888/HlClTYsstt4wjjzwy/vnPf3b7mnQ6HYcffnjU1tbGQw89FJdffnl88YtfLDhm6dKlMWPGjNhoo43id7/7Xdx4441xzz33xCmnnBIREWeeeWZnVYFFixbFokWLYtWqVTFz5syoq6uLP/3pT/Hggw/GCSecUJBFvvvuu8eqVavioYce6vHP2BeC4gAAAKxZX7PBSwW+S2UHQ8Ta9SiXRQ4AwFCypoeNB8htt90W6623XuefI444ouT+9dZbLy644ILO/UuWLImbbropjjnmmIiIOOaYY+KGG27ozB7uqaOOOqrgM0r1EM/661//GhERU6ZMKbp/ypQpncdEZLLFs6XS77333pg8eXKMGzcupk6d2rl9/vz5MXHixHjHO97R7ec+++yzsfnmmxds+/e//x2zZs2KefPmdZaHX5MvfvGLsfnmm3cGwV988cWIiNh0000Ljtt000079/XE3//+90in03HBBRfEpZdeGjfddFO88sorceCBB0Z7e3vR19xzzz3x5JNPxnXXXRe77LJLTJ06teC/c0TE9ddfH8uXL4/rrrsudtpppzjggAPi29/+dvzgBz+Il156KdZbb73OHufZjP8lS5bE66+/HoceemhMmjQppkyZEscee2xBz/YxY8bEBhtsUJA9PhD0FAcAACBjbXqDF8vYrWso3f+7VP9piOh7j/KI7v9N6kUOAMBgVdeQu0ZdvfXUAKmvr4/LLrusc33dddctuT8iCkqb//jHP45JkybFLrvsEhERu+66a7zjHe+In/70p/GpT32qx+O45JJLCjKkN9tssx6/tqOjo0fH7b///nHaaafFypUrY/78+bH//vtHRERdXV1873vfi4hMULxUlnhExH/+85/O/t5Zn/70p+Poo4+OqVOn9mgsF154YfzkJz+J+fPnd3mvtZVOp2PlypXxzW9+M6ZPnx4Rmf9O48ePj9bW1pgxY0aX1zzxxBMxYcKEgmD/Xnvt1eWYXXbZpeDfyD777BPpdDqeeuqpLsH8iMy/lVmzZsWMGTPiwAMPjGnTpsWRRx7Z5b/v6NGjY9myZWv1c6+JTHEAAAAyBiIbXBl0Bkqpf1uyyAEAGIq6aw80gNZdd93YZpttOv+sHqxcff8222xTEBS/6qqr4rHHHosRI0Z0/nn88cfj6quv7tU4xo8fX/AZqwfni5k8eXJEZIK1xTzxxBOdx0RkAvxLly6N3/3ud9Ha2hp1dXURkQmKP/TQQ/HKK6/EQw89FAcccEDJz914443j1VdfLdj261//Oi666KLO7+BTn/pUvP7661FbWxs//OEPC4696KKL4sILL4y77rordt5554LvICLipZdeKjj+pZde6tzXE9n/hjvssEPntnHjxsXGG28czz33XI/fp79cc8018eCDD8bee+8dP/3pT2Py5Mnxm9/8puCYV155JcaNGzeg45ApDgAAMJyUOxscKmFN/yZlkQMAMNjkP9hZ15Bbjxi0FbX+/Oc/x8MPPxzz588vCJS/8sorsf/++8eTTz4Z22+//YB9/q677hrbb799XHLJJfHRj360oK/4H//4x7jnnnuiubm5c9ukSZNiwoQJ8fOf/zweffTRzqD4FltsEVtssUV8/etfj/b29jVmir/73e+Oxx9/vGDbgw8+GKlU7h741ltvja997Wtx3333FZRTb2lpiaamprjzzju79CWfOHFijB8/Pn71q1/FrrvuGhGZ8vQPPfRQfOYzn+nx97LPPvtERMRTTz0VW265ZURk/pu8/PLL3ZaFnzJlSvzzn/+MRYsWdQbVVw9cT5kyJebNmxdLly7tfGjh/vvvj0QiEdttt13JMb373e+Od7/73dHY2Bh77bVXXH/99fG+970vIiKeeeaZWL58ebz73e/u8c/YF4LiAAAAw0k2EzaicKKlfnZuW7FyfaUmaJRBZ7Ap9W9yTZON3Z0Dazp3AABgbQzSh41XrFjRpZ/1iBEjYuONN46rrroq9txzz6Ilw/fYY4+46qqrYu7cuf0yjoULF8ajjz5asG3bbbeNq666Kg488MD40Ic+FI2NjTF+/Ph46KGH4vOf/3zstddecdpppxW8pr6+Pr773e/GNttsU1Duu66uLr71rW/F5MmTu/QLX92MGTPi+OOPj1QqFclkpqrU6n3NH3744UgkErHTTjvFkiVLIiLia1/7Wpxzzjlx/fXXx9Zbb935vWb7qNfU1MRpp50W559/fmy77bYxceLEmDNnTmy++eYxc+bMzvd+7rnn4pVXXonnnnsuUqlU5/eyzTbbxHrrrReTJ0+OD37wg/G5z30urrjiihg7dmw0NjbG9ttv323Af9q0aTF58uQ49thjY+7cubFkyZKYPbvwXudjH/tYfPnLX45jjz02zj333Fi8eHGceuqp8fGPf7xo6fSIzH+3K664Ij7wgQ/E5ptvHk899VQ8/fTT8YlPfKLzmHvvvTfe+c53xqRJk0p+72tLUBwAAKAalcxqnS0bnOFLFjkAAIPRIH3Y+I477uhSUn277baLP/3pT/HDH/4wvvjFLxZ93Yc+9KH4+te/HhdccEGMHDlyrcdxxhlndNl27733xr777hu/+c1v4rzzzouDDz443njjjdhqq63i2GOPjcbGxhg1alTBa+rr6+O6667r7CeeVVdXF9dcc00cffTRaxzLwQcfHCNGjIh77rmnaH/u7lx22WXR3t4eH/7whwu2f/nLX45zzz03IiIaGhpi6dKlccIJJ8Rrr70W++67b9xxxx0FfcfPOeecuPbaazvXsxnWra2tnT/XddddF6effnq8//3vj0QiEXV1dXHHHXd0+98ikUjEzTffHJ/61Kdizz33jK233jq++c1vxkEHHdR5zJgxY+LOO++Mz33uc7HHHnvEmDFj4kMf+lBcfPHF3f7MY8aMiSeffDKuvfba+Pe//x2bbbZZnHzyyXHiiSd2HvPjH/84Pv3pT/fsS1wLNR097T5fQUuWLIkNNtggXn/99YISA/SPlStXxu233x6HHHJIv/yPCeie8w3Kx/kG5eN8G6S6y4bNrn91XC7wN2dxz15DxTnfBlhPzgHnzrDinIPycb5B+Tjf+t/y5ctj4cKFMXHixILgJdXrO9/5Tvz85z+PO++8s+Rx6XQ6lixZEmPHji0o707GY489FgcccED89a9/jQ022KDoMaXOr97EkGWKAwAAVKNSWa2ywaE4WeQAAEAPnHjiifHaa6/FG2+8Eeuvv36lhzNkLVq0KK677rpuA+L9SVAcAABgqFpTsK1Yb2S9waF7epEDAAA9MGLEiC49t+m9adOmle2zBMUBAACGqjUF24pltcoGh74ZiCxyAAAAykJQHAAAYDDrSenl7kqk97THseAcrNlAZJErrQ4AAFAWOroDAAAMZtls8LaWzHo22JZIZtbrGnKZqfnBtmJZrfWzZYTDQFjT+VYsizxizec3AABDSkdHR6WHAFWnv84rmeIAAACD2ZpKL3dXsll/cCiftckij+h6fqdTuXM5SwY5AMCglUxmHmpsb2+P0aNHV3g0UF3a29sjInee9ZWgOAAAQKWtqYRyd6WXexJsAyprTb3Ii53fq5/L+ec6AACDzogRI2LMmDGxePHiGDlyZCQSCjWTkU6no729PZYvX+7fRR+k0+lYvHhxjBkzJkaMWLuwtqA4AABApWVLKEcUD4B1lw2+pmAbUHlrqtrQ3fkd0X2FCAAABpWamprYbLPNYuHChfHss89WejgMIh0dHfGf//wnRo8eHTU1NZUezpCUSCRiq622WuvvT1AcAACg0koFwEplgyuRDkPbmqo9FKsQsabKEgAAVERtbW1su+22naWeISJi5cqVsWDBgpg6dWqMHDmy0sMZkmpra/sly15QHAAAoBz6WiJdNjhUr1Lnd3cZ5GuqLAEAQMUkEolYZ511Kj0MBpFkMhmrVq2KddZZR1C8wgTFAQAAyqGvJdJlg0P16u78XlMGeYTS6gAAAL0gKA4AAFAOfS2RLtAFw8+aKkQorQ4AANArguIAAAD9RYl0oD+sqUKE0uoAAAC9IigOAADQX5RIBwaa0uoAAAC9JigOAADQX5RIBwaa0uoAAAC9JigOAADQG0qkA5WktDoAAECvCYoDAAD0hhLpwGCltDoAAEBRguIAAAC9oUQ6MFgprQ4AAFCUoDgAAEBvKZEODEZKqwMAABQlKA4AALC6NWVNKpEODDVKqwMAAMNYotIDAAAAGHSyWZNtLZn1bPAokSwMLM1ZnFnmHwswGBWrZFE/u7C0evZBn9VLq6/+/7e2lsx2AACAIUKmOAAAwOpKZU22NiuRDgw9SqsDAADDmKA4AAAwfK2pTHqxvuFKpAPVRml1AACgyimfDgAADF9rKpO+etYkQDVSWh0AAKhyMsUBAIDhq7sMyOy2UlmTANVCaXUAAKDKCYoDAADVbU0l0usaupZJ1zccIENpdQAAoAoIigMAANVtTZmMxTIg9Q0HyChWWj27Pbu++oNFEWt+IAkAAKCMBMUBAIDqViqTsScZkADDmdLqAABAFRAUBwAAql93mYxryoAEoHtKqwMAAEOEoDgAADD0ralMb3eZjMqkA/RdX0qrK6sOAABUQKLSAwAAAFhr2TK9bS2Z9Wy2YiJZmMk4Z3FmmX8sAH1T39j1QaL8B46KPZBU6v/XAAAAA0SmOAAAMPSVKtPb2qxEOkC5dVdavX527uEkZdUBAIAyERQHAACqQ3d9w5VIByi/UqXV6xuL//8aAABggCifDgAADA2tzV1Lnre1ZLZn/756mV4AKqNUafXu/n+9pv/PAwAA9JGgOAAAMDToGw4w9JX6/7V+4wAAwABRPh0AABga9A0HGPrWVFY9Qr9xAACg3wmKAwAAQ4e+4QBD25r+f93d/+cBAADWgvLpAADA4KFvOMDwpt84AAAwAATFAQCAwUPfcIDhS79xAABggCifDgAADB76hgMMX/qNAwAAA0RQHAAAGFz0DQcYnvQbBwAABojy6QAAQHnpGw5AX+g3DgAA9JGgOAAAUF76hgPQW/qNAwAAa0H5dAAAoLz0DQegt/QbBwAA1oKgOAAAUH76hgPQG33tN97anMkYzz+2raUwmA4AAFQ95dMBAID+p284AOXU3e8VpdUBAICQKQ4AAAyEbBAiIpOdl98LNv/v+fuyxwJAb/Tk94rS6gAAMKwJigMAAP1P33AAyqVUv/HsutLqAAAwrAmKAwAAA0PfcADKYU2/V4qVVq9rKF3VBAAAqCqC4gAAQN9kM+z2Pj23LT/DrrsgBACUi9LqAABARCQqPQAAAGCIeivDLnHvRZnVey/KBBYSycIgxJzFmWVrU2Y7AJRLsdLq9bMLS6tnH97Kr2oCAABUFZniAABA37wVOEi2NsWhNSMi2bFK33AABpe+llYHAACqiqA4AADQd3UN0bFgbiRT7dGRrI0afcMBGCpKlVZPp0q3CAEAAIaUXpVPb25ujj322CPWX3/92GSTTWLmzJnx1FNPrfF1N954Y2y//faxzjrrxLve9a64/fbb+zxgAABgEGlriZpUe6RqRkRNNsMOAIaCUqXVS7UIAQAAhpxeZYq3tbXFySefHHvssUesWrUqzj777Jg+fXo8/vjjse666xZ9zQMPPBBHHXVUNDc3x6GHHhrXX399zJw5Mx555JHYaaed+uWHAAAABkhrcyYAsHqp2byAQWrqWXHbGzvEoes/Hslshp2scAAGux5UNSnaIgQAABhyepUpfscdd8SsWbNixx13jF122SXmzZsXzz33XPz+97/v9jXf+MY34qCDDoovfOELMWXKlPjqV78a73nPe+Lb3/72Wg8eAAAYYG8FvjszwLOlZRPJzgy79H5nRkRkltkMOwAY6uoaoiNZG8mOVdGRrBUQBwCAIWyteoq//vrrERHxtre9rdtjHnzwwTjjjDMKts2YMSNuueWWbl+zYsWKWLFiRef6kiVLIiJi5cqVsXLlyrUYMcVkv1PfLQw85xuUj/MN+snep0cilYpka1N0LJibKZU+9axI5/VYLTjfstudezAg/H6D8knce1Ek32oRkky1R+rXzZ0PggH9z+84KB/nG5SP821g9eZ7reno6Ojoy4ek0+n4wAc+EK+99lrcd9993R5XW1sb1157bRx11FGd27773e/GeeedFy+99FLR15x77rlx3nnnddl+/fXXx5gxY/oyXAAAYC0c+ugnI9mxKlI1I+K2Xa+u9HAAYEBNfvGWmLLoZ/HEZofHX8fPLFiv6UhHR00i/jp+ZsHxNR3peGqzwys3aAAAGGaWLVsWRx99dLz++usxduzYksf2OVP85JNPjr/85S8lA+J91djYWJBdvmTJkpgwYUJMnz59jT8Qvbdy5cq4++6748ADD4yRI0dWejhQ1ZxvUD7ON+idxIKvRdQkCzLgEvdeFNGRiqhJdpaOTaba49D1Hy84zvkG5eN8g/JILPhzpLY9K97xvs/FX+++O97x8e9E6jeTY3L29+KCC2PytpMjvd+ZmYzyP/wsUlPPikn7HVLpocOQ5XcclI/zDcrH+TawstXGe6JPQfFTTjklbrvttliwYEFsueWWJY8dP358l4zwl156KcaPH9/ta0aNGhWjRo3qsn3kyJH+wQwg3y+Uj/MNysf5Bj00ojaitSmSyWSmZ2pbS8SCCyMmTo1YuCCifnbUvLU9mX9cHucblI/zDQbYf30pIiJGvlWOceTIkZE8oDG3P5nM/D68/+KIVHtE/exI1jVEshJjhSrjdxyUj/MNysf5NjB68532Kije0dERp556atx8880xf/78mDhx4hpfs9dee8WvfvWrOO200zq33X333bHXXnv15qMBAICBlA1wtzZFLJjbOcEf6VTE1vvl9meX6VRlxgkAg0FdQ+73ZbK2y4NiAADA4NKroPjJJ58c119/fdx6662x/vrrx4svvhgRERtssEGMHj06IiI+8YlPxBZbbBHNzc0REfG5z30u6urq4utf/3q8//3vj5/85Cfx8MMPxxVXXNHPPwoAALBWejrBb+IfgOGurSX3+zLVnln3+xEAAAatRG8Ovuyyy+L111+P/fffPzbbbLPOPz/96U87j3nuuedi0aJFnet77713XH/99XHFFVfELrvsEjfddFPccsstsdNOO/XfTwEAAKy9YhP8AEChtpZMZZX62RFzFmeWrU0R8w7t+ruzrSWitbky4wQAADr1unz6msyfP7/LtiOOOCKOOOKI3nwUAADQ31qbIxKr9QJva8mUQk8kcxP82Z7irU2ZY2S+AUBOOpX7fRmRWy5cUPi7Mz94DgAAVFSvguIAAMAQlg18R3SdrO9ugl/vcAAoVN/YdVtdQ+Hv1mw7kvzfrQAAQMUIigMAwHCRnZTv6WS9SXwA6J26htzv2GRt3u/eEtVaigXZAQCAftWrnuIAAMAQV9eQ6xmeP1kPAKy9tpbc79hUe67HeLZaS3Y9m1GeSFZurAAAMIzIFAcAgGqypky0YpP1AuMAsPby25Lkl1KP6H21FgAAoF/JFAcAgGpSKhMtf7J+zuLMMv9YAKDv0qnCQHddQ2Y9ncqtF6vW0trc9XdxW0tmOwAA0C9kigMAQDUplYnW2tx1sj4iN1kPAPRdsd7gq1duKVatJftAW/b4/IfYAACAfiEoDgAA1aauIRcQz89EW9NkPQAwMJRWBwCAilI+HQAAqk2xTDQAoHL6WlodAADoFzLFAQBgqGltzpRaXb0kazqVK8FaKhMNACivvpZWBwAA+oWgOAAADDWleo8Wy0SL0DccAAarUqXVsw+8FXsQrligHQAAKEpQHAAAhpre9h6VaQYAg1epB9pKPQgHAAD0mKA4AAAMRXUNuYC43qMAMHStqbR6RM8fhAMAAIpKVHoAAABAHxTrPQoAVJ+6htzvew/CAQBAn8gUBwCAwai1ufseotlSqsV6j5ooB4DqUuxBOL/vAQCgV2SKAwDAYJQNfGczwLOB70SyeO/R+tmZ7QBA9cjvIT5ncWaZf30AAAD0iExxAAAYjLIB7572EJUxBgDVp9iDcNntparKFOtTDgAAw5hMcQAAGKz0EAWA4a2+sevv/7qGzPZSVWUAAIACMsUBAGCw0kMUAOhOb6vKAADAMCYoDgAAlVKq7Gk2+ys7uZ3N/oow2Q0AZNQ15ALiqsoAAEC3lE8HAIBKKVX2tFgP0frZme0AABHFq8oAAABdyBQHAIBK6W3ZU9lfAEBW9mE6VWUAAGCNBMUBAKCSlD0FAPqiWFWZ7PZSLVrqG8s/VgAAqDDl0wEAoJKUPQUA+qK+sevDdHUNme2lWrQAAMAwJFMcAAAGUqlMreyEtbKnAEB/6m2LFgAAqHIyxQEAYCCVytQqVva0fnZmOwDA2qhryFWi0aIFAIBhTqY4AAAMpN5mapmwBgD6Q7EWLa4zAAAYpmSKAwDAQJOpBQCUU7YyTf3siDmLM8v8yjUAADDMCIoDAMBAK5apBQAwUEq1aGlt7not0taS2Q4AAFVK+XQAAFhbrc2ZHuH5GeBtLZmJ52xP8ezEdDZzK0LGOAAwMOobu27LXnesfi2Sn1UOAABVSlAcAADWVjbwHdF1crlYplZEZjsAQLllr0VamyIWzM1Uscm/VgEAgCokKA4AAGurt5PLJp0BgEqqa8hdsyRr865lSlS/KZZ9DgAAQ4Se4gAA0B/qGnI9w/MnlwEABpu2ltw1S6o912M8W/0mu56tfpNIVm6sAADQD2SKAwBAfyg2uSwwDgAMNvltXvLbvkQorQ4AQNWSKQ4AAGsrf3J5zuLMMj/LCgBgsEinCgPddQ2Z9XQqt16s+k1rc9drm7aWzHYAABjkZIoDAEBPdddn8+/zu04uR+QmlwEABotivcFXv7YpVv0mW1o9e3z+Q4EAADDICYoDAEBPlZoMXr2sqDKjAMBQo7Q6AABVSlAcAAB6ymQwAFDNipVWz27PrmevgfJLqwMAwCAnKA4AAL1hMhgAqFZ9La0OAACDXKLSAwAAgCGl2GQwAEC1yy+tPmdxZtnaFDHv0K7XQ20tEa3NlRknAAAUIVMcAADytTZneoevnhWVTuV6ipfqswkAUI26K62+cEHh9VB+8BwAAAYJQXEAAMiXDXxHdJ3YXVOfTQCAatVdafX866Vsi5n86yUAABgEBMUBACBfdgK3pxO7JnwBgOGuriF33ZSsdX0EAMCgo6c4AACsrq4h1zPcxC4AQGltLbnrplR71x7jAABQYYLiAACwOhO7AAA9k99qZs7izLK1yfUTAACDivLpAAAMP63Nmd7h+RngbS2Z3uDZnuLZkunZid4IGeMAAKtLpwpbzWSX6VTlxgQAAKsRFAcAYPjJBr4jCgPf9bNN7AIA9EZ9Y9dt2eunUg8iFnsdAAAMEEFxAACGn86J2qaIBXMzJdLzA+HdHQ8AQM+VehARAADKSFAcAIDhqa4hFxBP1gp8AwD0t94+iAgAAAMkUekBAABARbS15ALiqfbMOgAA/auuIXe95UFEAAAqRFAcAIDhJ79055zFmWVrk8A4AEB/8yAiAACDgPLpAABUp9bmTB/L/GyktpaIdCrz9/zSndlldh8AAGsv/0HE/J7iETLGAQAoK0FxAACqUyJZOOm6+qTs6kzMAgD0r3TKg4gAAAwKguIAAFSn7KRra1PEgrmZcp3dBcQBAOh/9Y1dt7kWAwCgAvQUBwCgetU15PpXJmtNwgIADBatzV37i7e1ZLYDAEA/ExQHAKB6tbXkAuKp9q4TrwAAVEa21U32+izb6iaRrOy4AACoSsqnAwAwdLU2ZyZO8zPA21oyfSqzE63ZkunZidYIGeMAAJWm1Q0AAGUkUxwAgKGrVIZROlU4sVrXkFlPpyo3XgAAcrS6AQCgTGSKAwAwdPU2w8hEKwDA4FGs1Y3rNQAABoBMcQAAhjYZRgAAQ0+2wk/97Ig5izPL/ApAAADQjwTFAQAY2oplGAEAMLiVanXT2tz1mq6tJbMdAAD6QFAcAIChS4YRAMDQVN/YtcJPXUNmeyJZeE2XveZLJMs/TgAAqoKe4gAADG6tzZkJ0PxJ07aWTBZRRNcMo4jcPgAAhp7sNV1rU8SCuZlqQPnXfAAA0EuC4gAADG7ZTKGIzERofnZ4sYlRk6UAAENfXUMuIJ6sdY0HAMBaERQHAGBwkykEADD8tLXkAuKp9sx6XUPpKkL1jZUbLwAAg5qe4gAADH51DbkJUZlCAADVLb8y0JzFmWW2x7h+4wAA9IFMcQAABr/uMoUAAKg+6VRhZaDsMj8bXBUhAAB6QVAcAIDBbfUe4tn1CJOfAADVqFgZ9PzrPv3GAQDoJUFxAAAqr1RvyIjuM4UAABh+9BsHAKCXBMUBAKi8bG/IiMJs8O5KYcoGAgAYnkpVESp1TQkAwLAmKA4AQOVlg9x6QwIAUIp+4wAA9IGgOAAAg4PekAAArIl+4wAA9EGi0gMAAICIKN4bEgAAesM1JQAARcgUBwCg8kr1hpTdAwBAT5S6pkynMj3H868t21oKy64DAFC1BMUBACiP1ubuJyIjuu8NCQAAPVGq33giWfjQZX4AHQCAqicoDgBAeZSaiCyWDS5DHACA3lhTv/GIzPVntud4d9ehAABUHUFxAADKIzvhaCISAIBKqGvIXYcma12HAgAMI4lKDwAAgGGkriEzAWkiEgCAcmtryV2Hptoz6wAADAuC4gAAlI+JSAAAKiG/dc+cxZlla5PrUQCAYUL5dAAA+k9rc6Z3eH4GeFtLRDqV6ymeLZmenZiMkDEOAMDASqcKW/dkl+lU5cYEAEDZCIoDANB/soHviMLAd/1sE5EAAFROfWPXbdnr0VIPdhZ7HQAAQ46gOAAA/adzYrEpYsHcTIn0/EB4d8cDAECllHqwEwCAqiAoDgBA/6pryAXEk7UC3wAADG69fbATAIAhJ1HpAQAAUGXaWnIB8VR7Zh0AAAazuobc9asHOwEAqo6gOAAA/Se/1OScxZlla5PAOAAAg5sHOwEAqpry6QAA9F5rc6b3Yn4GTVtLxN/nF5aazC7TqbIPEQAAeiT/wc78nuIRMsYBAKqEoDgAAL2XSBZOFK4+kZjPRCIAAINZOuXBTgCAKicoDgBA72UnClubIhbMzZSYLBYQBwCAwa6+ses217UAAFVFT3EAAPqmriHXczFZa+IQAAAAABiUBMUBAOibtpZcQDzVnlkHAIBq0drc9Rq3rSWzHQCAIUVQHACA3svvIT5ncWbZ2iQwDgBA9UgkC69xs9fAiWRlxwUAQK/pKQ4AQHGtzZkJv/yy6G0tEelU5u/5PcSzy+w+AAAY6rLXuK1NEQvmZqoj5V8DAwAwZAiKAwBQXDYzJiIz8ZefHV5sItDkIAAA1aauIRcQT9a65gUAGKIExQEAKE5mDAAAw11bSy4gnmrPrLseBgAYcvQUBwCge3UNuQlAmTEAAAwn+ZWS5izOLPN7jAMAMGTIFAcAoHsyYwAAGK7SqcJKSdllOlW5MQEA0CeC4gAAFLd6D/HseoTAOAAA1a++ses218EAAEOSoDgAwHDW2hyRSBZO7rW15LJfZMYAAEBXpa6jiwXTAQCoKEFxAIDhLJEszP5ePTt8dTJjAACg9HU0AACDjqA4AMBwlg1ytzZFLJib6RveXUAcAADIcB0NADCkJCo9AAAAKqyuISJZm5nIS9aayAMAgJ5wHQ0AMGQIigMADHdtLbmJvFR7Zh0AACjNdTQAwJChfDoAwHC2eg/x7HqETBcAAOhOqevodCrTczz/erqtJbO9vrEy4wUAGOYExQEAql1rc/eTchGFvQ+zy+w+AACgq3Sq++voRLLwQdP8ADoAABUhKA4AUO1KTcoVywaXIQ4AAKUVy/he/Tq6tSliwdxMafXurr0BACiLXvcUX7BgQRx22GGx+eabR01NTdxyyy0lj58/f37U1NR0+fPiiy/2dcwAAPRGXUNmEq61KeKr40oHxAEAgLVX15DrNZ6szV17tzZ37T3e1pLZDgDAgOl1UHzp0qWxyy67xHe+851eve6pp56KRYsWdf7ZZJNNevvRAAD0VXeTcgAAQP9ra8lde6fac4HwbBWn7Hq2ilMiWbmxAgAMA70un37wwQfHwQcf3OsP2mSTTWLDDTfs9esAAOgHxSblBMYBAKD/rd6uKLsekZcxrrQ6AEA5la2n+K677horVqyInXbaKc4999zYZ599uj12xYoVsWLFis71JUuWRETEypUrY+XKlQM+1uEm+536bmHgOd+gfJxvOYl7L4rkggsjNfWsSO93Zma9tSlSqVSk9zuz0sOjCjjfoHycb1Bezjn6IrGqPWLqWZHe+/SIlSsj9j49EqlUxKr2SL+1PmLB3KhJtUdHsjZWZY8b5pxvUD7ONygf59vA6s33WtPR0dHR1w+qqamJm2++OWbOnNntMU899VTMnz8/dt9991ixYkVceeWV8YMf/CAeeuiheM973lP0Neeee26cd955XbZff/31MWbMmL4OFwCgam236GfRUZOIv46f2blt8ou3RE1HOiKi231PbXZ4mUcKAADD2+QXb4kpi34WqZoRkexYFU9sdnjBtToAAD2zbNmyOProo+P111+PsWPHljx2wIPixdTV1cVWW20VP/jBD4ruL5YpPmHChHj55ZfX+APReytXroy77747DjzwwBg5cmSlhwNVzfkG5TPczrei2eB56zCQhtv5BpXkfIPycs7R30pdt0dHKqImWXD9nrj3ooiOVKSnfrGCoy4P5xuUj/MNysf5NrCWLFkSG2+8cY+C4mUrn55vzz33jPvuu6/b/aNGjYpRo0Z12T5y5Ej/YAaQ7xfKx/kG5TNszrcDGiOSyUi2NkXy/os7exMm6xoiWemxMWwMm/MNBgHnG5SXc45+UxOF1+nZ6/h0KiJZG9HaFMlkMteLfMGFmeOH0b8/5xuUj/MNysf5NjB6851WJCj+6KOPxmabbVaJjwYAqF51DREL5mYC4snazDoAADB41Dd23bb6dXtrU+66vn6263oAgH7Q66D4m2++GX/729861xcuXBiPPvpovO1tb4utttoqGhsb4/nnn4/rrrsuIiIuvfTSmDhxYuy4446xfPnyuPLKK+PXv/513HXXXf33UwAAkMkkyQbEU+2ZdRNoAAAwdHjQFQBgQPQ6KP7www9HfX195/oZZ5wRERHHHntszJs3LxYtWhTPPfdc5/729vb4/Oc/H88//3yMGTMmdt5557jnnnsK3gMAgLXU1pLJKMlmkmTXI0ykAQDAUOFBVwCAAdHroPj+++8fHR0d3e6fN29ewXpDQ0M0NLhwAwAYUOlUYWnF7DKdqtyYAACAnvOgKwDAgKlIT3EAAPqgtTkikSycEGtreSsg3oPehAAAwOBV6kHX3t4LAABQIFHpAQAA0EOJZCZTpK0ls57NHEkkKzsuAABg7dU3dn2wta4hs929AADAWpEpDgAwVGQnyFqbIhbMzfQYzM8kAQAAqpN7AQCAtSJTHABgKKlriEjWZibBkrUmwQAAYLhwLwAA0GeC4gAAQ0lbS24SLNWeK58IAABUN/cCAAB9JigOADBUZPsG1s+OmLM4s8zvKwgAAFQn9wIAAGtFT3EAgMGktTkikSwshdjWEpFOZf6e3zcwu8zuAwAAqlM65V4AAGAtCIoDAAwmiWQm4yMiM9GVnxFSrGegPoIAAFD96hu7bnMvAADQY4LiAACDSXZiq7UpYsHcTK/A7gLiAAAAAACskZ7iAACDTV1DRLI2ExBP1gqIAwAA3Wtt7tpbvK0lsx0AgIgQFAcAGHzaWnIB8VR71wkuAACArGwLpux9Q7YFUyJZ2XEBAAwiyqcDAAwmq/cQz65HyBgHAAC60oIJAGCNBMUBAMqttTmTtZE/SdXWEpFOZf6eP4GVXWb3AQAArK6uIRcQ14IJAKALQXEAgHLLljeMKMwG7y6bw4QWAABQSrEWTO4jAAA6CYoDAJSb8oYAAEB/0YIJAGCNBMUBACpBeUMAAKA/pFNaMAEArIGgOABAJShvCAAA9If6xq7b3FsAABRIVHoAAADDTn55wzmLM8vWpsx2AAAAAAD6lUxxAICB0tockUgWZmm0tUT8fb7yhgAAAAAAZSIoDgAwUBLJTAZ4RCbwnZ8hvno5Q+UNAQCA/tbdg7rpVPGy6wAAVUpQHABgoGQnnlqbIhbMzfQOLxYQBwAAGAilHtQFABhGBMUBAAZSXUMuIJ6sFRAHAADKx4O6AAAREZGo9AAAAKpaW0suIJ5qz6wDAACUS11D7n7Eg7oAwDAlKA4AMFDySxPOWZxZtjYJjAMAAOXjQV0AAOXTAQDWSmtzpk9ffrZFW0tEOpX5e35pwuwyuw8AAGAg5T+om99TPELGOAAwrAiKAwCsjUSycFJp9Umn1Zl4AgAAyiWd8qAuAEAIigMArJ3spFJrU8SCuZlyhN0FxAEAAMqpvrHrts57mBJVr4q9DgBgCNNTHABgbdU15PrzJWsFxAEAgMEvW/Uq22M8W/UqkazsuAAABoBMcQCAtdXWkguIp9oz6wLjAADAYKbqFQAwjMgUBwBYG/k9xOcszizzsy0AAAAGK1WvAIBhQqY4AMDaSKcKsymyy3SqcmMCAADoCVWvAIBhQlAcAGBNWpszffXyJ4faWt4KiDd2Pd4kEgAAMNjlV72qa8itL1wQMXFqz+9/AACGAOXTAQDWJJEsLImenSxKJCs7LgAAgL4qVvWqfnbm7+5/AIAqI1McAGBNspNErU0RC+ZmygrmTx4BAAAMNd1VvcrPGnf/AwBUCZniAAA9UdeQ67OXrDUhBAAAVC/3PwBAlREUBwDoibaW3IRQqj1XShAAAKDadHf/09rc9V6orSWzHQBgEBMUBwBYk2zpwPrZEXMWZ5b5PfYAAACqRan7n0RSv3EAYEjSUxwAICKT2ZBIFpYFbGuJSKcyf8/voZddZvcBAABUi3Sq+/ufbB9y/cYBgCFGUBwAICKX8RCRmdDJz44oNsFj0gcAAKhG2cB3vvz7n7qGXEBcv3EAYIgQFAcAiMhN5Mh4AAAA6F6xfuN1DaWrbxULtAMAlJGe4gAAWXUNuYkdGQ8AAACF9BsHAIYomeIAAFndZTwAAACg3zgAMGQJigMARHTtIZ5djzCJAwAAEKHfOAAwZAmKAwDDR6kedxHdZzwAAACwZqpvAQCDlKA4ADB8ZHvcRRRmg3dX0s/kDQAAQM+ovgUADGKC4gDA8JGdiNHjDgAAoH+V6jcOAFBhguIAwPCixx0AAED/K9VvvFQrq2KvAwDoZ4lKDwAAoKyK9bgDAABg4GRbWWXvv7Kl1RPJyo4LABg2ZIoDAMOHHncAAADlp5UVAFBhguIAwPChxx0AAEBlaGUFAFSQoDgAUF2yver2Pj23rVSvOhMxAAAAA69YKyv3YwBAmegpDgBUl7d61SXuvSizeu9FetUBAABUUn4rqzmLM8v8HuMAAANMpjgAUF3eyjRItjbFoTUjItmxSq86AACAStLKCgCoMEFxAKD61DVEx4K5kUy1R0eyNmoExAEAACpHKysAoMKUTwcAqk9bS9Sk2iNVMyJqsr3qAAAAAAAYlmSKAwDV5a1edampZ8Vtb+wQh67/eCRbmzL7ZCIAAAAMLq3NEYlkxN6n57a1tbxVcr1IhjkAQB8IigMAQ0920iQ/yJ2dNImIqJ8d6b1Pj7j99kjvd2Ykk0m96gAAAAajRDKitSkSqVRE7BCJey+KWHBhpgc5AEA/ERQHAIaetyZNIiITGH8rOzzqZ+cC5StX5o6XIQ4AADA4vXW/lmxtikNrRkSyY1XhvR0AQD8QFAcAhp7s5EhrU8SCuRGpdpMmAAAAQ1VdQ3QsmBvJVHt0JGujxr0dANDPEpUeAABAn9Q1RCRrMwHxZK2AOAAAwFDV1hI1qfZI1YyImlR7phoYAEA/EhQHAIamtpZcQNykCQAAwND0Vjus1NSz4rZdr47U1LMyVcHc4wEA/Uj5dABg6Fm9h3h2PULGOAAAwFCSTkXUz4703qdH3H57pPc7M5LJZGY7AEA/ERQHAAan1uaIRLIwyN3WkpsYye8hnl2aNAEAABha6hszy5Urc9s87AwA9DNBcQBgcEokC7O/V88OX51JEwAAAAAAihAUBwAGp2yQu7UpYsHcTN/w7gLiAAAAAADQjUSlBwAA0K26hohkbSYgnqwVEAcAABhOWpszVcPytbVktgMA9IKgOAAweLW15ALiqfaukyEAAABUr2xbrey9YLatViJZ2XEBAEOO8ukAwOC0eg/x7HqEjHEAAIDhQFstAKCfCIoDAINTOlU42ZFdplOVGxMAAADlVdeQC4hrqwUA9JHy6QBAZXXXIy6i62RHXUNEfWN5xgUAAEDlaasFAPQDQXEAoLL0iAMAAKCY/LZacxZnlvn3jwAAPaR8OgBQWXrEAQAAUIy2WgBAPxEUBwAqT484AAAAVlesfZb7RQCgD5RPBwAqT484AAAAeqO1ueu9Y1tLZjsAwGoExQGAytIjDgAAgN5KJAvvHbP3lolkZccFAAxKyqcDAAOvtTkzMZFf5q6tJdcHTo84AAAAeiN779jalGvHlX9vCQCQR1AcABh42Sf4IzITFPnZ4cUmLExiAAAAsCZ1DbmAeLLWvSQA0C1BcQBg4HmCHwAAgP7W1pILiKfaM+vuMwGAIvQUBwDKo64hN1HhCX4AAADWRn4FsjmLM8v8HuMAAHkExQGA8ij2BD8AAAD0RTpVWIGsriGznk5FtDZ3vedsa8lsBwCGJUFxAGDgeYIfAACA/lTf2LUCWV1DZnsiWXjPmb0nTSTLP04AYFDQUxwA6B+tzZkJhvxJibaWzFP6EV2f4I/I7QMAAID+kr3nbG2KWDA3U60s/54UABh2BMUBgP6RfRI/IjPRkJ8dXmziwWQEAAAAA6WuIRcQT9a6BwWAYU5QHADoH57EBwAAYLBoa8kFxFPtmXX3pwAwbOkpDgD0n7qG3ISDJ/EBAACohPzKZXMWZ5atTRHzDs31GS84trky4wQAykZQHADoP8WexAcAAIBySqcKK5fVNWTWIzLB8ey9ajZ4nkhWZpwAQNkonw4A9I/Ve4hn1yNkjAMAAFA+9Y1dt9U1FN6ravsFAMOKoDgA0D+KPYmf3Q4AAACDQV1DLiCu7RcADBuC4gBAz7U2Z8rK5U8atLW8FRDv5kl8AAAAGCyKtf2qa+j9/S4AMKToKQ4A9Fwiqf8aAAAAQ1N+2685izPL7D2u+10AqGoyxQGAnss+Ma//GgAAAENNqbZf2Wxw97sAUJUExQGA3tF/DQAAgKFoTW2/3O8CQNVSPh0A6J1i/dcAAABgqHO/CwBVS6Y4ANBz+f3X6hpy6xGeoAcAAGDoKnW/m05leovn3/e2tRSWXQcABjVBcQCgUGtz9zf7Ed33XwMAAIChqlS/8USy8IHw/AA6ADAkCIoDAIVK3ewXywaXIQ4AAMBQt6Z+4xGZe+Nsz/Hu7pEBgEFJUBwAKJS9qXezDwAAABl1Dbl75GSte2QAGGISlR4AADAI1TVkbvLd7AMAAECmilr2HjnVnlkHAIYMQXEAoCs3+wAAAJCR31ZszuLMsrXJvTIADCHKpwMAhVbvIZ5dj5AxDgAAwPCTThW2Fcsu06nKjQkA6BVBcQAYjlqbIxLJwiB3W0vuht7NPgAAAGTUN3bd5qFxABhSBMUBYDhKJAuzv1fPDl+dm30AAADoqtRD58WC6QBARQiKA8BwlL1Zb22KWDA30ze8u4A4AAAAUFyph84BgEFDUBwAhqu6hlxAPFkrIA4AAAC95aFzABgSEr19wYIFC+Kwww6LzTffPGpqauKWW25Z42vmz58f73nPe2LUqFGxzTbbxLx58/owVACgX7W15ALiqfbMOgAAANA7dQ25e2sPnQPAoNTroPjSpUtjl112ie985zs9On7hwoXx/ve/P+rr6+PRRx+N0047LY4//vi48847ez1YAKCf5Jdzm7M4s2xtEhgHAACA3vLQOQAMer0un37wwQfHwQcf3OPjL7/88pg4cWJ8/etfj4iIKVOmxH333ReXXHJJzJgxo7cfDwD0h3SqsJxbdplOVW5MAAAAMNTkP3Se31M8QsY4AAwiA95T/MEHH4xp06YVbJsxY0acdtpp3b5mxYoVsWLFis71JUuWRETEypUrY+XKlQMyzuEs+536bmHgOd8op8SCr0XUJCO935m5bfdeFNGRivTUL2Y25P9b3Pv0rtuGMOcblI/zDcrH+Qbl5ZyD8hmq51tiVXvE1LMivffpmfvpvU+PRCoVsao90kPsZ2H4GKrnGwxFzreB1Zvvtaajo6Ojrx9UU1MTN998c8ycObPbYyZPnhzHHXdcNDY2dm67/fbb4/3vf38sW7YsRo8e3eU15557bpx33nldtl9//fUxZsyYvg4XAIaVyS/eElMW/Sye2Ozw+Ov4mV3WAQAAAABgqFq2bFkcffTR8frrr8fYsWNLHjvgmeJ90djYGGeccUbn+pIlS2LChAkxffr0Nf5A9N7KlSvj7rvvjgMPPDBGjhxZ6eFAVXO+UV6HROreyTFlwYWx/b9ui5pUe6SmnhXb7HdmbFPpoZWB8w3Kx/kG5eN8g/JyzkH5VOP51qMKblAB1Xi+wWDlfBtY2WrjPTHgQfHx48fHSy+9VLDtpZdeirFjxxbNEo+IGDVqVIwaNarL9pEjR/oHM4B8v1A+zjfK5oDGiPsvjppUe0SyNpIHNEay0mMqM+cblI/zDcrH+Qbl5ZyD8qmq821EbURrUySTyVy/8QUXRtTPjmS1/IwMaVV1vsEg53wbGL35Tgc8KL7XXnvF7bffXrDt7rvvjr322mugPxoAaGuJeCsgHqn2zHpdQ6VHBQAAANUve//d2hSxYG7mvrx+tvtyAKiARG9f8Oabb8ajjz4ajz76aERELFy4MB599NF47rnnIiJT+vwTn/hE5/EnnXRS/P3vf4+GhoZ48skn47vf/W7ccMMNcfrpp/fPTwAAFNfWkrnxrp8dMWdxZtnalNkOAAAADLy6htyD6slaAXEAqJBeZ4o//PDDUV9f37me7f197LHHxrx582LRokWdAfKIiIkTJ8b//d//xemnnx7f+MY3Ysstt4wrr7wyZsyY0Q/DB4BhrrU5IpEsvKlua4lIpzJ/z38CPbvM7gMAAAAGlgpuADAo9Doovv/++0dHR0e3++fNm1f0NX/4wx96+1EAwJokkpns74hcf7Jsdnixm2w33gAAAFAeq9+jZ9cj3J8DQJkNeE9xAGAA6U8GAAAAg1M6pYIbAAwSguIAMNTVNeQC4vqTAQAAwOBQ39h1m3t2AKiIRKUHAACspWL9yQAAAAAAgIgQFAeAoS2/P9mcxZlla5PAOAAAAAxmrc1d793bWjLbAYB+p3w6AAx2rc0RiWRhibW2llwPMv3JAAAAYGhJJDMPtUdk7uXzH3oHAPqdoDgADHalbpSL9SLTnwwAAAAGt+y9e2tTxIK5mXZo3d3nAwBrTVAcAAY7N8oAAABQfeoacvf5yVr3+QAwgPQUB4ChoK4hc4PsRhkAAACqQ1tL7j4/1d61xzgA0G8ExQFgKHCjDAAAANUjvzXanMWZZWuT+30AGCDKpwPAYLd6D/HseoSMcQAAABiK0qnC1mjZZTpVuTEBQBUTFAeAwaK1OSKRLAx0t7VE/H2+G2UAAACoJvWNXbd58B0ABoygOAAMFolkYQb46hni+dwoAwAAQHXq7qH5dKp4MB0AWCNBcQAYLLI3u61NEQvmZnqHFwuIAwAAANWr1EPzAECfCIoDwGBS15ALiCdrBcQBAABguPHQPAD0u0SlBwAA5GlryQXEU+2ZdQAAAGB4qWvIzQ14aB4A1pqgOAAMFvnl0OYszixbmwTGAQAAYLjx0DwA9Cvl0wFgsEinCsuhZZfpVOXGBAAAAJRX/kPz+T3FI2SMA0AfCYoDQDm1NkckkoU3sW0tbwXEG7se72YXAAAAhhcPzQNAvxMUB4BySiQLn+7Of/obAAAAoNRD87192B4AiAhBcQAor86b2KaIBXMzfcHyn/4GAAAA6I6H7QGgTwTFAaDc6hpyAfFkrYA4AAAA0DMetgeAPklUegAAMOy0teQC4qn2zDoAAABAT9Q15OYUPGwPAD0iKA4A5ZRf1mzO4syytUlgHAAAAOgZD9sDQK8pnw4A/a21OdPjK/9J7baWiHQq8/f8smbZZXYfAAAAQHfyH7bP7ym+cEHExKnF5yLqGys3XgAYJATFAaC/JZKZG9KIwhvU7np8KXMGAAAA9EQ6Vfxh+4ULup+LAAAExQGg32VvSFubIhbMzZQy6y4gDgAAANBTxbK+6xoKA+HmIgCgCz3FAWAg1DXkensla92EAgAAAAPLXAQAdEtQHAAGQltL7iY01Z5ZBwAAABgo5iIAoFvKpwNAf1u9h3h2PcJT2gAAAED/KzUXkU5FJJKFcxJtLW/1Jy9Sjh0AqpCgOAD0RWtz9zeUEYV9u7LL7D4AAACA/pROdT8XkUgWPqyfH0AHgGFCUBwA+qLUDWWxbHAZ4gAAAMBAKZbxvfpcRGtTxIK5mdLq3c1fAECVEhQHgL7I3ji6oQQAAAAGu7qG3PxFstb8BQDDTqLSAwCAIauuIXMj6YYSAAAAGMzaWnLzF6n2zDoADCMyxQGgr4rdUAqMAwAAAIPJ6i3fsusRuZ7j+fMZbS1v9SgvUpIdAIYomeIA0Bf5N5RzFmeWrU2etAYAAAAGl3SqsOVbXUNmPRsQz5/PyM53JJKVGy8ADACZ4gDQndbm7p+Wjuh6QxmR2wcAAAAwGBTL+F690l1rU67neP58BwBUCUFxAOhO9mnpiMLyYt3dHLphBAAAAIaauoZcQDxZa34DgKokKA4A3cneBHpaGgAAAKhWbS25gHiqPbNu7gOAKiMoDgCleFoaAAAAqFarV8XLrkfkeo4XaytXrCQ7AAxiiUoPAAAGtWJPSwMAAABUg3SqsCpeXUNmPRsQb23KzYVkA+aJZOXGCwB9JFMcALpT6mlpGeMAAADAUFcs43v1OQ9t5QCoAoLiAAxvrc3dlwKL6Pq0dERuHwAAAEA101YOgCohKA7A8JYtBRZRmA3e3ZPPbv4AAACA4aJYWzlzIwAMQYLiAAxv2Rs5pcAAAAAAcrSVA6CKCIoDgFJgAAAAAIXSKW3lAKgaguIAoBQYAAAAQKH6xq7bOivuNWda0uXPn7S1vBVIL/I6AKiwRKUHAAAVlV8KbM7izLK1KbMdAAAAgK4SycL5k+z8SiJZ2XEBQDdkigNQ/Uo9vRyhFBgAAABAb3RmjDflWtLlz68AwCAjKA5A9cs+vRyRuTnLzw4vdrPmBg4AAACgtLqGXEA8WWs+BYBBTVAcgOrn6WUAAACA/tXWkguIp9oz6+ZaABik9BQHYHioa8jdpHl6GQAAAKDv8qvwzVmcWeb3GAeAQUamOADDg6eXAQAAAPpHOlVYhS+7TKcqNyYAKEFQHIDq0Nqc6R2eH+hua8ncjGV7imdv1rJPM0cIjAMAAAD0Vn1j123mWAAYxJRPB6A6ZAPf2TJd2cB3Iln86eX62Z5eBgAAAOhvrc1dy6i3tWS2A0CFyBQHoDpkA96tTREL5mZKpOcHwrs7HgAAAID+k01ciCis2Fc/u7LjAmBYExQHoHrUNeQC4slagW8AAACAcutt4gIAlIHy6QBUj7aWXEA81d61VBcAAAAAA6+uITc/I3EBgEFAUByA6pBfimvO4swyv8c4AAAAAOUhcQGAQUb5dACGltbmTG+q/CeM21oi/j6/sBRXdplOlX2IAAAAAMNWfuJCfk/xCBnjAFSMoDgAQ0siWXgjtfqNVj43WgAAAADllU5JXABg0BEUB2Boyd5ItTZFLJibKcFVLCAOAAAAQPnVN3bdZt4GgArTUxyAoaeuIdeTKlnrxgoAAABgKGht7tpfvK0lsx0ABpCgOABDT1tLLiCeau96MwUAAADA4JNti5edy8m2xUskKzsuAKqe8ukADC2r9xDPrkfIGAcAAAAYzLTFA6BCBMUBGHxamzNPCOffELW1RKRTmb/n3yxll9l9AAAAAAxedQ25gLi2eACUiaA4AINPtpRWRGE2eHdPDrt5AgAAABgairXFM7cDwAATFAdg8FFKCwAAAKD6aIsHQIUIigMwOCmlBQAAAFBd0ilt8QCoCEFxAAYnpbQAAAAAqkt9Y9dt5nsAKINEpQcAAF3kl9KaszizbG3KbAcAAACg+rQ2d537aWvJbAeAtSRTHIDKaG2OSCQLnwZua8mVy1JKCwAAAGD4SCQL+4vnJ00AwFoSFAegMkrd6BQrm6WUFgAAAED1ys79tDZFLJibaafX3TwRAPSSoDgAleFGBwAAAIB8dQ25eaJkrXkiAPqNnuIAVE5dQ+YGx40OAAAAAG0tuXmiVHvXHuMA0EeC4gBUjhsdAAAAACIKW+vNWZxZtjaZLwKgXyifDsDAaW3O9A7PzwBva4lIp3I9xbMl07M3PhEyxgEAAACGm3SqsLVedplOVW5MAFQNQXEABk428B1RGPiun+1GBwAAAICc+sau27LzRaUSL4q9DgBWIygOwMDpvHFpilgwN1MiPT8Q3t3xAAAAAJBVKvECAHpAUByAgVXXkAuIJ2sFvgEAAADond4mXgDAahKVHgAAVa6tJRcQT7Vn1gEAAACgN+oacvNLEi8A6CVBcQAGTn4pqzmLM8vWJoFxAAAAAHpH4gUAa0H5dADWTmtzpq9T/tO5bS0R6VTm7/mlrLLL7D4AAAAAWJP8xIv8nuIRMsYB6BFBcQDWTiJZeBOy+k3K6tyoAAAAANAb6VTxxIu/zy9cj8gla9Q3lnWIAAxuguIArJ3sTUdrU8SCuZnyVd0FxAEAAACgt4oFuPPnpLLr+ckaAJBHUByAtVfXkAuIJ2sFxAEAAAAYeJI1AOihRKUHAEAVaGvJBcRT7Zl1AAAAABhodQ25OSnJGgB0Q6Y4AGvW2pzpHV6sP1O2p3j2KdxsmaoINyEAAAAADKxiyRrmpABYjaA4AGuWDXxHdO3PlE4VlqXKLtOpyowVAAAAgOEhf45q9WSNbDJHsSSPYj3KAahqguIArFlv+zN5GhcAAACAgVYqWaNUkgcAw46gOAA9U9eQC4jrzwQAAABApRXL+F59zqqnSR4AVLVEpQcAwBBRrD8TAAAAAAxWdQ25uSxJHgDDmqA4AGuWX15qzuLMsrVJYBwAAACAwUuSBwBvUT4dgIzW5kyvpfwnZttaMj2YIrrvzwQAAAAAg01+kkd+T/GIXM/xYvNgxUqyAzDkCYoDkJFI5m4M8m8Uuuu1pNwUAAAAAINVOtV9kkepeTAAqpKgOAAZ2RuD1qaIBXMzJaW6C4gDAAAAwGBWLON79Xku82AAw4ae4gDk1DXkeiwla90IAAAAAFCdzIMBDCuC4gDktLXkbgRS7Zl1AAAAAKg23c2DtTZ3nRNra8lsB2DIUj4dYDhpbc70TMp/8rWtpbCXUrZUVLaXUoQnZQEAAACoHvk9xFefB9NvHKAqCYoDDCelLurTqcLeSdllOlWZsQIAAADAQCg1D5btRa7fOEBVERQHGE6yF+89vah3sQ8AAABAtckGvvPlz4PVNeTmzvQbB6gKeooDDDd1DbleSS7qAQAAAKBQd/3GARiyZIoDDDfFLuoFxgEAAACgdL/xdCrTnjB/Lq2tpbDsOgCDkqA4QDVqbS5+gb5wQcQ/7i1+US8wDgAAAMBwV6rfeCJZOJeWH0AHYFDrU1D8O9/5TsydOzdefPHF2GWXXeJb3/pW7LnnnkWPnTdvXhx33HEF20aNGhXLly/vy0cD0BPdXaBvvV/3F/UAAAAAMNytqd94RGaeLdtzPH+uDYBBq9dB8Z/+9KdxxhlnxOWXXx7vfe9749JLL40ZM2bEU089FZtssknR14wdOzaeeuqpzvWampq+jxiANcteiPfkAt1FOwAAAAD0TF1Dbr4tWWtuDWCISPT2BRdffHF8+tOfjuOOOy522GGHuPzyy2PMmDFx9dVXd/uampqaGD9+fOefTTfddK0GDUAP1DXk+oa7QAcAAACAtdfWkptvS7Vn1gEY9HoVFG9vb4/f//73MW3atNwbJBIxbdq0ePDBB7t93ZtvvhnveMc7YsKECfHBD34wHnvssb6PGICecYEOAAAAAP0nv4f4nMWZZWuTeTeAIaBX5dNffvnlSKVSXTK9N91003jyySeLvma77baLq6++Onbeeed4/fXX46KLLoq99947Hnvssdhyyy2LvmbFihWxYsWKzvUlS5ZERMTKlStj5cqVvRkyPZD9Tn23MPD683xLLPhaRE0y0vudmdt270URHamImmQkF1wYqalnRXq/MyNx70WRbG2KVCpVcDxUM7/foHycb1A+zjcoL+cclI/zjaEgsao9YupZkd779IiVKyP2Pj0SqVTEqvaIX53f7VxdeuoXKzjqrpxvUD7Ot4HVm++1pqOjo6OnB7/wwguxxRZbxAMPPBB77bVX5/aGhoZoa2uLhx56qEeDmzJlShx11FHx1a9+tegx5557bpx33nldtl9//fUxZsyYng4XoKpNfvGWmLLoZ/HEZofHX8fPLFiv6UhHR00i/jp+ZsHxNR3peGqzwys3aAAAAACoQqXm6vLn6ADoP8uWLYujjz46Xn/99Rg7dmzJY3sVFG9vb48xY8bETTfdFDNnzuzcfuyxx8Zrr70Wt956a4/e54gjjogRI0bEj3/846L7i2WKT5gwIV5++eU1/kD03sqVK+Puu++OAw88MEaOHFnp4UBV6+/zLXHvRZFccGF0JGujJtXemRkO+P0G5eR8g/JxvkF5OeegfJxvVIOhMlfnfIPycb4NrCVLlsTGG2/co6B4r8qn19bWxm677Ra/+tWvOoPi6XQ6fvWrX8Upp5zSo/dIpVLx5z//OQ455JBujxk1alSMGjWqy/aRI0f6BzOAfL9QPv12vh3QGHH/xVHzVu/w5AGNkVz7d4Wq4vcblI/zDcrH+Qbl5ZyD8nG+MaQNsbk65xuUj/NtYPTmO0309s3POOOM+P73vx/XXnttPPHEE/GZz3wmli5dGscdd1xERHziE5+IxsbGzuO/8pWvxF133RV///vf45FHHoljjjkmnn322Tj++ON7+9EArK6tJeKti+xItWfWAQAAAIDyM1cHMGj1KlM8IuIjH/lILF68OM4555x48cUXY9ddd4077rgjNt1004iIeO655yKRyMXaX3311fj0pz8dL774Ymy00Uax2267xQMPPBA77LBD//0UANWqtTkikYyoa8hta2uJSKcy21ubIupnZ/a3tWTWIwqPBwAAAAAGVnZuzlwdwKDU66B4RMQpp5zSbbn0+fPnF6xfcsklcckll/TlYwDIBr4jCi+m62dnAuPZi+zs/ojMdgAAAACgfErN1ZVKfKlv7PpeAPS7PgXFASiT7IVya1PEgrmZskv5F9fdHQ8AAAAAlE+x4HZ2rm71rPH8xBcAykJQHGCwq2vIBcSTtQLfAAAAADCU9DbxBYB+l1jzIQBUVFtLLiCeas+sAwAAAABDR11Dbn5P4gtA2ckUB6i0Uj2Fsj3Fs0+Orl5qCQAAAAAY/IolvpjfAygbmeIAlZYNfGczwLOB70QyExjPL6VU15BZT6cqN14AAAAAoOfye4jPWZxZ5s8HAjDgZIoDVFpvewp5ghQAAAAAho5iiS/Z7aWqSNY3ln+sAFVKpjjAYKCnEAAAAABUp/rGrvN9dQ2Z7aWqSALQb2SKAwwGegoBAAAAwPDT2yqSAPSJoDhAOWTLIO19em5btgxS9mnQ7MVu9mnQCBe/AAAAAFDt6hpyAXFVJAEGhPLpAOXwVuA7ce9FmdV7L8qVQSrWU6h+dmY7AAAAAFDdilWRBKBfyRQHKIe3At7J1qY4tGZEJDtWlS6D5GlQAAAAAKh+2aqRqkgCDChBcYByqWuIjgVzI5lqj45kbdS4qAUAAACA4a1YFcmIiL/PL1yPyLVjrG8s6xABqoHy6QD9pbW5a2mjtpbM9rf+XpNqj1TNiKhRBgkAAAAAqG/smhFe1xDxzv0zGePZOcRsBnkiWfYhAlQDmeIA/eWtvuERUVjqqH52599TU8+K297YIQ5d//FIKoMEAAAAABSTnTNsbYpYMDfTa7xUO0YAShIUB+gvpS5UW5sj6mdHeu/TI26/PdL7nRnJZDJT7ggAAAAAYHV1Dbl5xmStgDjAWhAUB+hP3V2oZvv8rFxZeCwAAAAAQDFtLbl5xmw7RnOKAH2ipzhAfyp2oQoAAAAA0Bv5rRnnLM4s83uMA9ArMsUBeqO1OdM7PP+JzLaWTBn0bE/xbMn07IVrhCc4AQAAAICeS6cKe4hnl9oxAvSJoDhAb2QD3xGFge/62S5UAQAAAID+kW3HmC8731gqcafY6wAQFAfolc4Lz6Zc7/D8QHh3xwMAAAAA9IdSiTsAFCUoDtBbdQ25gHiyVuAbAAAAACif3ibuABCJSg8AYNBpbc48XZmvrSWzPfv3bEA81d71WAAAAACAgVTXkJuflLgDsEaC4gCry5Yfyga7s+WHEsnCUkRzFmeW+ccCAAAAAAw0iTsAvaJ8OsDqSpUfam0uLEWUXaZTlRkrAAAAADC85Cfu5PcUj5AxDtANQXGAYrrrG17fWPxYAAAAAIBySKe6T9xpbc5UvMyfs2xrees1ReY2AYYJ5dMBilF+CAAAAAAYjOobuybq1DVktpdqDQkwjMkUB4anUk9MZi8clR8CAAAAAIaSUq0hAYYxmeLA8FTqicli5YfqZ+sbDgAAAAAMfnUNuQqY+a0hAYYxmeLA8NTbJyZdOAIAAAAAQ0Gx1pDmN4FhTlAcGL7qGnIBcU9MAgAAAABDXbYiZrHWkNnWkXufXnh8OpXpRw5QxQTFgeq2pt7hnpgEAAAAAKpFsdaQ2e1vtZRMpFIRsUMk7r0oYsGFmeMBqpygOFDdsr3DIwqfjJw4NWLhguJPTAqMAwAAAABDUbGM79XmO5OtTXFozf9v796Dq6qvR4Gv5PC0BeujgFQUqte3gIoyYIGmotRaR64trY69xcf1nx9YKVUK5SI6FoNB/WHFqvRn9c5YRq0V2mG0lWIMWm1FlI609dHHVW/lZW8riBXCObl/HA8JcJIQSM5O9vl8ZpiT/c1Oskj5uk/32mutbpFp2NnySEmAFJEUB9KtudnhuWzE4DHFn5gEAAAAAEijcTOiYdWCyGR3REOmR1RIiANlQlIcSL99nR3uDSAAAAAAkGZ1NVGR3RHZim6RMVISKCOS4kDX19Lc8KpZ+Y/NDgcAAAAAytnHIySzY2fG8q0nxZf7/DEyhZGShZnjzd1jBejiKpMOAOCAFeaG19XkjwvzwSszjR9XzY6Yszn/2vRcAAAAAIBykMtGVM2O3Jjr8odjrmscNdnSPVaAFFApDnR9zc0NHzcjX0Ve+LjpuWaHAwAAAADlpFDxXV/fuLZnR81i91gBUkBSHEiH5uaGF2vt440cAAAAAMDumrvHCpAC2qcDXUNt9d4tz+tq8uuFj/ecGw4AAAAAwL5xjxVIMZXiQNdQmGkTkX9Csems8KYfN/1c4VwAAAAAAJrX0j3Wwszxpvda62o+nlFepFMnQCckKQ50DeaGAwAAAAB0jFy2+XusLRUsAXQRkuJA51Fb3fITh+aGAwAAAAC0v325x1qsYAmgizBTHOg8Ck8cFmbVFJ44rMw0HptpAwAAAABQWuNmNN6XbVqwBNBFqBQHOo+WWqSbGw4AAAAAkIxiBUuF0ZbmjQNdgEpxoHNp7onDYjNtqmabGw4AAAAA0JGaFizN2Zx/LXT8bK37J0AnoVIcKK3Wnhxs7olDc8MBAAAAAEqvWMHSrvWP79uaNw50cirFgdJq6cnBlp44BAAAAACg9Kpm7Z3kblrIZN440AWoFAdKq6W54bXVzT9xCAAAAABA52PeONAFSIoD7a+1NzvjZjQmxJs+OahFOgAAAABA19G0++e4GY3HEY1dQyN2/1zV7OTiBcqWpDjQ/lp7s9Pck4MAAAAAAHQd5o0DXYSkOND+WmqR3tKTg94MAQAAAAB0Ha11/2yuayhAiVUmHQDQRdVW5xPaTdXV5Ncj8m9uCpXgTd/sFHtysGq2ueEAAAAAAGlTrGtoROv3lwHamaQ4sH8KLdILb1wKFd+VmcbjYm92CjPFmxo3o/gThQAAAAAAdE1Nu4bO2Zx/LdxTbu3+MkA70z4d2D9apAMAAAAA0BzzxoFORFIcaF5tdf7JvKZvROpqGt+0NDcPpqU3OwAAAAAApJ9540AnIikONK/QwiZi7wrwiOIt0ptrhe4NDQAAAAAABcXuL+eyLRdqAewnSXGgeVqkAwAAAADQ3pq7vzxkbMTfVuXPKVaoBbCfJMWB1tuka5EOAAAAAEB7aen+8uAxZo0D7U5SHGi5TboW6QAAAAAAtKfW7i+bNQ60M0lxKBetVYNH7P30XWFNi3QAAAAAAEqhuUKtfbnHDdCMyqQDAEqkUA1eV5M/LiS4KzP543EzGt9kFJ6+K9bCpmq2FukAAAAAALS/pl1M52zOvxbua7d2jxugBSrFIU32pxq8cG6xp++0SAcAAAAAoFRamjXe2j1ugBaoFIc02Z9q8KbnFXv6DgAAAAAASqFq1t5J7nEzGhPizd3jBmiFSnHoatq7Gry5NukR2qQDAAAAANB5mDcO7CdJcehqCtXgEfkLfNMq78JaISHeXDV406+L0CYdAAAAAIDOraV73K3dNwfKnqQ4dEaqwQEAAAAAoJF548ABkBSHzkg1OAAAAAAANGrtHndz980BQlIckqMaHAAAAAAA2od540ALJMWhI7V0sVUNDgAAAAAAB868caAVkuJwoPY38V04XzU4AAAAAADsP/PGgVZIisOBOpDEt2pwAAAAAAA4MOaNA62QFId9cSDzv1u62KoGBwAAAACAjmXeOJQ9SXFoqrkL4Fu/ifg/z+aP2zL/u/D1xS62qsEBAAAAAKBjmTcOhKQ45Wh/Z4APGdv2+d8tXWxVgwMAAAAAQMcybxwISXHSan8T363NAG/r/O99udg25UILAAAAAADtx7xxICTF6co6KvHd3AVwf+Z/S3wDAAAAAEDnZd44lAVJcTq3Uie+C99/zwtg4XuZ/w0AAAAAAOlg3jiUDUlxktdZEt8tzQAfPMb8bwAAAAAASBPzxqFsSIpTGl0h8R3R8gVwzwudCx8AAAAAAHRd5o1D2ZAUp/2kIfGtFToAAAAAABBh3jikiKQ47adJ4js35vp4/1fz4pDfLZD4BgAAAAAAuhbzxiFVJMVpuz2egNqxMxf/78mbY/P7/45NA/5nnFM7L3Y+fWscUrEz7mr4WkwZc31URkh8AwAAAAAAXYN545AqkuIU10zrj4bczvjXR7k45Hfz4+nXNsUPdv73+PyGB2Ja5qfxk/qvxl3Zi+P1ng9Gz4qdsb2hW9y+fWJc9M9/x1GHHSTxDQAAAAAAdA3mjUOqSIpT3MetPxoaGuLPJ/5HfLDiljjtzz+Meyq+HjX/viiuyXw1vrP+R3F2wwPRM7Mzbv84IX5N5vHoWbEzdkS36FmxM5YcVxc9u58j8Q0AAAAAAKSHeePQpUiKs5eP6rPxfP/JsbPfhjjvmVviqNqa6FlRSHxfFBERd2Uvjqndlu1KgP/fodfEz7Y/Emf89bH46HMzo9f4WRF1NTG6dl7EK4dLfAMAAAAAAOlg3jh0OZLi7PKHd7fEI2vejV+s/Xts25GNiHPi9Z7/e1cr9LuyF0efXt3izMGHxtUNj0XPt3ZGQ6ZH9MjuiP8c8FRErm/E0bOjl8Q3AAAAAACQVuaNQ5cjKV7OaqsjV1EZ/9Vwcdz5YiY+euG3cU3m8bi6IhcL46u7WqHXR/foWVEfvzt7TRx+wZzIPLsgovbeiKrZUVFsJnhT/iMPAAAAAACkiXnj0OVIipezykxU1s6LD+vfiI8+ngf+ne6PxV25r8U9g1bG+Zsfi/qxs6L7F2ZG1NVE/9p5EX17tfwEFAAAAAAAQDkrNm88lzVrHBIkKV7Oxs2IX63bEN/ZfP+u+eBrj/2PuGLSzfHJ5xdEVM6O7lqhAwAAAAAA7Jvm5o0PGRvxt1X5c8wah5KTFC9zyw/9H/H5Tfm54bnKHjH8G9X5T0h8AwAAAAAAtE1L3XYHjzFrHBIiKV7mpnVf+vHc8G7RPfdxCw//AQYAAAAAAGi71ooOzRqHRFQmHQAJqquJY9bdGdmxM+OJ034c2bEz808o1dUkHRkAAAAAAEC6FJs1HhFRW713bqauJr8OtAuV4uXs4xYeudHfjnjiiciNuS4ymUx+HQAAAAAAgPbR3KzxiIjKTOPH5o1Dh5AUL2eFFh719Y1rWnUAAAAAAAC0r5ZmjRfyNeaNQ4eRFAcAAAAAAICO1Nqs8XEzis8br63OV5I3PbeuZvdkOtAqM8UBAAAAAAAgSc3NGy+0Vi8cF1qrV2aSixW6IJXiAAAAAAAAkJSW5o3vqhjXWh0OhKQ4AAAAAAAAJKWleeOF42Kt1YF9JikOAAAAAAAASWlt3nix1urjZpg3Dm1gpjgAAAAAAAB0Rk1bq8/ZnH8tzBg3bxz2mUpxAAAAAAAA6Ixaaq1eqAY3bxxaJSkOAAAAAAAAnVFrrdWbmzeutTrsRvt0AAAAAAAA6IqKzRuP0Fod9qBSHAAAAAAAALqapvPGx81oPI5oUjGutTpE7Gel+N133x2DBw+OXr16xciRI+PFF19s8fyf/vSnccIJJ0SvXr3i1FNPjSeeeGK/ggUAAAAAAACi+Lzxqtn59cJxoYJ8z9bqhQrygrqa/DqkVJuT4o888khMnz495s6dGy+//HIMGzYsJkyYEJs2bSp6/vPPPx+XXnppXHXVVfHKK6/ExIkTY+LEibFu3boDDh4AAAAAAADKUtWsvSu/x81onBmutTrs0uak+B133BFXX311XHHFFXHSSSfFvffeGwcddFD8+Mc/Lnr+nXfeGV/84hfj+uuvjxNPPDFuvvnmOP3002PRokUHHDwAAAAAAACwh6at1edszr8WEuGFivLaeRE3f3r3FuyQUm1Kiu/YsSPWrFkT48ePb/wGlZUxfvz4eOGFF4p+zQsvvLDb+REREyZMaPZ8AAAAAAAA4ABorQ676daWk997773IZrPRv3//3db79+8fr732WtGv2bBhQ9HzN2zY0OzP2b59e2zfvn3X8ZYtWyIior6+Purr69sSMvug8Dv1u4WOZ79B6dhvUDr2G5SO/QalZc9B6dhvUDr2W5n43HX516b/O4/+9q61ymdvi0x2RzRkekRFdkdkn66O3JjrorIhIlM7L7LZbP742dsis2p+ZMfOjJx/M21mv3Wstvxe25QUL5Xq6uq46aab9lp/6qmn4qCDDkogovKwYsWKpEOAsmG/QenYb1A69huUjv0GpWXPQenYb1A69lv5Om7Dsjhx/ePxpyMujjcGTMwfr5ofb7z5Rv74iIvjxFXzI569LTINO/PnbT0p4oknkg69y7LfOsaHH364z+e2KSl++OGHRyaTiY0bN+62vnHjxhgwYEDRrxkwYECbzo+ImDVrVkyfPn3X8ZYtW2LQoEFx3nnnRd++fdsSMvugvr4+VqxYEeeee25079496XAg1ew3KB37DUrHfoPSsd+gtOw5KB37DUrHfqNy1auR/W8z49gx18WxERHxpcg+e1wc15CNY8d+KSK+FA3zl++qJD/2ysVxbERUrro1oiITuTHXNX6vZ2+LaMhGbux3k/nLdHL2W8cqdBvfF21Kivfo0SPOOOOMWLlyZUycODEiInK5XKxcuTKmTp1a9GtGjRoVK1eujGnTpu1aW7FiRYwaNarZn9OzZ8/o2bPnXuvdu3f3D6YD+f1C6dhvUDr2G5SO/QalY79BadlzUDr2G5SO/VbGzvlfERGRabr2hVmNa3U1u2aNV2R3RPfn/zM/c7xbj4jaeZHJZPLHdTURq+ZHVM2OjH9LLbLfOkZbfqdtbp8+ffr0mDx5cowYMSLOOuusWLhwYWzbti2uuOKKiIj45je/GZ/5zGeiuro6IiKuvfbaGDduXNx+++1xwQUXxMMPPxwvvfRSLF68uK0/GgAAAAAAAOgodTURtfMiqmY3Jr5r5+U/N25G/rV2XsSqBfnEedXsiFw2f17h84Xvk8tGVM0q/d8Biqhs6xd8/etfj9tuuy1uuOGGGD58eKxduzZ++ctfRv/+/SMi4u23347169fvOn/06NGxZMmSWLx4cQwbNiwee+yxWLZsWZxyyint97cAAAAAAAAADkwu25gQj8i/FhLfheNMj12V5DFuRkRlJp8or6vJn1NIpFdmiv8MSECbK8UjIqZOndpsu/Rnnnlmr7VJkybFpEmT9udHAQAAAAAAAKVQrLJ7zwrwQkI8u2P3CvE9K8ibfh0krM2V4gAAAAAAAECZadpafc7m/GuhQrxYBXlERG11YwX5bt+nuvTxU9YkxQEAAAAAAICWtdRavVgFeYTW6nQa+9U+HQAAAAAAACgjzbVWb1pB3vS48PmI4q3Va6vzyfE927PnssV/FhwAleIAAAAAAADA/mmpgrxwXKy1uipySkilOAAAAAAAALB/mqsgLyjWWn3cDFXklJRKcQAAAAAAAKD9NW2tPmdz/rVpdbgqckpEpTgAAAAAAADQ/oq1Vi+sR6gip2RUigMAAAAAAADtr2rW7snriI9njs9SRU5JqRQHAAAAAAAASksVOSWkUhwAAAAAAAAoLVXklJBKcQAAAAAAAKDzUEVOO1MpDgAAAAAAAHQeqshpZyrFAQAAAAAAgK5BFTn7QaU4AAAAAAAA0DWUuoq8trpxvaCuJr9OlyEpDgAAAAAAAHR9xarIq2a3XEXe9LzaeRE3f7oxsT5uhrbrKaF9OgAAAAAAAND1FWt1XkiQN60iHzej8bhwzrgZjW3Vm1aRN9d2PZdtbM1eoOV6p6VSHAAAAAAAAEi3/a0iL5y7Z9t1FeRdikpxAAAAAAAAIN0OpIq8WMK8uQryPeed0ylIigMAAAAAAADlq1gVeWG9tYR5sZbrdDqS4gAAAAAAAED5aqmKvLa65YR5cxXkdCpmigMAAAAAAAAUUzVr70R305niVbMj5mzOvzadMU6nolIcAAAAAAAAoC1aarlOpyMpDgAAAAAAANAWLbVcp9PRPh0AAAAAAACA1JIUBwAAAAAAACC1JMUBAAAAAAAASC1JcQAAAAAAAABSS1IcAAAAAAAAgNSSFAcAAAAAAAAgtSTFAQAAAAAAAEgtSXEAAAAAAAAAUktSHAAAAAAAAIDUkhQHAAAAAAAAILUkxQEAAAAAAABILUlxAAAAAAAAAFJLUhwAAAAAAACA1JIUBwAAAAAAACC1JMUBAAAAAAAASC1JcQAAAAAAAABSS1IcAAAAAAAAgNSSFAcAAAAAAAAgtSTFAQAAAAAAAEgtSXEAAAAAAAAAUktSHAAAAAAAAIDUkhQHAAAAAAAAILUkxQEAAAAAAABIrW5JB7AvGhoaIiJiy5YtCUeSTvX19fHhhx/Gli1bonv37kmHA6lmv0Hp2G9QOvYblI79BqVlz0Hp2G9QOvYblI791rEKueNCLrklXSIpvnXr1oiIGDRoUMKRAAAAAAAAANBZbN26NQ4++OAWz6lo2JfUecJyuVy8++670adPn6ioqEg6nNTZsmVLDBo0KN55553o27dv0uFAqtlvUDr2G5SO/QalY79BadlzUDr2G5SO/QalY791rIaGhti6dWsMHDgwKitbnhreJSrFKysr48gjj0w6jNTr27evDQklYr9B6dhvUDr2G5SO/QalZc9B6dhvUDr2G5SO/dZxWqsQL2g5ZQ4AAAAAAAAAXZikOAAAAAAAAACpJSlO9OzZM+bOnRs9e/ZMOhRIPfsNSsd+g9Kx36B07DcoLXsOSsd+g9Kx36B07LfOo6KhoaEh6SAAAAAAAAAAoCOoFAcAAAAAAAAgtSTFAQAAAAAAAEgtSXEAAAAAAAAAUktSHAAAAAAAAIDUkhQvc3fffXcMHjw4evXqFSNHjowXX3wx6ZAglVatWhUXXnhhDBw4MCoqKmLZsmVJhwSpVV1dHWeeeWb06dMn+vXrFxMnTozXX3896bAgle65554YOnRo9O3bN/r27RujRo2KJ598MumwoCzMnz8/KioqYtq0aUmHAqlz4403RkVFxW5/TjjhhKTDgtT6+9//Ht/4xjfisMMOi969e8epp54aL730UtJhQSoNHjx4r2tcRUVFTJkyJenQIHWy2WzMmTMnhgwZEr17945jjjkmbr755mhoaEg6tLIlKV7GHnnkkZg+fXrMnTs3Xn755Rg2bFhMmDAhNm3alHRokDrbtm2LYcOGxd133510KJB6dXV1MWXKlPjtb38bK1asiPr6+jjvvPNi27ZtSYcGqXPkkUfG/PnzY82aNfHSSy/FF77whbjoooviD3/4Q9KhQaqtXr067rvvvhg6dGjSoUBqnXzyybF+/fpdf5577rmkQ4JU+uc//xlnn312dO/ePZ588sn44x//GLfffnsccsghSYcGqbR69erdrm8rVqyIiIhJkyYlHBmkz6233hr33HNPLFq0KP70pz/FrbfeGjU1NXHXXXclHVrZqmjwSELZGjlyZJx55pmxaNGiiIjI5XIxaNCguOaaa2LmzJkJRwfpVVFREUuXLo2JEycmHQqUhc2bN0e/fv2irq4uxo4dm3Q4kHqHHnpoLFiwIK666qqkQ4FU+uCDD+L000+PH/7wh/H9738/hg8fHgsXLkw6LEiVG2+8MZYtWxZr165NOhRIvZkzZ8ZvfvObePbZZ5MOBcrStGnTYvny5fHmm29GRUVF0uFAqnz5y1+O/v37x/33379r7Stf+Ur07t07HnrooQQjK18qxcvUjh07Ys2aNTF+/Phda5WVlTF+/Ph44YUXEowMANrX+++/HxH5RB3QcbLZbDz88MOxbdu2GDVqVNLhQGpNmTIlLrjggt3+vxzQ/t58880YOHBgfPazn43LLrss3n777aRDglT6xS9+ESNGjIhJkyZFv3794rTTTosf/ehHSYcFZWHHjh3x0EMPxZVXXikhDh1g9OjRsXLlynjjjTciIuL3v/99PPfcc3H++ecnHFn56pZ0ACTjvffei2w2G/37999tvX///vHaa68lFBUAtK9cLhfTpk2Ls88+O0455ZSkw4FUevXVV2PUqFHx0UcfxSc/+clYunRpnHTSSUmHBan08MMPx8svvxyrV69OOhRItZEjR8aDDz4Yxx9/fKxfvz5uuummGDNmTKxbty769OmTdHiQKn/961/jnnvuienTp8f3vve9WL16dXzrW9+KHj16xOTJk5MOD1Jt2bJl8a9//Ssuv/zypEOBVJo5c2Zs2bIlTjjhhMhkMpHNZmPevHlx2WWXJR1a2ZIUBwBSa8qUKbFu3TozIKEDHX/88bF27dp4//3347HHHovJkydHXV2dxDi0s3feeSeuvfbaWLFiRfTq1SvpcCDVmlbvDB06NEaOHBlHH310PProo8aDQDvL5XIxYsSIuOWWWyIi4rTTTot169bFvffeKykOHez++++P888/PwYOHJh0KJBKjz76aPzkJz+JJUuWxMknnxxr166NadOmxcCBA13jEiIpXqYOP/zwyGQysXHjxt3WN27cGAMGDEgoKgBoP1OnTo3ly5fHqlWr4sgjj0w6HEitHj16xLHHHhsREWeccUasXr067rzzzrjvvvsSjgzSZc2aNbFp06Y4/fTTd61ls9lYtWpVLFq0KLZv3x6ZTCbBCCG9PvWpT8Vxxx0Xf/7zn5MOBVLniCOO2OthyhNPPDF+9rOfJRQRlIe33norfv3rX8fjjz+edCiQWtdff33MnDkzLrnkkoiIOPXUU+Ott96K6upqSfGEmClepnr06BFnnHFGrFy5ctdaLpeLlStXmgEJQJfW0NAQU6dOjaVLl8bTTz8dQ4YMSTokKCu5XC62b9+edBiQOuecc068+uqrsXbt2l1/RowYEZdddlmsXbtWQhw60AcffBB/+ctf4ogjjkg6FEids88+O15//fXd1t544404+uijE4oIysMDDzwQ/fr1iwsuuCDpUCC1Pvzww6is3D0Nm8lkIpfLJRQRKsXL2PTp02Py5MkxYsSIOOuss2LhwoWxbdu2uOKKK5IODVLngw8+2K2q4G9/+1usXbs2Dj300DjqqKMSjAzSZ8qUKbFkyZL4+c9/Hn369IkNGzZERMTBBx8cvXv3Tjg6SJdZs2bF+eefH0cddVRs3bo1lixZEs8880z86le/Sjo0SJ0+ffrEKaecstvaJz7xiTjssMP2WgcOzHXXXRcXXnhhHH300fHuu+/G3LlzI5PJxKWXXpp0aJA63/72t2P06NFxyy23xNe+9rV48cUXY/HixbF48eKkQ4PUyuVy8cADD8TkyZOjWzcpIugoF154YcybNy+OOuqoOPnkk+OVV16JO+64I6688sqkQytbFQ0NDQ1JB0FyFi1aFAsWLIgNGzbE8OHD4wc/+EGMHDky6bAgdZ555pmoqqraa33y5Mnx4IMPlj4gSLGKioqi6w888EBcfvnlpQ0GUu6qq66KlStXxvr16+Pggw+OoUOHxne/+90499xzkw4NysLnP//5GD58eCxcuDDpUCBVLrnkkli1alX84x//iE9/+tPxuc99LubNmxfHHHNM0qFBKi1fvjxmzZoVb775ZgwZMiSmT58eV199ddJhQWo99dRTMWHChHj99dfjuOOOSzocSK2tW7fGnDlzYunSpbFp06YYOHBgXHrppXHDDTdEjx49kg6vLEmKAwAAAAAAAJBaZooDAAAAAAAAkFqS4gAAAAAAAACklqQ4AAAAAAAAAKklKQ4AAAAAAABAakmKAwAAAAAAAJBakuIAAAAAAAAApJakOAAAAAAAAACpJSkOAAAAAAAAQGpJigMAAAAAAACQWpLiAAAAAAAAAKSWpDgAAAAAAAAAqSUpDgAAAAAAAEBq/X+t/ufPSfxaIQAAAABJRU5ErkJggg==\n",
      "text/plain": [
       "<Figure size 2500x800 with 1 Axes>"
      ]
     },
     "metadata": {},
     "output_type": "display_data"
    }
   ],
>>>>>>> 25c1ec23
   "source": [
    "if mesh.comm.rank == 0:\n",
    "    if not os.path.exists(\"figures\"):\n",
    "        os.mkdir(\"figures\")\n",
    "    num_velocity_dofs = V.dofmap.index_map_bs * V.dofmap.index_map.size_global\n",
    "    num_pressure_dofs = Q.dofmap.index_map_bs * V.dofmap.index_map.size_global\n",
    "    \n",
    "    turek = np.loadtxt(\"bdforces_lv4\")\n",
    "    turek_p = np.loadtxt(\"pointvalues_lv4\")\n",
    "    fig = plt.figure(figsize=(25,8))\n",
    "    l1 = plt.plot(t_u, C_D, label=r\"FEniCSx  ({0:d} dofs)\".format(num_velocity_dofs+num_pressure_dofs),linewidth=2)\n",
    "    l2 = plt.plot(turek[1:,1], turek[1:,3], marker=\"x\", markevery=50, \n",
    "                linestyle=\"\", markersize=4, label=\"FEATFLOW (42016 dofs)\")\n",
    "    plt.title(\"Drag coefficient\")\n",
    "    plt.grid()\n",
    "    plt.legend()\n",
    "    plt.savefig(\"figures/drag_comparison.png\")\n",
    "\n",
    "    fig = plt.figure(figsize=(25,8))\n",
    "    l1 = plt.plot(t_u, C_L, label=r\"FEniCSx  ({0:d} dofs)\".format(\n",
    "        num_velocity_dofs+num_pressure_dofs),linewidth=2)\n",
    "    l2 = plt.plot(turek[1:,1], turek[1:,4], marker=\"x\", markevery=50, \n",
    "                linestyle=\"\", markersize=4, label=\"FEATFLOW (42016 dofs)\")\n",
    "    plt.title(\"Lift coefficient\")\n",
    "    plt.grid()\n",
    "    plt.legend()\n",
    "    plt.savefig(\"figures/lift_comparison.png\")\n",
    "\n",
    "    fig = plt.figure(figsize=(25,8))\n",
    "    l1 = plt.plot(t_p, p_diff, label=r\"FEniCSx ({0:d} dofs)\".format(num_velocity_dofs+num_pressure_dofs),linewidth=2)\n",
    "    l2 = plt.plot(turek[1:,1], turek_p[1:,6]-turek_p[1:,-1], marker=\"x\", markevery=50, \n",
    "                linestyle=\"\", markersize=4, label=\"FEATFLOW (42016 dofs)\")\n",
    "    plt.title(\"Pressure difference\")\n",
    "    plt.grid()\n",
    "    plt.legend()\n",
    "    plt.savefig(\"figures/pressure_comparison.png\")"
   ]
  },
  {
   "cell_type": "code",
   "execution_count": null,
   "metadata": {},
   "outputs": [],
   "source": []
  }
 ],
 "metadata": {
  "jupytext": {
   "formats": "ipynb,py:light"
  },
  "kernelspec": {
   "display_name": "Python 3 (ipykernel)",
   "language": "python",
   "name": "python3"
  },
  "language_info": {
   "codemirror_mode": {
    "name": "ipython",
    "version": 3
   },
   "file_extension": ".py",
   "mimetype": "text/x-python",
   "name": "python",
   "nbconvert_exporter": "python",
   "pygments_lexer": "ipython3",
   "version": "3.10.6"
  }
 },
 "nbformat": 4,
 "nbformat_minor": 4
}<|MERGE_RESOLUTION|>--- conflicted
+++ resolved
@@ -1,4594 +1,4568 @@
 {
- "cells": [
-  {
-   "cell_type": "markdown",
-   "metadata": {},
-   "source": [
-    "# Test problem 2: Flow past a cylinder (DFG 2D-3 benchmark)\n",
-    "Author: Jørgen S. Dokken\n",
-    "\n",
-    "In this section, we will turn our attention to a slightly more challenging problem: flow past a cylinder. The geometry and parameters are taken from the [DFG 2D-3 benchmark](http://www.featflow.de/en/benchmarks/cfdbenchmarking/flow/dfg_benchmark3_re100.html) in FeatFlow.\n",
-    "\n",
-    "To be able to solve this problem efficiently and ensure numerical stability, we will subsitute our first order backward difference scheme with a second order backward difference approximation, and use an explicit Adams-Bashforth approximation of the non-linear term.\n",
-    "\n",
-    "```{admonition} Computationally demanding demo\n",
-    "This demo is computationally demanding, with a run-time up to 15 minutes, as it is using parameters from the DFG 2D-3 benchmark, which consists of 12800 time steps. It is adviced to download this demo and  not run it in a browser. This runtime of the demo can be increased by using 2 or 3 mpi processes.\n",
-    "```\n",
-    "\n",
-    "The computational geometry we would like to use is\n",
-    "![Fluid channel with a circular obstacle](turek.png)\n",
-    "\n",
-    "The kinematic velocity is given by $\\nu=0.001=\\frac{\\mu}{\\rho}$ and the inflow velocity profile is specified as\n",
-    "\n",
-    "$$\n",
-    "    u(x,y,t) = \\left( \\frac{4Uy(0.41-y)}{0.41^2}, 0 \\right)\n",
-    "$$\n",
-    "$$\n",
-    "    U=U(t) = 1.5\\sin(\\pi t/8)\n",
-    "$$\n",
-    "\n",
-    "which has a maximum magnitude of $1.5$ at $y=0.41/2$. We do not use any scaling for this problem since all exact parameters are known. \n",
-    "## Mesh generation\n",
-    "As in the [Deflection of a membrane](./../chapter1/membrane_code.ipynb) we use GMSH to generate the mesh. We fist create the rectangle and obstacle."
-   ]
-  },
-  {
-   "cell_type": "code",
-   "execution_count": 1,
-   "metadata": {},
-   "outputs": [
-    {
-     "name": "stderr",
-     "output_type": "stream",
-     "text": [
-      "/tmp/ipykernel_3697/3745044479.py:5: TqdmExperimentalWarning: Using `tqdm.autonotebook.tqdm` in notebook mode. Use `tqdm.tqdm` instead to force console mode (e.g. in jupyter console)\n",
-      "  import tqdm.autonotebook\n"
-     ]
-    }
-   ],
-   "source": [
-    "import gmsh\n",
-    "import os\n",
-    "import numpy as np\n",
-    "import matplotlib.pyplot as plt\n",
-    "import tqdm.autonotebook\n",
-    "\n",
-    "from mpi4py import MPI\n",
-    "from petsc4py import PETSc\n",
-    "\n",
-    "from dolfinx.cpp.mesh import to_type, cell_entity_type\n",
-    "from dolfinx.fem import (Constant, Function, FunctionSpace, \n",
-    "                         assemble_scalar, dirichletbc, form, locate_dofs_topological, set_bc)\n",
-    "from dolfinx.fem.petsc import (apply_lifting, assemble_matrix, assemble_vector, \n",
-    "                               create_vector, create_matrix, set_bc)\n",
-    "from dolfinx.graph import create_adjacencylist\n",
-    "from dolfinx.geometry import BoundingBoxTree, compute_collisions, compute_colliding_cells\n",
-    "from dolfinx.io import (VTXWriter, distribute_entity_data, gmshio)\n",
-    "from dolfinx.mesh import create_mesh, meshtags_from_entities\n",
-    "\n",
-    "from ufl import (FacetNormal, FiniteElement, Identity, Measure, TestFunction, TrialFunction, VectorElement,\n",
-    "                 as_vector, div, dot, ds, dx, inner, lhs, grad, nabla_grad, rhs, sym)\n",
-    "\n",
-    "gmsh.initialize()\n",
-    "\n",
-    "L = 2.2\n",
-    "H = 0.41\n",
-    "c_x = c_y =0.2\n",
-    "r = 0.05\n",
-    "gdim = 2\n",
-    "mesh_comm = MPI.COMM_WORLD\n",
-    "model_rank = 0\n",
-    "if mesh_comm.rank == model_rank:\n",
-    "    rectangle = gmsh.model.occ.addRectangle(0,0,0, L, H, tag=1)\n",
-    "    obstacle = gmsh.model.occ.addDisk(c_x, c_y, 0, r, r)"
-   ]
-  },
-  {
-   "cell_type": "markdown",
-   "metadata": {},
-   "source": [
-    "The next step is to subtract the obstacle from the channel, such that we do not mesh the interior of the circle."
-   ]
-  },
-  {
-   "cell_type": "code",
-   "execution_count": 2,
-   "metadata": {},
-   "outputs": [],
-   "source": [
-    "if mesh_comm.rank == model_rank:\n",
-    "    fluid = gmsh.model.occ.cut([(gdim, rectangle)], [(gdim, obstacle)])\n",
-    "    gmsh.model.occ.synchronize()"
-   ]
-  },
-  {
-   "cell_type": "markdown",
-   "metadata": {},
-   "source": [
-    "To get GMSH to mesh the fluid, we add a physical volume marker"
-   ]
-  },
-  {
-   "cell_type": "code",
-   "execution_count": 3,
-   "metadata": {},
-   "outputs": [],
-   "source": [
-    "fluid_marker = 1\n",
-    "if mesh_comm.rank == model_rank:\n",
-    "    volumes = gmsh.model.getEntities(dim=gdim)\n",
-    "    assert(len(volumes) == 1)\n",
-    "    gmsh.model.addPhysicalGroup(volumes[0][0], [volumes[0][1]], fluid_marker)\n",
-    "    gmsh.model.setPhysicalName(volumes[0][0], fluid_marker, \"Fluid\")"
-   ]
-  },
-  {
-   "cell_type": "markdown",
-   "metadata": {},
-   "source": [
-    "To tag the different surfaces of the mesh, we tag the inflow (left hand side) with marker 2, the outflow (right hand side) with marker 3 and the fluid walls with 4 and obstacle with 5. We will do this by compute the center of mass for each geometrical entitiy."
-   ]
-  },
-  {
-   "cell_type": "code",
-   "execution_count": 4,
-   "metadata": {},
-   "outputs": [],
-   "source": [
-    "inlet_marker, outlet_marker, wall_marker, obstacle_marker = 2, 3, 4, 5\n",
-    "inflow, outflow, walls, obstacle = [], [], [], []\n",
-    "if mesh_comm.rank == model_rank:\n",
-    "    boundaries = gmsh.model.getBoundary(volumes, oriented=False)\n",
-    "    for boundary in boundaries:\n",
-    "        center_of_mass = gmsh.model.occ.getCenterOfMass(boundary[0], boundary[1])\n",
-    "        if np.allclose(center_of_mass, [0, H/2, 0]):\n",
-    "            inflow.append(boundary[1])\n",
-    "        elif np.allclose(center_of_mass, [L, H/2, 0]):\n",
-    "            outflow.append(boundary[1])\n",
-    "        elif np.allclose(center_of_mass, [L/2, H, 0]) or np.allclose(center_of_mass, [L/2, 0, 0]):\n",
-    "            walls.append(boundary[1])\n",
-    "        else:\n",
-    "            obstacle.append(boundary[1])\n",
-    "    gmsh.model.addPhysicalGroup(1, walls, wall_marker)\n",
-    "    gmsh.model.setPhysicalName(1, wall_marker, \"Walls\")\n",
-    "    gmsh.model.addPhysicalGroup(1, inflow, inlet_marker)\n",
-    "    gmsh.model.setPhysicalName(1, inlet_marker, \"Inlet\")\n",
-    "    gmsh.model.addPhysicalGroup(1, outflow, outlet_marker)\n",
-    "    gmsh.model.setPhysicalName(1, outlet_marker, \"Outlet\")\n",
-    "    gmsh.model.addPhysicalGroup(1, obstacle, obstacle_marker)\n",
-    "    gmsh.model.setPhysicalName(1, obstacle_marker, \"Obstacle\")"
-   ]
-  },
-  {
-   "cell_type": "markdown",
-   "metadata": {},
-   "source": [
-    "In our previous meshes, we have used uniform mesh sizes. In this example, we will have variable mesh sizes to resolve the flow solution in  the area of interest; close to the circular obstacle. To do this, we use GMSH Fields."
-   ]
-  },
-  {
-   "cell_type": "code",
-   "execution_count": 5,
-   "metadata": {},
-   "outputs": [],
-   "source": [
-    "# Create distance field from obstacle.\n",
-    "# Add threshold of mesh sizes based on the distance field\n",
-    "# LcMax -                  /--------\n",
-    "#                      /\n",
-    "# LcMin -o---------/\n",
-    "#        |         |       |\n",
-    "#       Point    DistMin DistMax\n",
-    "res_min = r / 3\n",
-    "if mesh_comm.rank == model_rank:\n",
-    "    distance_field = gmsh.model.mesh.field.add(\"Distance\")\n",
-    "    gmsh.model.mesh.field.setNumbers(distance_field, \"EdgesList\", obstacle)\n",
-    "    threshold_field = gmsh.model.mesh.field.add(\"Threshold\")\n",
-    "    gmsh.model.mesh.field.setNumber(threshold_field, \"IField\", distance_field)\n",
-    "    gmsh.model.mesh.field.setNumber(threshold_field, \"LcMin\", res_min)\n",
-    "    gmsh.model.mesh.field.setNumber(threshold_field, \"LcMax\", 0.25 * H)\n",
-    "    gmsh.model.mesh.field.setNumber(threshold_field, \"DistMin\", r)\n",
-    "    gmsh.model.mesh.field.setNumber(threshold_field, \"DistMax\", 2 * H)\n",
-    "    min_field = gmsh.model.mesh.field.add(\"Min\")\n",
-    "    gmsh.model.mesh.field.setNumbers(min_field, \"FieldsList\", [threshold_field])\n",
-    "    gmsh.model.mesh.field.setAsBackgroundMesh(min_field)"
-   ]
-  },
-  {
-   "cell_type": "markdown",
-   "metadata": {},
-   "source": [
-    "## Generating the mesh\n",
-    "We are now ready to generate the mesh. However, we have to decide if our mesh should consist of triangles or quadrilaterals. In this demo, to match the DFG 2D-3 benchmark, we use second order quadrilateral elements."
-   ]
-  },
-  {
-   "cell_type": "code",
-   "execution_count": 6,
-   "metadata": {},
-   "outputs": [
-    {
-     "name": "stdout",
-     "output_type": "stream",
-     "text": [
-      "Info    : Meshing 1D...\n",
-      "Info    : [  0%] Meshing curve 1 (Line)\n",
-      "Info    : [ 20%] Meshing curve 2 (Line)\n",
-      "Info    : [ 40%] Meshing curve 3 (Line)\n",
-      "Info    : [ 60%] Meshing curve 4 (Line)\n",
-      "Info    : [ 80%] Meshing curve 5 (Ellipse)\n",
-<<<<<<< HEAD
-      "Info    : Done meshing 1D (Wall 0.0124437s, CPU 0.009541s)\n",
-      "Info    : Meshing 2D...\n",
-      "Info    : Meshing surface 1 (Plane, Frontal-Delaunay)\n",
-      "Info    : Simple recombination completed (Wall 0.0275623s, CPU 0.027561s): 1180 quads, 354 triangles, 0 invalid quads, 0 quads with Q < 0.1, avg Q = 0.773076, min Q = 0.435836\n",
-      "Info    : Done meshing 2D (Wall 0.0908773s, CPU 0.090111s)\n",
-=======
-      "Info    : Done meshing 1D (Wall 0.012273s, CPU 0.013508s)\n",
-      "Info    : Meshing 2D...\n",
-      "Info    : Meshing surface 1 (Plane, Frontal-Delaunay for Quads)\n",
-      "Info    : Simple recombination completed (Wall 0.00255054s, CPU 0.002558s): 103 quads, 16 triangles, 0 invalid quads, 0 quads with Q < 0.1, avg Q = 0.82361, min Q = 0.425555\n",
-      "Info    : Simple recombination completed (Wall 0.0036036s, CPU 0.003568s): 460 quads, 0 triangles, 0 invalid quads, 0 quads with Q < 0.1, avg Q = 0.865979, min Q = 0.499255\n",
-      "Info    : Done meshing 2D (Wall 0.0125693s, CPU 0.012807s)\n",
->>>>>>> 25c1ec23
-      "Info    : Refining mesh...\n",
-      "Info    : Meshing order 2 (curvilinear on)...\n",
-      "Info    : [  0%] Meshing curve 1 order 2\n",
-      "Info    : [ 20%] Meshing curve 2 order 2\n",
-      "Info    : [ 40%] Meshing curve 3 order 2\n",
-      "Info    : [ 50%] Meshing curve 4 order 2\n",
-      "Info    : [ 70%] Meshing curve 5 order 2\n",
-      "Info    : [ 90%] Meshing surface 1 order 2\n",
-<<<<<<< HEAD
-      "Info    : Surface mesh: worst distortion = 0.845684 (0 elements in ]0, 0.2]); worst gamma = 0.667609\n",
-      "Info    : Done meshing order 2 (Wall 0.0175307s, CPU 0.017758s)\n",
-      "Info    : Done refining mesh (Wall 0.0207151s, CPU 0.020945s)\n",
-      "Info    : 5948 nodes 6119 elements\n",
-      "Info    : Optimizing mesh (Netgen)...\n",
-      "Info    : Done optimizing mesh (Wall 1.942e-06s, CPU 5e-06s)\n"
-=======
-      "Info    : Done meshing order 2 (Wall 0.00623656s, CPU 0.006395s)\n",
-      "Info    : Done refining mesh (Wall 0.00678967s, CPU 0.007018s)\n",
-      "Info    : 1952 nodes 2069 elements\n",
-      "Info    : Meshing order 2 (curvilinear on)...\n",
-      "Info    : [  0%] Meshing curve 1 order 2\n",
-      "Info    : [ 20%] Meshing curve 2 order 2\n",
-      "Info    : [ 40%] Meshing curve 3 order 2\n",
-      "Info    : [ 50%] Meshing curve 4 order 2\n",
-      "Info    : [ 70%] Meshing curve 5 order 2\n",
-      "Info    : [ 90%] Meshing surface 1 order 2\n",
-      "Info    : Done meshing order 2 (Wall 0.0188271s, CPU 0.015215s)\n",
-      "Info    : Optimizing mesh (Netgen)...\n",
-      "Info    : Done optimizing mesh (Wall 1.316e-06s, CPU 2e-05s)\n"
->>>>>>> 25c1ec23
-     ]
-    }
-   ],
-   "source": [
-    "if mesh_comm.rank == model_rank:\n",
-    "    gmsh.option.setNumber(\"Mesh.Algorithm\", 8)\n",
-    "    gmsh.option.setNumber(\"Mesh.RecombinationAlgorithm\", 2)\n",
-    "    gmsh.option.setNumber(\"Mesh.RecombineAll\", 1)\n",
-    "    gmsh.option.setNumber(\"Mesh.SubdivisionAlgorithm\", 1)\n",
-    "    gmsh.model.mesh.generate(gdim)\n",
-    "    gmsh.model.mesh.setOrder(2)\n",
-    "    gmsh.model.mesh.optimize(\"Netgen\")"
-   ]
-  },
-  {
-   "cell_type": "markdown",
-   "metadata": {},
-   "source": [
-    "## Loading mesh and boundary markers\n",
-    "As we have generated the mesh, we now need to load the mesh and corresponding facet markers into DOLFINx.\n",
-    "To load the mesh, we follow the same structure as in  [Deflection of a membrane](./../chapter1/membrane_code.ipynb), with the difference being that we will load in facet markers as well. To learn more about the specifics of the function below, see [A GMSH tutorial for DOLFINx](https://jsdokken.com/src/tutorial_gmsh.html)."
-   ]
-  },
-  {
-   "cell_type": "code",
-   "execution_count": 7,
-   "metadata": {},
-   "outputs": [],
-   "source": [
-    "mesh, _, ft = gmshio.model_to_mesh(gmsh.model, mesh_comm, model_rank, gdim=gdim)\n",
-    "ft.name = \"Facet markers\""
-   ]
-  },
-  {
-   "cell_type": "markdown",
-   "metadata": {},
-   "source": [
-    "## Physical and discretization parameters\n",
-    "Following the DGF-2 benchmark, we define our problem specific parameters"
-   ]
-  },
-  {
-   "cell_type": "code",
-   "execution_count": 8,
-   "metadata": {},
-   "outputs": [],
-   "source": [
-    "t = 0\n",
-    "T = 8                       # Final time\n",
-    "dt = 1/1600                 # Time step size\n",
-    "num_steps = int(T/dt)\n",
-    "k = Constant(mesh, PETSc.ScalarType(dt))        \n",
-    "mu = Constant(mesh, PETSc.ScalarType(0.001))  # Dynamic viscosity\n",
-    "rho = Constant(mesh, PETSc.ScalarType(1))     # Density"
-   ]
-  },
-  {
-   "cell_type": "markdown",
-   "metadata": {},
-   "source": [
-    "```{admonition} Reduced end-time of problem\n",
-    "In the current demo, we have reduced the run time to one second to make it easier to illustrate the concepts of the benchmark. By increasing the end-time `T` to 8, the runtime in a notebook is approximately 25 minutes. If you convert the notebook to a python file and use `mpirun`, you can reduce the runtime of the problem.\n",
-    "```\n",
-    "\n",
-    "## Boundary conditions\n",
-    "As we have created the mesh and relevant mesh tags, we can now specify the function spaces `V` and `Q` along with the boundary conditions. As the `ft` contains markers for facets, we use this class to find the facets for the inlet and walls."
-   ]
-  },
-  {
-   "cell_type": "code",
-   "execution_count": 9,
-   "metadata": {},
-   "outputs": [],
-   "source": [
-    "v_cg2 = VectorElement(\"CG\", mesh.ufl_cell(), 2)\n",
-    "s_cg1 = FiniteElement(\"CG\", mesh.ufl_cell(), 1)\n",
-    "V = FunctionSpace(mesh, v_cg2)\n",
-    "Q = FunctionSpace(mesh, s_cg1)\n",
-    "\n",
-    "fdim = mesh.topology.dim - 1\n",
-    "\n",
-    "# Define boundary conditions\n",
-    "class InletVelocity():\n",
-    "    def __init__(self, t):\n",
-    "        self.t = t\n",
-    "\n",
-    "    def __call__(self, x):\n",
-    "        values = np.zeros((gdim, x.shape[1]),dtype=PETSc.ScalarType)\n",
-    "        values[0] = 4 * 1.5 * np.sin(self.t * np.pi/8) * x[1] * (0.41 - x[1])/(0.41**2)\n",
-    "        return values\n",
-    "\n",
-    "# Inlet\n",
-    "u_inlet = Function(V)\n",
-    "inlet_velocity = InletVelocity(t)\n",
-    "u_inlet.interpolate(inlet_velocity)\n",
-    "bcu_inflow = dirichletbc(u_inlet, locate_dofs_topological(V, fdim, ft.find(inlet_marker)))\n",
-    "# Walls\n",
-    "u_nonslip = np.array((0,) * mesh.geometry.dim, dtype=PETSc.ScalarType)\n",
-    "bcu_walls = dirichletbc(u_nonslip, locate_dofs_topological(V, fdim, ft.find(wall_marker)), V)\n",
-    "# Obstacle\n",
-    "bcu_obstacle = dirichletbc(u_nonslip, locate_dofs_topological(V, fdim, ft.find(obstacle_marker)), V)\n",
-    "bcu = [bcu_inflow, bcu_obstacle, bcu_walls]\n",
-    "# Outlet\n",
-    "bcp_outlet = dirichletbc(PETSc.ScalarType(0), locate_dofs_topological(Q, fdim, ft.find(outlet_marker)), Q)\n",
-    "bcp = [bcp_outlet]"
-   ]
-  },
-  {
-   "cell_type": "markdown",
-   "metadata": {},
-   "source": [
-    "## Variational form\n",
-    "As opposed to [Pouseille flow](./ns_code1.ipynb), we will use a Crank-Nicolson discretization, and an semi-implicit Adams-Bashforth approximation.\n",
-    "The first step can be written as\n",
-    "\n",
-    "$$\n",
-    "\\rho\\left(\\frac{u^*- u^n}{\\delta t} + \\left(\\frac{3}{2}u^{n} - \\frac{1}{2} u^{n-1}\\right)\\cdot \\frac{1}{2}\\nabla (u^*+u^n) \\right) - \\frac{1}{2}\\mu \\Delta( u^*+ u^n )+ \\nabla p^{n-1/2} = f^{n+\\frac{1}{2}} \\qquad \\text{ in } \\Omega\n",
-    "$$\n",
-    "\n",
-    "$$\n",
-    "u^{*}=g(\\cdot, t^{n+1}) \\qquad \\text{ on } \\partial \\Omega_{D}\n",
-    "$$\n",
-    "\n",
-    "$$\n",
-    "\\frac{1}{2}\\nu \\nabla (u^*+u^n) \\cdot n = p^{n-\\frac{1}{2}} \\qquad \\text{ on } \\partial \\Omega_{N}\n",
-    "$$\n",
-    "where we have used the two previous time steps in the temporal derivative for the velocity, and compute the pressure staggered in time, at the time between the previous and current solution. The second step becomes\n",
-    "$$\n",
-    "\\nabla \\phi = -\\frac{\\rho}{\\delta t} \\nabla \\cdot u^* \\qquad\\text{in } \\Omega,\n",
-    "$$\n",
-    "\n",
-    "$$\n",
-    "\\nabla \\phi \\cdot n = 0 \\qquad \\text{on } \\partial \\Omega_D,\n",
-    "$$\n",
-    "\n",
-    "$$\n",
-    "\\phi = 0 \\qquad\\text{on } \\partial\\Omega_N\n",
-    "$$\n",
-    "\n",
-    "where $p^{n+\\frac{1}{2}}=p^{n-\\frac{1}{2}} + \\phi$.\n",
-    "Finally, the third step is\n",
-    "\n",
-    "$$\n",
-    "\\rho (u^{n+1}-u^{*}) = -\\delta t \\phi. \n",
-    "$$\n",
-    "\n",
-    "We start by defining all the variables used in the variational formulations."
-   ]
-  },
-  {
-   "cell_type": "code",
-   "execution_count": 10,
-   "metadata": {},
-   "outputs": [],
-   "source": [
-    "u = TrialFunction(V)\n",
-    "v = TestFunction(V)\n",
-    "u_ = Function(V)\n",
-    "u_.name = \"u\"\n",
-    "u_s = Function(V)\n",
-    "u_n = Function(V)\n",
-    "u_n1 = Function(V)\n",
-    "p = TrialFunction(Q)\n",
-    "q = TestFunction(Q)\n",
-    "p_ = Function(Q)\n",
-    "p_.name = \"p\"\n",
-    "phi = Function(Q)"
-   ]
-  },
-  {
-   "cell_type": "markdown",
-   "metadata": {},
-   "source": [
-    "Next, we define the variational formulation for the first step, where we have integrated the diffusion term, as well as the pressure term by parts. As we have used an explicit approximation of the non-linear term we only have to assemble the matrix once, but we have to save the two previous solutions."
-   ]
-  },
-  {
-   "cell_type": "code",
-   "execution_count": 11,
-   "metadata": {},
-   "outputs": [
-    {
-     "name": "stdout",
-     "output_type": "stream",
-     "text": [
-      "Expr.ufl_domain() is deprecated, please use extract_unique_domain(expr) instead.\n"
-     ]
-    },
-    {
-     "name": "stderr",
-     "output_type": "stream",
-     "text": [
-      "Level 25:UFL:Expr.ufl_domain() is deprecated, please use extract_unique_domain(expr) instead.\n"
-     ]
-    },
-    {
-     "name": "stdout",
-     "output_type": "stream",
-     "text": [
-      "Expr.ufl_domain() is deprecated, please use extract_unique_domain(expr) instead.\n"
-     ]
-    },
-    {
-     "name": "stderr",
-     "output_type": "stream",
-     "text": [
-      "Level 25:UFL:Expr.ufl_domain() is deprecated, please use extract_unique_domain(expr) instead.\n"
-     ]
-    },
-    {
-     "name": "stdout",
-     "output_type": "stream",
-     "text": [
-      "Expr.ufl_domain() is deprecated, please use extract_unique_domain(expr) instead.\n"
-     ]
-    },
-    {
-     "name": "stderr",
-     "output_type": "stream",
-     "text": [
-      "Level 25:UFL:Expr.ufl_domain() is deprecated, please use extract_unique_domain(expr) instead.\n"
-     ]
-    },
-    {
-     "name": "stdout",
-     "output_type": "stream",
-     "text": [
-      "Expr.ufl_domain() is deprecated, please use extract_unique_domain(expr) instead.\n"
-     ]
-    },
-    {
-     "name": "stderr",
-     "output_type": "stream",
-     "text": [
-      "Level 25:UFL:Expr.ufl_domain() is deprecated, please use extract_unique_domain(expr) instead.\n"
-     ]
-    },
-    {
-     "name": "stdout",
-     "output_type": "stream",
-     "text": [
-      "Expr.ufl_domain() is deprecated, please use extract_unique_domain(expr) instead.\n"
-     ]
-    },
-    {
-     "name": "stderr",
-     "output_type": "stream",
-     "text": [
-      "Level 25:UFL:Expr.ufl_domain() is deprecated, please use extract_unique_domain(expr) instead.\n"
-     ]
-    },
-    {
-     "name": "stdout",
-     "output_type": "stream",
-     "text": [
-      "Expr.ufl_domain() is deprecated, please use extract_unique_domain(expr) instead.\n"
-     ]
-    },
-    {
-     "name": "stderr",
-     "output_type": "stream",
-     "text": [
-      "Level 25:UFL:Expr.ufl_domain() is deprecated, please use extract_unique_domain(expr) instead.\n"
-     ]
-    },
-    {
-     "name": "stdout",
-     "output_type": "stream",
-     "text": [
-      "Expr.ufl_domain() is deprecated, please use extract_unique_domain(expr) instead.\n"
-     ]
-    },
-    {
-     "name": "stderr",
-     "output_type": "stream",
-     "text": [
-      "Level 25:UFL:Expr.ufl_domain() is deprecated, please use extract_unique_domain(expr) instead.\n"
-     ]
-    },
-    {
-     "name": "stdout",
-     "output_type": "stream",
-     "text": [
-      "Expr.ufl_domain() is deprecated, please use extract_unique_domain(expr) instead.\n"
-     ]
-    },
-    {
-     "name": "stderr",
-     "output_type": "stream",
-     "text": [
-      "Level 25:UFL:Expr.ufl_domain() is deprecated, please use extract_unique_domain(expr) instead.\n"
-     ]
-    },
-    {
-     "name": "stdout",
-     "output_type": "stream",
-     "text": [
-      "Expr.ufl_domain() is deprecated, please use extract_unique_domain(expr) instead.\n"
-     ]
-    },
-    {
-     "name": "stderr",
-     "output_type": "stream",
-     "text": [
-      "Level 25:UFL:Expr.ufl_domain() is deprecated, please use extract_unique_domain(expr) instead.\n"
-     ]
-    },
-    {
-     "name": "stdout",
-     "output_type": "stream",
-     "text": [
-      "Expr.ufl_domain() is deprecated, please use extract_unique_domain(expr) instead.\n"
-     ]
-    },
-    {
-     "name": "stderr",
-     "output_type": "stream",
-     "text": [
-      "Level 25:UFL:Expr.ufl_domain() is deprecated, please use extract_unique_domain(expr) instead.\n"
-     ]
-    },
-    {
-     "name": "stdout",
-     "output_type": "stream",
-     "text": [
-      "Expr.ufl_domain() is deprecated, please use extract_unique_domain(expr) instead.\n"
-     ]
-    },
-    {
-     "name": "stderr",
-     "output_type": "stream",
-     "text": [
-      "Level 25:UFL:Expr.ufl_domain() is deprecated, please use extract_unique_domain(expr) instead.\n"
-     ]
-    },
-    {
-     "name": "stdout",
-     "output_type": "stream",
-     "text": [
-      "Expr.ufl_domain() is deprecated, please use extract_unique_domain(expr) instead.\n"
-     ]
-    },
-    {
-     "name": "stderr",
-     "output_type": "stream",
-     "text": [
-      "Level 25:UFL:Expr.ufl_domain() is deprecated, please use extract_unique_domain(expr) instead.\n"
-     ]
-    },
-    {
-     "name": "stdout",
-     "output_type": "stream",
-     "text": [
-      "Expr.ufl_domain() is deprecated, please use extract_unique_domain(expr) instead.\n"
-     ]
-    },
-    {
-     "name": "stderr",
-     "output_type": "stream",
-     "text": [
-      "Level 25:UFL:Expr.ufl_domain() is deprecated, please use extract_unique_domain(expr) instead.\n"
-     ]
-    },
-    {
-     "name": "stdout",
-     "output_type": "stream",
-     "text": [
-      "Expr.ufl_domain() is deprecated, please use extract_unique_domain(expr) instead.\n"
-     ]
-    },
-    {
-     "name": "stderr",
-     "output_type": "stream",
-     "text": [
-      "Level 25:UFL:Expr.ufl_domain() is deprecated, please use extract_unique_domain(expr) instead.\n"
-     ]
-    },
-    {
-     "name": "stdout",
-     "output_type": "stream",
-     "text": [
-      "Expr.ufl_domain() is deprecated, please use extract_unique_domain(expr) instead.\n"
-     ]
-    },
-    {
-     "name": "stderr",
-     "output_type": "stream",
-     "text": [
-      "Level 25:UFL:Expr.ufl_domain() is deprecated, please use extract_unique_domain(expr) instead.\n"
-     ]
-    },
-    {
-     "name": "stdout",
-     "output_type": "stream",
-     "text": [
-      "Expr.ufl_domain() is deprecated, please use extract_unique_domain(expr) instead.\n"
-     ]
-    },
-    {
-     "name": "stderr",
-     "output_type": "stream",
-     "text": [
-      "Level 25:UFL:Expr.ufl_domain() is deprecated, please use extract_unique_domain(expr) instead.\n"
-     ]
-    },
-    {
-     "name": "stdout",
-     "output_type": "stream",
-     "text": [
-      "Expr.ufl_domain() is deprecated, please use extract_unique_domain(expr) instead.\n"
-     ]
-    },
-    {
-     "name": "stderr",
-     "output_type": "stream",
-     "text": [
-      "Level 25:UFL:Expr.ufl_domain() is deprecated, please use extract_unique_domain(expr) instead.\n"
-     ]
-    },
-    {
-     "name": "stdout",
-     "output_type": "stream",
-     "text": [
-      "Expr.ufl_domain() is deprecated, please use extract_unique_domain(expr) instead.\n"
-     ]
-    },
-    {
-     "name": "stderr",
-     "output_type": "stream",
-     "text": [
-      "Level 25:UFL:Expr.ufl_domain() is deprecated, please use extract_unique_domain(expr) instead.\n"
-     ]
-    },
-    {
-     "name": "stdout",
-     "output_type": "stream",
-     "text": [
-      "Expr.ufl_domain() is deprecated, please use extract_unique_domain(expr) instead.\n"
-     ]
-    },
-    {
-     "name": "stderr",
-     "output_type": "stream",
-     "text": [
-      "Level 25:UFL:Expr.ufl_domain() is deprecated, please use extract_unique_domain(expr) instead.\n"
-     ]
-    },
-    {
-     "name": "stdout",
-     "output_type": "stream",
-     "text": [
-      "Expr.ufl_domain() is deprecated, please use extract_unique_domain(expr) instead.\n"
-     ]
-    },
-    {
-     "name": "stderr",
-     "output_type": "stream",
-     "text": [
-      "Level 25:UFL:Expr.ufl_domain() is deprecated, please use extract_unique_domain(expr) instead.\n"
-     ]
-    },
-    {
-     "name": "stdout",
-     "output_type": "stream",
-     "text": [
-      "Expr.ufl_domain() is deprecated, please use extract_unique_domain(expr) instead.\n"
-     ]
-    },
-    {
-     "name": "stderr",
-     "output_type": "stream",
-     "text": [
-      "Level 25:UFL:Expr.ufl_domain() is deprecated, please use extract_unique_domain(expr) instead.\n"
-     ]
-    },
-    {
-     "name": "stdout",
-     "output_type": "stream",
-     "text": [
-      "Expr.ufl_domain() is deprecated, please use extract_unique_domain(expr) instead.\n"
-     ]
-    },
-    {
-     "name": "stderr",
-     "output_type": "stream",
-     "text": [
-      "Level 25:UFL:Expr.ufl_domain() is deprecated, please use extract_unique_domain(expr) instead.\n"
-     ]
-    },
-    {
-     "name": "stdout",
-     "output_type": "stream",
-     "text": [
-      "Expr.ufl_domain() is deprecated, please use extract_unique_domain(expr) instead.\n"
-     ]
-    },
-    {
-     "name": "stderr",
-     "output_type": "stream",
-     "text": [
-      "Level 25:UFL:Expr.ufl_domain() is deprecated, please use extract_unique_domain(expr) instead.\n"
-     ]
-    },
-    {
-     "name": "stdout",
-     "output_type": "stream",
-     "text": [
-      "Expr.ufl_domain() is deprecated, please use extract_unique_domain(expr) instead.\n"
-     ]
-    },
-    {
-     "name": "stderr",
-     "output_type": "stream",
-     "text": [
-      "Level 25:UFL:Expr.ufl_domain() is deprecated, please use extract_unique_domain(expr) instead.\n"
-     ]
-    },
-    {
-     "name": "stdout",
-     "output_type": "stream",
-     "text": [
-      "Expr.ufl_domain() is deprecated, please use extract_unique_domain(expr) instead.\n"
-     ]
-    },
-    {
-     "name": "stderr",
-     "output_type": "stream",
-     "text": [
-      "Level 25:UFL:Expr.ufl_domain() is deprecated, please use extract_unique_domain(expr) instead.\n"
-     ]
-    },
-    {
-     "name": "stdout",
-     "output_type": "stream",
-     "text": [
-      "Expr.ufl_domain() is deprecated, please use extract_unique_domain(expr) instead.\n"
-     ]
-    },
-    {
-     "name": "stderr",
-     "output_type": "stream",
-     "text": [
-      "Level 25:UFL:Expr.ufl_domain() is deprecated, please use extract_unique_domain(expr) instead.\n"
-     ]
-    },
-    {
-     "name": "stdout",
-     "output_type": "stream",
-     "text": [
-      "Expr.ufl_domain() is deprecated, please use extract_unique_domain(expr) instead.\n"
-     ]
-    },
-    {
-     "name": "stderr",
-     "output_type": "stream",
-     "text": [
-      "Level 25:UFL:Expr.ufl_domain() is deprecated, please use extract_unique_domain(expr) instead.\n"
-     ]
-    },
-    {
-     "name": "stdout",
-     "output_type": "stream",
-     "text": [
-      "Expr.ufl_domain() is deprecated, please use extract_unique_domain(expr) instead.\n"
-     ]
-    },
-    {
-     "name": "stderr",
-     "output_type": "stream",
-     "text": [
-      "Level 25:UFL:Expr.ufl_domain() is deprecated, please use extract_unique_domain(expr) instead.\n"
-     ]
-    },
-    {
-     "name": "stdout",
-     "output_type": "stream",
-     "text": [
-      "Expr.ufl_domain() is deprecated, please use extract_unique_domain(expr) instead.\n"
-     ]
-    },
-    {
-     "name": "stderr",
-     "output_type": "stream",
-     "text": [
-      "Level 25:UFL:Expr.ufl_domain() is deprecated, please use extract_unique_domain(expr) instead.\n"
-     ]
-    },
-    {
-     "name": "stdout",
-     "output_type": "stream",
-     "text": [
-      "Expr.ufl_domain() is deprecated, please use extract_unique_domain(expr) instead.\n"
-     ]
-    },
-    {
-     "name": "stderr",
-     "output_type": "stream",
-     "text": [
-      "Level 25:UFL:Expr.ufl_domain() is deprecated, please use extract_unique_domain(expr) instead.\n"
-     ]
-    },
-    {
-     "name": "stdout",
-     "output_type": "stream",
-     "text": [
-      "Expr.ufl_domain() is deprecated, please use extract_unique_domain(expr) instead.\n"
-     ]
-    },
-    {
-     "name": "stderr",
-     "output_type": "stream",
-     "text": [
-      "Level 25:UFL:Expr.ufl_domain() is deprecated, please use extract_unique_domain(expr) instead.\n"
-     ]
-    },
-    {
-     "name": "stdout",
-     "output_type": "stream",
-     "text": [
-      "Expr.ufl_domain() is deprecated, please use extract_unique_domain(expr) instead.\n"
-     ]
-    },
-    {
-     "name": "stderr",
-     "output_type": "stream",
-     "text": [
-      "Level 25:UFL:Expr.ufl_domain() is deprecated, please use extract_unique_domain(expr) instead.\n"
-     ]
-    },
-    {
-     "name": "stdout",
-     "output_type": "stream",
-     "text": [
-      "Expr.ufl_domain() is deprecated, please use extract_unique_domain(expr) instead.\n"
-     ]
-    },
-    {
-     "name": "stderr",
-     "output_type": "stream",
-     "text": [
-      "Level 25:UFL:Expr.ufl_domain() is deprecated, please use extract_unique_domain(expr) instead.\n"
-     ]
-    },
-    {
-     "name": "stdout",
-     "output_type": "stream",
-     "text": [
-      "Expr.ufl_domain() is deprecated, please use extract_unique_domain(expr) instead.\n"
-     ]
-    },
-    {
-     "name": "stderr",
-     "output_type": "stream",
-     "text": [
-      "Level 25:UFL:Expr.ufl_domain() is deprecated, please use extract_unique_domain(expr) instead.\n"
-     ]
-    },
-    {
-     "name": "stdout",
-     "output_type": "stream",
-     "text": [
-      "Expr.ufl_domain() is deprecated, please use extract_unique_domain(expr) instead.\n"
-     ]
-    },
-    {
-     "name": "stderr",
-     "output_type": "stream",
-     "text": [
-      "Level 25:UFL:Expr.ufl_domain() is deprecated, please use extract_unique_domain(expr) instead.\n"
-     ]
-    },
-    {
-     "name": "stdout",
-     "output_type": "stream",
-     "text": [
-      "Expr.ufl_domain() is deprecated, please use extract_unique_domain(expr) instead.\n"
-     ]
-    },
-    {
-     "name": "stderr",
-     "output_type": "stream",
-     "text": [
-      "Level 25:UFL:Expr.ufl_domain() is deprecated, please use extract_unique_domain(expr) instead.\n"
-     ]
-    },
-    {
-     "name": "stdout",
-     "output_type": "stream",
-     "text": [
-      "Expr.ufl_domain() is deprecated, please use extract_unique_domain(expr) instead.\n"
-     ]
-    },
-    {
-     "name": "stderr",
-     "output_type": "stream",
-     "text": [
-      "Level 25:UFL:Expr.ufl_domain() is deprecated, please use extract_unique_domain(expr) instead.\n"
-     ]
-    },
-    {
-     "name": "stdout",
-     "output_type": "stream",
-     "text": [
-      "Expr.ufl_domain() is deprecated, please use extract_unique_domain(expr) instead.\n"
-     ]
-    },
-    {
-     "name": "stderr",
-     "output_type": "stream",
-     "text": [
-      "Level 25:UFL:Expr.ufl_domain() is deprecated, please use extract_unique_domain(expr) instead.\n"
-     ]
-    },
-    {
-     "name": "stdout",
-     "output_type": "stream",
-     "text": [
-      "Expr.ufl_domain() is deprecated, please use extract_unique_domain(expr) instead.\n"
-     ]
-    },
-    {
-     "name": "stderr",
-     "output_type": "stream",
-     "text": [
-      "Level 25:UFL:Expr.ufl_domain() is deprecated, please use extract_unique_domain(expr) instead.\n"
-     ]
-    },
-    {
-     "name": "stdout",
-     "output_type": "stream",
-     "text": [
-      "Expr.ufl_domain() is deprecated, please use extract_unique_domain(expr) instead.\n"
-     ]
-    },
-    {
-     "name": "stderr",
-     "output_type": "stream",
-     "text": [
-      "Level 25:UFL:Expr.ufl_domain() is deprecated, please use extract_unique_domain(expr) instead.\n"
-     ]
-    },
-    {
-     "name": "stdout",
-     "output_type": "stream",
-     "text": [
-      "Expr.ufl_domain() is deprecated, please use extract_unique_domain(expr) instead.\n"
-     ]
-    },
-    {
-     "name": "stderr",
-     "output_type": "stream",
-     "text": [
-      "Level 25:UFL:Expr.ufl_domain() is deprecated, please use extract_unique_domain(expr) instead.\n"
-     ]
-    },
-    {
-     "name": "stdout",
-     "output_type": "stream",
-     "text": [
-      "Expr.ufl_domain() is deprecated, please use extract_unique_domain(expr) instead.\n"
-     ]
-    },
-    {
-     "name": "stderr",
-     "output_type": "stream",
-     "text": [
-      "Level 25:UFL:Expr.ufl_domain() is deprecated, please use extract_unique_domain(expr) instead.\n"
-     ]
-    },
-    {
-     "name": "stdout",
-     "output_type": "stream",
-     "text": [
-      "Expr.ufl_domain() is deprecated, please use extract_unique_domain(expr) instead.\n"
-     ]
-    },
-    {
-     "name": "stderr",
-     "output_type": "stream",
-     "text": [
-      "Level 25:UFL:Expr.ufl_domain() is deprecated, please use extract_unique_domain(expr) instead.\n"
-     ]
-    },
-    {
-     "name": "stdout",
-     "output_type": "stream",
-     "text": [
-      "Expr.ufl_domain() is deprecated, please use extract_unique_domain(expr) instead.\n"
-     ]
-    },
-    {
-     "name": "stderr",
-     "output_type": "stream",
-     "text": [
-      "Level 25:UFL:Expr.ufl_domain() is deprecated, please use extract_unique_domain(expr) instead.\n"
-     ]
-    },
-    {
-     "name": "stdout",
-     "output_type": "stream",
-     "text": [
-      "Expr.ufl_domain() is deprecated, please use extract_unique_domain(expr) instead.\n"
-     ]
-    },
-    {
-     "name": "stderr",
-     "output_type": "stream",
-     "text": [
-      "Level 25:UFL:Expr.ufl_domain() is deprecated, please use extract_unique_domain(expr) instead.\n"
-     ]
-    },
-    {
-     "name": "stdout",
-     "output_type": "stream",
-     "text": [
-      "Expr.ufl_domain() is deprecated, please use extract_unique_domain(expr) instead.\n"
-     ]
-    },
-    {
-     "name": "stderr",
-     "output_type": "stream",
-     "text": [
-      "Level 25:UFL:Expr.ufl_domain() is deprecated, please use extract_unique_domain(expr) instead.\n"
-     ]
-    },
-    {
-     "name": "stdout",
-     "output_type": "stream",
-     "text": [
-      "Expr.ufl_domain() is deprecated, please use extract_unique_domain(expr) instead.\n"
-     ]
-    },
-    {
-     "name": "stderr",
-     "output_type": "stream",
-     "text": [
-      "Level 25:UFL:Expr.ufl_domain() is deprecated, please use extract_unique_domain(expr) instead.\n"
-     ]
-    },
-    {
-     "name": "stdout",
-     "output_type": "stream",
-     "text": [
-      "Expr.ufl_domain() is deprecated, please use extract_unique_domain(expr) instead.\n"
-     ]
-    },
-    {
-     "name": "stderr",
-     "output_type": "stream",
-     "text": [
-      "Level 25:UFL:Expr.ufl_domain() is deprecated, please use extract_unique_domain(expr) instead.\n"
-     ]
-    },
-    {
-     "name": "stdout",
-     "output_type": "stream",
-     "text": [
-      "Expr.ufl_domain() is deprecated, please use extract_unique_domain(expr) instead.\n"
-     ]
-    },
-    {
-     "name": "stderr",
-     "output_type": "stream",
-     "text": [
-      "Level 25:UFL:Expr.ufl_domain() is deprecated, please use extract_unique_domain(expr) instead.\n"
-     ]
-    },
-    {
-     "name": "stdout",
-     "output_type": "stream",
-     "text": [
-      "Expr.ufl_domain() is deprecated, please use extract_unique_domain(expr) instead.\n"
-     ]
-    },
-    {
-     "name": "stderr",
-     "output_type": "stream",
-     "text": [
-      "Level 25:UFL:Expr.ufl_domain() is deprecated, please use extract_unique_domain(expr) instead.\n"
-     ]
-    },
-    {
-     "name": "stdout",
-     "output_type": "stream",
-     "text": [
-      "Expr.ufl_domain() is deprecated, please use extract_unique_domain(expr) instead.\n"
-     ]
-    },
-    {
-     "name": "stderr",
-     "output_type": "stream",
-     "text": [
-      "Level 25:UFL:Expr.ufl_domain() is deprecated, please use extract_unique_domain(expr) instead.\n"
-     ]
-    },
-    {
-     "name": "stdout",
-     "output_type": "stream",
-     "text": [
-      "Expr.ufl_domain() is deprecated, please use extract_unique_domain(expr) instead.\n"
-     ]
-    },
-    {
-     "name": "stderr",
-     "output_type": "stream",
-     "text": [
-      "Level 25:UFL:Expr.ufl_domain() is deprecated, please use extract_unique_domain(expr) instead.\n"
-     ]
-    },
-    {
-     "name": "stdout",
-     "output_type": "stream",
-     "text": [
-      "Expr.ufl_domain() is deprecated, please use extract_unique_domain(expr) instead.\n"
-     ]
-    },
-    {
-     "name": "stderr",
-     "output_type": "stream",
-     "text": [
-      "Level 25:UFL:Expr.ufl_domain() is deprecated, please use extract_unique_domain(expr) instead.\n"
-     ]
-    },
-    {
-     "name": "stdout",
-     "output_type": "stream",
-     "text": [
-      "Expr.ufl_domain() is deprecated, please use extract_unique_domain(expr) instead.\n"
-     ]
-    },
-    {
-     "name": "stderr",
-     "output_type": "stream",
-     "text": [
-      "Level 25:UFL:Expr.ufl_domain() is deprecated, please use extract_unique_domain(expr) instead.\n"
-     ]
-    },
-    {
-     "name": "stdout",
-     "output_type": "stream",
-     "text": [
-      "Expr.ufl_domain() is deprecated, please use extract_unique_domain(expr) instead.\n"
-     ]
-    },
-    {
-     "name": "stderr",
-     "output_type": "stream",
-     "text": [
-      "Level 25:UFL:Expr.ufl_domain() is deprecated, please use extract_unique_domain(expr) instead.\n"
-     ]
-    },
-    {
-     "name": "stdout",
-     "output_type": "stream",
-     "text": [
-      "Expr.ufl_domain() is deprecated, please use extract_unique_domain(expr) instead.\n"
-     ]
-    },
-    {
-     "name": "stderr",
-     "output_type": "stream",
-     "text": [
-      "Level 25:UFL:Expr.ufl_domain() is deprecated, please use extract_unique_domain(expr) instead.\n"
-     ]
-    },
-    {
-     "name": "stdout",
-     "output_type": "stream",
-     "text": [
-      "Expr.ufl_domain() is deprecated, please use extract_unique_domain(expr) instead.\n"
-     ]
-    },
-    {
-     "name": "stderr",
-     "output_type": "stream",
-     "text": [
-      "Level 25:UFL:Expr.ufl_domain() is deprecated, please use extract_unique_domain(expr) instead.\n"
-     ]
-    },
-    {
-     "name": "stdout",
-     "output_type": "stream",
-     "text": [
-      "Expr.ufl_domain() is deprecated, please use extract_unique_domain(expr) instead.\n"
-     ]
-    },
-    {
-     "name": "stderr",
-     "output_type": "stream",
-     "text": [
-      "Level 25:UFL:Expr.ufl_domain() is deprecated, please use extract_unique_domain(expr) instead.\n"
-     ]
-    },
-    {
-     "name": "stdout",
-     "output_type": "stream",
-     "text": [
-      "Expr.ufl_domain() is deprecated, please use extract_unique_domain(expr) instead.\n"
-     ]
-    },
-    {
-     "name": "stderr",
-     "output_type": "stream",
-     "text": [
-      "Level 25:UFL:Expr.ufl_domain() is deprecated, please use extract_unique_domain(expr) instead.\n"
-     ]
-    },
-    {
-     "name": "stdout",
-     "output_type": "stream",
-     "text": [
-      "Expr.ufl_domain() is deprecated, please use extract_unique_domain(expr) instead.\n"
-     ]
-    },
-    {
-     "name": "stderr",
-     "output_type": "stream",
-     "text": [
-      "Level 25:UFL:Expr.ufl_domain() is deprecated, please use extract_unique_domain(expr) instead.\n"
-     ]
-    },
-    {
-     "name": "stdout",
-     "output_type": "stream",
-     "text": [
-      "Expr.ufl_domain() is deprecated, please use extract_unique_domain(expr) instead.\n"
-     ]
-    },
-    {
-     "name": "stderr",
-     "output_type": "stream",
-     "text": [
-      "Level 25:UFL:Expr.ufl_domain() is deprecated, please use extract_unique_domain(expr) instead.\n"
-     ]
-    },
-    {
-     "name": "stdout",
-     "output_type": "stream",
-     "text": [
-      "Expr.ufl_domain() is deprecated, please use extract_unique_domain(expr) instead.\n"
-     ]
-    },
-    {
-     "name": "stderr",
-     "output_type": "stream",
-     "text": [
-      "Level 25:UFL:Expr.ufl_domain() is deprecated, please use extract_unique_domain(expr) instead.\n"
-     ]
-    },
-    {
-     "name": "stdout",
-     "output_type": "stream",
-     "text": [
-      "Expr.ufl_domain() is deprecated, please use extract_unique_domain(expr) instead.\n"
-     ]
-    },
-    {
-     "name": "stderr",
-     "output_type": "stream",
-     "text": [
-      "Level 25:UFL:Expr.ufl_domain() is deprecated, please use extract_unique_domain(expr) instead.\n"
-     ]
-    },
-    {
-     "name": "stdout",
-     "output_type": "stream",
-     "text": [
-      "Expr.ufl_domain() is deprecated, please use extract_unique_domain(expr) instead.\n"
-     ]
-    },
-    {
-     "name": "stderr",
-     "output_type": "stream",
-     "text": [
-      "Level 25:UFL:Expr.ufl_domain() is deprecated, please use extract_unique_domain(expr) instead.\n"
-     ]
-    },
-    {
-     "name": "stdout",
-     "output_type": "stream",
-     "text": [
-      "Expr.ufl_domain() is deprecated, please use extract_unique_domain(expr) instead.\n"
-     ]
-    },
-    {
-     "name": "stderr",
-     "output_type": "stream",
-     "text": [
-      "Level 25:UFL:Expr.ufl_domain() is deprecated, please use extract_unique_domain(expr) instead.\n"
-     ]
-    }
-   ],
-   "source": [
-    "f = Constant(mesh, PETSc.ScalarType((0,0)))\n",
-    "F1 = rho / k * dot(u - u_n, v) * dx \n",
-    "F1 += inner(dot(1.5 * u_n - 0.5 * u_n1, 0.5 * nabla_grad(u + u_n)), v) * dx\n",
-    "F1 += 0.5 * mu * inner(grad(u + u_n), grad(v))*dx - dot(p_, div(v))*dx\n",
-    "F1 += dot(f, v) * dx\n",
-    "a1 = form(lhs(F1))\n",
-    "L1 = form(rhs(F1))\n",
-    "A1 = create_matrix(a1)\n",
-    "b1 = create_vector(L1)"
-   ]
-  },
-  {
-   "cell_type": "markdown",
-   "metadata": {},
-   "source": [
-    "Next we define the second step"
-   ]
-  },
-  {
-   "cell_type": "code",
-   "execution_count": 12,
-   "metadata": {},
-   "outputs": [
-    {
-     "name": "stdout",
-     "output_type": "stream",
-     "text": [
-      "Expr.ufl_domain() is deprecated, please use extract_unique_domain(expr) instead.\n"
-     ]
-    },
-    {
-     "name": "stderr",
-     "output_type": "stream",
-     "text": [
-      "Level 25:UFL:Expr.ufl_domain() is deprecated, please use extract_unique_domain(expr) instead.\n"
-     ]
-    },
-    {
-     "name": "stdout",
-     "output_type": "stream",
-     "text": [
-      "Expr.ufl_domain() is deprecated, please use extract_unique_domain(expr) instead.\n"
-     ]
-    },
-    {
-     "name": "stderr",
-     "output_type": "stream",
-     "text": [
-      "Level 25:UFL:Expr.ufl_domain() is deprecated, please use extract_unique_domain(expr) instead.\n"
-     ]
-    },
-    {
-     "name": "stdout",
-     "output_type": "stream",
-     "text": [
-      "Expr.ufl_domain() is deprecated, please use extract_unique_domain(expr) instead.\n"
-     ]
-    },
-    {
-     "name": "stderr",
-     "output_type": "stream",
-     "text": [
-      "Level 25:UFL:Expr.ufl_domain() is deprecated, please use extract_unique_domain(expr) instead.\n"
-     ]
-    },
-    {
-     "name": "stdout",
-     "output_type": "stream",
-     "text": [
-      "Expr.ufl_domain() is deprecated, please use extract_unique_domain(expr) instead.\n"
-     ]
-    },
-    {
-     "name": "stderr",
-     "output_type": "stream",
-     "text": [
-      "Level 25:UFL:Expr.ufl_domain() is deprecated, please use extract_unique_domain(expr) instead.\n"
-     ]
-    },
-    {
-     "name": "stdout",
-     "output_type": "stream",
-     "text": [
-      "Expr.ufl_domain() is deprecated, please use extract_unique_domain(expr) instead.\n"
-     ]
-    },
-    {
-     "name": "stderr",
-     "output_type": "stream",
-     "text": [
-      "Level 25:UFL:Expr.ufl_domain() is deprecated, please use extract_unique_domain(expr) instead.\n"
-     ]
-    },
-    {
-     "name": "stdout",
-     "output_type": "stream",
-     "text": [
-      "Expr.ufl_domain() is deprecated, please use extract_unique_domain(expr) instead.\n"
-     ]
-    },
-    {
-     "name": "stderr",
-     "output_type": "stream",
-     "text": [
-      "Level 25:UFL:Expr.ufl_domain() is deprecated, please use extract_unique_domain(expr) instead.\n"
-     ]
-    },
-    {
-     "name": "stdout",
-     "output_type": "stream",
-     "text": [
-      "Expr.ufl_domain() is deprecated, please use extract_unique_domain(expr) instead.\n"
-     ]
-    },
-    {
-     "name": "stderr",
-     "output_type": "stream",
-     "text": [
-      "Level 25:UFL:Expr.ufl_domain() is deprecated, please use extract_unique_domain(expr) instead.\n"
-     ]
-    },
-    {
-     "name": "stdout",
-     "output_type": "stream",
-     "text": [
-      "Expr.ufl_domain() is deprecated, please use extract_unique_domain(expr) instead.\n"
-     ]
-    },
-    {
-     "name": "stderr",
-     "output_type": "stream",
-     "text": [
-      "Level 25:UFL:Expr.ufl_domain() is deprecated, please use extract_unique_domain(expr) instead.\n"
-     ]
-    },
-    {
-     "name": "stdout",
-     "output_type": "stream",
-     "text": [
-      "Expr.ufl_domain() is deprecated, please use extract_unique_domain(expr) instead.\n"
-     ]
-    },
-    {
-     "name": "stderr",
-     "output_type": "stream",
-     "text": [
-      "Level 25:UFL:Expr.ufl_domain() is deprecated, please use extract_unique_domain(expr) instead.\n"
-     ]
-    },
-    {
-     "name": "stdout",
-     "output_type": "stream",
-     "text": [
-      "Expr.ufl_domain() is deprecated, please use extract_unique_domain(expr) instead.\n"
-     ]
-    },
-    {
-     "name": "stderr",
-     "output_type": "stream",
-     "text": [
-      "Level 25:UFL:Expr.ufl_domain() is deprecated, please use extract_unique_domain(expr) instead.\n"
-     ]
-    },
-    {
-     "name": "stdout",
-     "output_type": "stream",
-     "text": [
-      "Expr.ufl_domain() is deprecated, please use extract_unique_domain(expr) instead.\n"
-     ]
-    },
-    {
-     "name": "stderr",
-     "output_type": "stream",
-     "text": [
-      "Level 25:UFL:Expr.ufl_domain() is deprecated, please use extract_unique_domain(expr) instead.\n"
-     ]
-    },
-    {
-     "name": "stdout",
-     "output_type": "stream",
-     "text": [
-      "Expr.ufl_domain() is deprecated, please use extract_unique_domain(expr) instead.\n"
-     ]
-    },
-    {
-     "name": "stderr",
-     "output_type": "stream",
-     "text": [
-      "Level 25:UFL:Expr.ufl_domain() is deprecated, please use extract_unique_domain(expr) instead.\n"
-     ]
-    },
-    {
-     "name": "stdout",
-     "output_type": "stream",
-     "text": [
-      "Expr.ufl_domain() is deprecated, please use extract_unique_domain(expr) instead.\n"
-     ]
-    },
-    {
-     "name": "stderr",
-     "output_type": "stream",
-     "text": [
-      "Level 25:UFL:Expr.ufl_domain() is deprecated, please use extract_unique_domain(expr) instead.\n"
-     ]
-    },
-    {
-     "name": "stdout",
-     "output_type": "stream",
-     "text": [
-      "Expr.ufl_domain() is deprecated, please use extract_unique_domain(expr) instead.\n"
-     ]
-    },
-    {
-     "name": "stderr",
-     "output_type": "stream",
-     "text": [
-      "Level 25:UFL:Expr.ufl_domain() is deprecated, please use extract_unique_domain(expr) instead.\n"
-     ]
-    },
-    {
-     "name": "stdout",
-     "output_type": "stream",
-     "text": [
-      "Expr.ufl_domain() is deprecated, please use extract_unique_domain(expr) instead.\n"
-     ]
-    },
-    {
-     "name": "stderr",
-     "output_type": "stream",
-     "text": [
-      "Level 25:UFL:Expr.ufl_domain() is deprecated, please use extract_unique_domain(expr) instead.\n"
-     ]
-    },
-    {
-     "name": "stdout",
-     "output_type": "stream",
-     "text": [
-      "Expr.ufl_domain() is deprecated, please use extract_unique_domain(expr) instead.\n"
-     ]
-    },
-    {
-     "name": "stderr",
-     "output_type": "stream",
-     "text": [
-      "Level 25:UFL:Expr.ufl_domain() is deprecated, please use extract_unique_domain(expr) instead.\n"
-     ]
-    },
-    {
-     "name": "stdout",
-     "output_type": "stream",
-     "text": [
-      "Expr.ufl_domain() is deprecated, please use extract_unique_domain(expr) instead.\n"
-     ]
-    },
-    {
-     "name": "stderr",
-     "output_type": "stream",
-     "text": [
-      "Level 25:UFL:Expr.ufl_domain() is deprecated, please use extract_unique_domain(expr) instead.\n"
-     ]
-    },
-    {
-     "name": "stdout",
-     "output_type": "stream",
-     "text": [
-      "Expr.ufl_domain() is deprecated, please use extract_unique_domain(expr) instead.\n"
-     ]
-    },
-    {
-     "name": "stderr",
-     "output_type": "stream",
-     "text": [
-      "Level 25:UFL:Expr.ufl_domain() is deprecated, please use extract_unique_domain(expr) instead.\n"
-     ]
-    },
-    {
-     "name": "stdout",
-     "output_type": "stream",
-     "text": [
-      "Expr.ufl_domain() is deprecated, please use extract_unique_domain(expr) instead.\n"
-     ]
-    },
-    {
-     "name": "stderr",
-     "output_type": "stream",
-     "text": [
-      "Level 25:UFL:Expr.ufl_domain() is deprecated, please use extract_unique_domain(expr) instead.\n"
-     ]
-    },
-    {
-     "name": "stdout",
-     "output_type": "stream",
-     "text": [
-      "Expr.ufl_domain() is deprecated, please use extract_unique_domain(expr) instead.\n"
-     ]
-    },
-    {
-     "name": "stderr",
-     "output_type": "stream",
-     "text": [
-      "Level 25:UFL:Expr.ufl_domain() is deprecated, please use extract_unique_domain(expr) instead.\n"
-     ]
-    },
-    {
-     "name": "stdout",
-     "output_type": "stream",
-     "text": [
-      "Expr.ufl_domain() is deprecated, please use extract_unique_domain(expr) instead.\n"
-     ]
-    },
-    {
-     "name": "stderr",
-     "output_type": "stream",
-     "text": [
-      "Level 25:UFL:Expr.ufl_domain() is deprecated, please use extract_unique_domain(expr) instead.\n"
-     ]
-    },
-    {
-     "name": "stdout",
-     "output_type": "stream",
-     "text": [
-      "Expr.ufl_domain() is deprecated, please use extract_unique_domain(expr) instead.\n"
-     ]
-    },
-    {
-     "name": "stderr",
-     "output_type": "stream",
-     "text": [
-      "Level 25:UFL:Expr.ufl_domain() is deprecated, please use extract_unique_domain(expr) instead.\n"
-     ]
-    },
-    {
-     "name": "stdout",
-     "output_type": "stream",
-     "text": [
-      "Expr.ufl_domain() is deprecated, please use extract_unique_domain(expr) instead.\n"
-     ]
-    },
-    {
-     "name": "stderr",
-     "output_type": "stream",
-     "text": [
-      "Level 25:UFL:Expr.ufl_domain() is deprecated, please use extract_unique_domain(expr) instead.\n"
-     ]
-    },
-    {
-     "name": "stdout",
-     "output_type": "stream",
-     "text": [
-      "Expr.ufl_domain() is deprecated, please use extract_unique_domain(expr) instead.\n"
-     ]
-    },
-    {
-     "name": "stderr",
-     "output_type": "stream",
-     "text": [
-      "Level 25:UFL:Expr.ufl_domain() is deprecated, please use extract_unique_domain(expr) instead.\n"
-     ]
-    },
-    {
-     "name": "stdout",
-     "output_type": "stream",
-     "text": [
-      "Expr.ufl_domain() is deprecated, please use extract_unique_domain(expr) instead.\n"
-     ]
-    },
-    {
-     "name": "stderr",
-     "output_type": "stream",
-     "text": [
-      "Level 25:UFL:Expr.ufl_domain() is deprecated, please use extract_unique_domain(expr) instead.\n"
-     ]
-    },
-    {
-     "name": "stdout",
-     "output_type": "stream",
-     "text": [
-      "Expr.ufl_domain() is deprecated, please use extract_unique_domain(expr) instead.\n"
-     ]
-    },
-    {
-     "name": "stderr",
-     "output_type": "stream",
-     "text": [
-      "Level 25:UFL:Expr.ufl_domain() is deprecated, please use extract_unique_domain(expr) instead.\n"
-     ]
-    },
-    {
-     "name": "stdout",
-     "output_type": "stream",
-     "text": [
-      "Expr.ufl_domain() is deprecated, please use extract_unique_domain(expr) instead.\n"
-     ]
-    },
-    {
-     "name": "stderr",
-     "output_type": "stream",
-     "text": [
-      "Level 25:UFL:Expr.ufl_domain() is deprecated, please use extract_unique_domain(expr) instead.\n"
-     ]
-    },
-    {
-     "name": "stdout",
-     "output_type": "stream",
-     "text": [
-      "Expr.ufl_domain() is deprecated, please use extract_unique_domain(expr) instead.\n"
-     ]
-    },
-    {
-     "name": "stderr",
-     "output_type": "stream",
-     "text": [
-      "Level 25:UFL:Expr.ufl_domain() is deprecated, please use extract_unique_domain(expr) instead.\n"
-     ]
-    },
-    {
-     "name": "stdout",
-     "output_type": "stream",
-     "text": [
-      "Expr.ufl_domain() is deprecated, please use extract_unique_domain(expr) instead.\n"
-     ]
-    },
-    {
-     "name": "stderr",
-     "output_type": "stream",
-     "text": [
-      "Level 25:UFL:Expr.ufl_domain() is deprecated, please use extract_unique_domain(expr) instead.\n"
-     ]
-    },
-    {
-     "name": "stdout",
-     "output_type": "stream",
-     "text": [
-      "Expr.ufl_domain() is deprecated, please use extract_unique_domain(expr) instead.\n"
-     ]
-    },
-    {
-     "name": "stderr",
-     "output_type": "stream",
-     "text": [
-      "Level 25:UFL:Expr.ufl_domain() is deprecated, please use extract_unique_domain(expr) instead.\n"
-     ]
-    },
-    {
-     "name": "stdout",
-     "output_type": "stream",
-     "text": [
-      "Expr.ufl_domain() is deprecated, please use extract_unique_domain(expr) instead.\n"
-     ]
-    },
-    {
-     "name": "stderr",
-     "output_type": "stream",
-     "text": [
-      "Level 25:UFL:Expr.ufl_domain() is deprecated, please use extract_unique_domain(expr) instead.\n"
-     ]
-    },
-    {
-     "name": "stdout",
-     "output_type": "stream",
-     "text": [
-      "Expr.ufl_domain() is deprecated, please use extract_unique_domain(expr) instead.\n"
-     ]
-    },
-    {
-     "name": "stderr",
-     "output_type": "stream",
-     "text": [
-      "Level 25:UFL:Expr.ufl_domain() is deprecated, please use extract_unique_domain(expr) instead.\n"
-     ]
-    },
-    {
-     "name": "stdout",
-     "output_type": "stream",
-     "text": [
-      "Expr.ufl_domain() is deprecated, please use extract_unique_domain(expr) instead.\n"
-     ]
-    },
-    {
-     "name": "stderr",
-     "output_type": "stream",
-     "text": [
-      "Level 25:UFL:Expr.ufl_domain() is deprecated, please use extract_unique_domain(expr) instead.\n"
-     ]
-    },
-    {
-     "name": "stdout",
-     "output_type": "stream",
-     "text": [
-      "Expr.ufl_domain() is deprecated, please use extract_unique_domain(expr) instead.\n"
-     ]
-    },
-    {
-     "name": "stderr",
-     "output_type": "stream",
-     "text": [
-      "Level 25:UFL:Expr.ufl_domain() is deprecated, please use extract_unique_domain(expr) instead.\n"
-     ]
-    },
-    {
-     "name": "stdout",
-     "output_type": "stream",
-     "text": [
-      "Expr.ufl_domain() is deprecated, please use extract_unique_domain(expr) instead.\n"
-     ]
-    },
-    {
-     "name": "stderr",
-     "output_type": "stream",
-     "text": [
-      "Level 25:UFL:Expr.ufl_domain() is deprecated, please use extract_unique_domain(expr) instead.\n"
-     ]
-    },
-    {
-     "name": "stdout",
-     "output_type": "stream",
-     "text": [
-      "Expr.ufl_domain() is deprecated, please use extract_unique_domain(expr) instead.\n"
-     ]
-    },
-    {
-     "name": "stderr",
-     "output_type": "stream",
-     "text": [
-      "Level 25:UFL:Expr.ufl_domain() is deprecated, please use extract_unique_domain(expr) instead.\n"
-     ]
-    },
-    {
-     "name": "stdout",
-     "output_type": "stream",
-     "text": [
-      "Expr.ufl_domain() is deprecated, please use extract_unique_domain(expr) instead.\n"
-     ]
-    },
-    {
-     "name": "stderr",
-     "output_type": "stream",
-     "text": [
-      "Level 25:UFL:Expr.ufl_domain() is deprecated, please use extract_unique_domain(expr) instead.\n"
-     ]
-    },
-    {
-     "name": "stdout",
-     "output_type": "stream",
-     "text": [
-      "Expr.ufl_domain() is deprecated, please use extract_unique_domain(expr) instead.\n"
-     ]
-    },
-    {
-     "name": "stderr",
-     "output_type": "stream",
-     "text": [
-      "Level 25:UFL:Expr.ufl_domain() is deprecated, please use extract_unique_domain(expr) instead.\n"
-     ]
-    },
-    {
-     "name": "stdout",
-     "output_type": "stream",
-     "text": [
-      "Expr.ufl_domain() is deprecated, please use extract_unique_domain(expr) instead.\n"
-     ]
-    },
-    {
-     "name": "stderr",
-     "output_type": "stream",
-     "text": [
-      "Level 25:UFL:Expr.ufl_domain() is deprecated, please use extract_unique_domain(expr) instead.\n"
-     ]
-    },
-    {
-     "name": "stdout",
-     "output_type": "stream",
-     "text": [
-      "Expr.ufl_domain() is deprecated, please use extract_unique_domain(expr) instead.\n"
-     ]
-    },
-    {
-     "name": "stderr",
-     "output_type": "stream",
-     "text": [
-      "Level 25:UFL:Expr.ufl_domain() is deprecated, please use extract_unique_domain(expr) instead.\n"
-     ]
-    },
-    {
-     "name": "stdout",
-     "output_type": "stream",
-     "text": [
-      "Expr.ufl_domain() is deprecated, please use extract_unique_domain(expr) instead.\n"
-     ]
-    },
-    {
-     "name": "stderr",
-     "output_type": "stream",
-     "text": [
-      "Level 25:UFL:Expr.ufl_domain() is deprecated, please use extract_unique_domain(expr) instead.\n"
-     ]
-    },
-    {
-     "name": "stdout",
-     "output_type": "stream",
-     "text": [
-      "Expr.ufl_domain() is deprecated, please use extract_unique_domain(expr) instead.\n"
-     ]
-    },
-    {
-     "name": "stderr",
-     "output_type": "stream",
-     "text": [
-      "Level 25:UFL:Expr.ufl_domain() is deprecated, please use extract_unique_domain(expr) instead.\n"
-     ]
-    },
-    {
-     "name": "stdout",
-     "output_type": "stream",
-     "text": [
-      "Expr.ufl_domain() is deprecated, please use extract_unique_domain(expr) instead.\n"
-     ]
-    },
-    {
-     "name": "stderr",
-     "output_type": "stream",
-     "text": [
-      "Level 25:UFL:Expr.ufl_domain() is deprecated, please use extract_unique_domain(expr) instead.\n"
-     ]
-    },
-    {
-     "name": "stdout",
-     "output_type": "stream",
-     "text": [
-      "Expr.ufl_domain() is deprecated, please use extract_unique_domain(expr) instead.\n"
-     ]
-    },
-    {
-     "name": "stderr",
-     "output_type": "stream",
-     "text": [
-      "Level 25:UFL:Expr.ufl_domain() is deprecated, please use extract_unique_domain(expr) instead.\n"
-     ]
-    },
-    {
-     "name": "stdout",
-     "output_type": "stream",
-     "text": [
-      "Expr.ufl_domain() is deprecated, please use extract_unique_domain(expr) instead.\n"
-     ]
-    },
-    {
-     "name": "stderr",
-     "output_type": "stream",
-     "text": [
-      "Level 25:UFL:Expr.ufl_domain() is deprecated, please use extract_unique_domain(expr) instead.\n"
-     ]
-    },
-    {
-     "name": "stdout",
-     "output_type": "stream",
-     "text": [
-      "Expr.ufl_domain() is deprecated, please use extract_unique_domain(expr) instead.\n"
-     ]
-    },
-    {
-     "name": "stderr",
-     "output_type": "stream",
-     "text": [
-      "Level 25:UFL:Expr.ufl_domain() is deprecated, please use extract_unique_domain(expr) instead.\n"
-     ]
-    },
-    {
-     "name": "stdout",
-     "output_type": "stream",
-     "text": [
-      "Expr.ufl_domain() is deprecated, please use extract_unique_domain(expr) instead.\n"
-     ]
-    },
-    {
-     "name": "stderr",
-     "output_type": "stream",
-     "text": [
-      "Level 25:UFL:Expr.ufl_domain() is deprecated, please use extract_unique_domain(expr) instead.\n"
-     ]
-    },
-    {
-     "name": "stdout",
-     "output_type": "stream",
-     "text": [
-      "Expr.ufl_domain() is deprecated, please use extract_unique_domain(expr) instead.\n"
-     ]
-    },
-    {
-     "name": "stderr",
-     "output_type": "stream",
-     "text": [
-      "Level 25:UFL:Expr.ufl_domain() is deprecated, please use extract_unique_domain(expr) instead.\n"
-     ]
-    },
-    {
-     "name": "stdout",
-     "output_type": "stream",
-     "text": [
-      "Expr.ufl_domain() is deprecated, please use extract_unique_domain(expr) instead.\n"
-     ]
-    },
-    {
-     "name": "stderr",
-     "output_type": "stream",
-     "text": [
-      "Level 25:UFL:Expr.ufl_domain() is deprecated, please use extract_unique_domain(expr) instead.\n"
-     ]
-    },
-    {
-     "name": "stdout",
-     "output_type": "stream",
-     "text": [
-      "Expr.ufl_domain() is deprecated, please use extract_unique_domain(expr) instead.\n"
-     ]
-    },
-    {
-     "name": "stderr",
-     "output_type": "stream",
-     "text": [
-      "Level 25:UFL:Expr.ufl_domain() is deprecated, please use extract_unique_domain(expr) instead.\n"
-     ]
-    },
-    {
-     "name": "stdout",
-     "output_type": "stream",
-     "text": [
-      "Expr.ufl_domain() is deprecated, please use extract_unique_domain(expr) instead.\n"
-     ]
-    },
-    {
-     "name": "stderr",
-     "output_type": "stream",
-     "text": [
-      "Level 25:UFL:Expr.ufl_domain() is deprecated, please use extract_unique_domain(expr) instead.\n"
-     ]
-    },
-    {
-     "name": "stdout",
-     "output_type": "stream",
-     "text": [
-      "Expr.ufl_domain() is deprecated, please use extract_unique_domain(expr) instead.\n"
-     ]
-    },
-    {
-     "name": "stderr",
-     "output_type": "stream",
-     "text": [
-      "Level 25:UFL:Expr.ufl_domain() is deprecated, please use extract_unique_domain(expr) instead.\n"
-     ]
-    }
-   ],
-   "source": [
-    "a2 = form(dot(grad(p), grad(q))*dx)\n",
-    "L2 = form(-rho / k * dot(div(u_s), q) * dx)\n",
-    "A2 = assemble_matrix(a2, bcs=bcp)\n",
-    "A2.assemble()\n",
-    "b2 = create_vector(L2)"
-   ]
-  },
-  {
-   "cell_type": "markdown",
-   "metadata": {},
-   "source": [
-    "We finally create the last step"
-   ]
-  },
-  {
-   "cell_type": "code",
-   "execution_count": 13,
-   "metadata": {},
-   "outputs": [
-    {
-     "name": "stdout",
-     "output_type": "stream",
-     "text": [
-      "Expr.ufl_domain() is deprecated, please use extract_unique_domain(expr) instead.\n"
-     ]
-    },
-    {
-     "name": "stderr",
-     "output_type": "stream",
-     "text": [
-      "Level 25:UFL:Expr.ufl_domain() is deprecated, please use extract_unique_domain(expr) instead.\n"
-     ]
-    },
-    {
-     "name": "stdout",
-     "output_type": "stream",
-     "text": [
-      "Expr.ufl_domain() is deprecated, please use extract_unique_domain(expr) instead.\n"
-     ]
-    },
-    {
-     "name": "stderr",
-     "output_type": "stream",
-     "text": [
-      "Level 25:UFL:Expr.ufl_domain() is deprecated, please use extract_unique_domain(expr) instead.\n"
-     ]
-    },
-    {
-     "name": "stdout",
-     "output_type": "stream",
-     "text": [
-      "Expr.ufl_domain() is deprecated, please use extract_unique_domain(expr) instead.\n"
-     ]
-    },
-    {
-     "name": "stderr",
-     "output_type": "stream",
-     "text": [
-      "Level 25:UFL:Expr.ufl_domain() is deprecated, please use extract_unique_domain(expr) instead.\n"
-     ]
-    },
-    {
-     "name": "stdout",
-     "output_type": "stream",
-     "text": [
-      "Expr.ufl_domain() is deprecated, please use extract_unique_domain(expr) instead.\n"
-     ]
-    },
-    {
-     "name": "stderr",
-     "output_type": "stream",
-     "text": [
-      "Level 25:UFL:Expr.ufl_domain() is deprecated, please use extract_unique_domain(expr) instead.\n"
-     ]
-    },
-    {
-     "name": "stdout",
-     "output_type": "stream",
-     "text": [
-      "Expr.ufl_domain() is deprecated, please use extract_unique_domain(expr) instead.\n"
-     ]
-    },
-    {
-     "name": "stderr",
-     "output_type": "stream",
-     "text": [
-      "Level 25:UFL:Expr.ufl_domain() is deprecated, please use extract_unique_domain(expr) instead.\n"
-     ]
-    },
-    {
-     "name": "stdout",
-     "output_type": "stream",
-     "text": [
-      "Expr.ufl_domain() is deprecated, please use extract_unique_domain(expr) instead.\n"
-     ]
-    },
-    {
-     "name": "stderr",
-     "output_type": "stream",
-     "text": [
-      "Level 25:UFL:Expr.ufl_domain() is deprecated, please use extract_unique_domain(expr) instead.\n"
-     ]
-    },
-    {
-     "name": "stdout",
-     "output_type": "stream",
-     "text": [
-      "Expr.ufl_domain() is deprecated, please use extract_unique_domain(expr) instead.\n"
-     ]
-    },
-    {
-     "name": "stderr",
-     "output_type": "stream",
-     "text": [
-      "Level 25:UFL:Expr.ufl_domain() is deprecated, please use extract_unique_domain(expr) instead.\n"
-     ]
-    },
-    {
-     "name": "stdout",
-     "output_type": "stream",
-     "text": [
-      "Expr.ufl_domain() is deprecated, please use extract_unique_domain(expr) instead.\n"
-     ]
-    },
-    {
-     "name": "stderr",
-     "output_type": "stream",
-     "text": [
-      "Level 25:UFL:Expr.ufl_domain() is deprecated, please use extract_unique_domain(expr) instead.\n"
-     ]
-    },
-    {
-     "name": "stdout",
-     "output_type": "stream",
-     "text": [
-      "Expr.ufl_domain() is deprecated, please use extract_unique_domain(expr) instead.\n"
-     ]
-    },
-    {
-     "name": "stderr",
-     "output_type": "stream",
-     "text": [
-      "Level 25:UFL:Expr.ufl_domain() is deprecated, please use extract_unique_domain(expr) instead.\n"
-     ]
-    },
-    {
-     "name": "stdout",
-     "output_type": "stream",
-     "text": [
-      "Expr.ufl_domain() is deprecated, please use extract_unique_domain(expr) instead.\n"
-     ]
-    },
-    {
-     "name": "stderr",
-     "output_type": "stream",
-     "text": [
-      "Level 25:UFL:Expr.ufl_domain() is deprecated, please use extract_unique_domain(expr) instead.\n"
-     ]
-    },
-    {
-     "name": "stdout",
-     "output_type": "stream",
-     "text": [
-      "Expr.ufl_domain() is deprecated, please use extract_unique_domain(expr) instead.\n"
-     ]
-    },
-    {
-     "name": "stderr",
-     "output_type": "stream",
-     "text": [
-      "Level 25:UFL:Expr.ufl_domain() is deprecated, please use extract_unique_domain(expr) instead.\n"
-     ]
-    },
-    {
-     "name": "stdout",
-     "output_type": "stream",
-     "text": [
-      "Expr.ufl_domain() is deprecated, please use extract_unique_domain(expr) instead.\n"
-     ]
-    },
-    {
-     "name": "stderr",
-     "output_type": "stream",
-     "text": [
-      "Level 25:UFL:Expr.ufl_domain() is deprecated, please use extract_unique_domain(expr) instead.\n"
-     ]
-    },
-    {
-     "name": "stdout",
-     "output_type": "stream",
-     "text": [
-      "Expr.ufl_domain() is deprecated, please use extract_unique_domain(expr) instead.\n"
-     ]
-    },
-    {
-     "name": "stderr",
-     "output_type": "stream",
-     "text": [
-      "Level 25:UFL:Expr.ufl_domain() is deprecated, please use extract_unique_domain(expr) instead.\n"
-     ]
-    },
-    {
-     "name": "stdout",
-     "output_type": "stream",
-     "text": [
-      "Expr.ufl_domain() is deprecated, please use extract_unique_domain(expr) instead.\n"
-     ]
-    },
-    {
-     "name": "stderr",
-     "output_type": "stream",
-     "text": [
-      "Level 25:UFL:Expr.ufl_domain() is deprecated, please use extract_unique_domain(expr) instead.\n"
-     ]
-    },
-    {
-     "name": "stdout",
-     "output_type": "stream",
-     "text": [
-      "Expr.ufl_domain() is deprecated, please use extract_unique_domain(expr) instead.\n"
-     ]
-    },
-    {
-     "name": "stderr",
-     "output_type": "stream",
-     "text": [
-      "Level 25:UFL:Expr.ufl_domain() is deprecated, please use extract_unique_domain(expr) instead.\n"
-     ]
-    },
-    {
-     "name": "stdout",
-     "output_type": "stream",
-     "text": [
-      "Expr.ufl_domain() is deprecated, please use extract_unique_domain(expr) instead.\n"
-     ]
-    },
-    {
-     "name": "stderr",
-     "output_type": "stream",
-     "text": [
-      "Level 25:UFL:Expr.ufl_domain() is deprecated, please use extract_unique_domain(expr) instead.\n"
-     ]
-    },
-    {
-     "name": "stdout",
-     "output_type": "stream",
-     "text": [
-      "Expr.ufl_domain() is deprecated, please use extract_unique_domain(expr) instead.\n"
-     ]
-    },
-    {
-     "name": "stderr",
-     "output_type": "stream",
-     "text": [
-      "Level 25:UFL:Expr.ufl_domain() is deprecated, please use extract_unique_domain(expr) instead.\n"
-     ]
-    },
-    {
-     "name": "stdout",
-     "output_type": "stream",
-     "text": [
-      "Expr.ufl_domain() is deprecated, please use extract_unique_domain(expr) instead.\n"
-     ]
-    },
-    {
-     "name": "stderr",
-     "output_type": "stream",
-     "text": [
-      "Level 25:UFL:Expr.ufl_domain() is deprecated, please use extract_unique_domain(expr) instead.\n"
-     ]
-    },
-    {
-     "name": "stdout",
-     "output_type": "stream",
-     "text": [
-      "Expr.ufl_domain() is deprecated, please use extract_unique_domain(expr) instead.\n"
-     ]
-    },
-    {
-     "name": "stderr",
-     "output_type": "stream",
-     "text": [
-      "Level 25:UFL:Expr.ufl_domain() is deprecated, please use extract_unique_domain(expr) instead.\n"
-     ]
-    },
-    {
-     "name": "stdout",
-     "output_type": "stream",
-     "text": [
-      "Expr.ufl_domain() is deprecated, please use extract_unique_domain(expr) instead.\n"
-     ]
-    },
-    {
-     "name": "stderr",
-     "output_type": "stream",
-     "text": [
-      "Level 25:UFL:Expr.ufl_domain() is deprecated, please use extract_unique_domain(expr) instead.\n"
-     ]
-    },
-    {
-     "name": "stdout",
-     "output_type": "stream",
-     "text": [
-      "Expr.ufl_domain() is deprecated, please use extract_unique_domain(expr) instead.\n"
-     ]
-    },
-    {
-     "name": "stderr",
-     "output_type": "stream",
-     "text": [
-      "Level 25:UFL:Expr.ufl_domain() is deprecated, please use extract_unique_domain(expr) instead.\n"
-     ]
-    },
-    {
-     "name": "stdout",
-     "output_type": "stream",
-     "text": [
-      "Expr.ufl_domain() is deprecated, please use extract_unique_domain(expr) instead.\n"
-     ]
-    },
-    {
-     "name": "stderr",
-     "output_type": "stream",
-     "text": [
-      "Level 25:UFL:Expr.ufl_domain() is deprecated, please use extract_unique_domain(expr) instead.\n"
-     ]
-    },
-    {
-     "name": "stdout",
-     "output_type": "stream",
-     "text": [
-      "Expr.ufl_domain() is deprecated, please use extract_unique_domain(expr) instead.\n"
-     ]
-    },
-    {
-     "name": "stderr",
-     "output_type": "stream",
-     "text": [
-      "Level 25:UFL:Expr.ufl_domain() is deprecated, please use extract_unique_domain(expr) instead.\n"
-     ]
-    },
-    {
-     "name": "stdout",
-     "output_type": "stream",
-     "text": [
-      "Expr.ufl_domain() is deprecated, please use extract_unique_domain(expr) instead.\n"
-     ]
-    },
-    {
-     "name": "stderr",
-     "output_type": "stream",
-     "text": [
-      "Level 25:UFL:Expr.ufl_domain() is deprecated, please use extract_unique_domain(expr) instead.\n"
-     ]
-    },
-    {
-     "name": "stdout",
-     "output_type": "stream",
-     "text": [
-      "Expr.ufl_domain() is deprecated, please use extract_unique_domain(expr) instead.\n"
-     ]
-    },
-    {
-     "name": "stderr",
-     "output_type": "stream",
-     "text": [
-      "Level 25:UFL:Expr.ufl_domain() is deprecated, please use extract_unique_domain(expr) instead.\n"
-     ]
-    },
-    {
-     "name": "stdout",
-     "output_type": "stream",
-     "text": [
-      "Expr.ufl_domain() is deprecated, please use extract_unique_domain(expr) instead.\n"
-     ]
-    },
-    {
-     "name": "stderr",
-     "output_type": "stream",
-     "text": [
-      "Level 25:UFL:Expr.ufl_domain() is deprecated, please use extract_unique_domain(expr) instead.\n"
-     ]
-    },
-    {
-     "name": "stdout",
-     "output_type": "stream",
-     "text": [
-      "Expr.ufl_domain() is deprecated, please use extract_unique_domain(expr) instead.\n"
-     ]
-    },
-    {
-     "name": "stderr",
-     "output_type": "stream",
-     "text": [
-      "Level 25:UFL:Expr.ufl_domain() is deprecated, please use extract_unique_domain(expr) instead.\n"
-     ]
-    },
-    {
-     "name": "stdout",
-     "output_type": "stream",
-     "text": [
-      "Expr.ufl_domain() is deprecated, please use extract_unique_domain(expr) instead.\n"
-     ]
-    },
-    {
-     "name": "stderr",
-     "output_type": "stream",
-     "text": [
-      "Level 25:UFL:Expr.ufl_domain() is deprecated, please use extract_unique_domain(expr) instead.\n"
-     ]
-    },
-    {
-     "name": "stdout",
-     "output_type": "stream",
-     "text": [
-      "Expr.ufl_domain() is deprecated, please use extract_unique_domain(expr) instead.\n"
-     ]
-    },
-    {
-     "name": "stderr",
-     "output_type": "stream",
-     "text": [
-      "Level 25:UFL:Expr.ufl_domain() is deprecated, please use extract_unique_domain(expr) instead.\n"
-     ]
-    },
-    {
-     "name": "stdout",
-     "output_type": "stream",
-     "text": [
-      "Expr.ufl_domain() is deprecated, please use extract_unique_domain(expr) instead.\n"
-     ]
-    },
-    {
-     "name": "stderr",
-     "output_type": "stream",
-     "text": [
-      "Level 25:UFL:Expr.ufl_domain() is deprecated, please use extract_unique_domain(expr) instead.\n"
-     ]
-    },
-    {
-     "name": "stdout",
-     "output_type": "stream",
-     "text": [
-      "Expr.ufl_domain() is deprecated, please use extract_unique_domain(expr) instead.\n"
-     ]
-    },
-    {
-     "name": "stderr",
-     "output_type": "stream",
-     "text": [
-      "Level 25:UFL:Expr.ufl_domain() is deprecated, please use extract_unique_domain(expr) instead.\n"
-     ]
-    },
-    {
-     "name": "stdout",
-     "output_type": "stream",
-     "text": [
-      "Expr.ufl_domain() is deprecated, please use extract_unique_domain(expr) instead.\n"
-     ]
-    },
-    {
-     "name": "stderr",
-     "output_type": "stream",
-     "text": [
-      "Level 25:UFL:Expr.ufl_domain() is deprecated, please use extract_unique_domain(expr) instead.\n"
-     ]
-    },
-    {
-     "name": "stdout",
-     "output_type": "stream",
-     "text": [
-      "Expr.ufl_domain() is deprecated, please use extract_unique_domain(expr) instead.\n"
-     ]
-    },
-    {
-     "name": "stderr",
-     "output_type": "stream",
-     "text": [
-      "Level 25:UFL:Expr.ufl_domain() is deprecated, please use extract_unique_domain(expr) instead.\n"
-     ]
-    },
-    {
-     "name": "stdout",
-     "output_type": "stream",
-     "text": [
-      "Expr.ufl_domain() is deprecated, please use extract_unique_domain(expr) instead.\n"
-     ]
-    },
-    {
-     "name": "stderr",
-     "output_type": "stream",
-     "text": [
-      "Level 25:UFL:Expr.ufl_domain() is deprecated, please use extract_unique_domain(expr) instead.\n"
-     ]
-    },
-    {
-     "name": "stdout",
-     "output_type": "stream",
-     "text": [
-      "Expr.ufl_domain() is deprecated, please use extract_unique_domain(expr) instead.\n"
-     ]
-    },
-    {
-     "name": "stderr",
-     "output_type": "stream",
-     "text": [
-      "Level 25:UFL:Expr.ufl_domain() is deprecated, please use extract_unique_domain(expr) instead.\n"
-     ]
-    },
-    {
-     "name": "stdout",
-     "output_type": "stream",
-     "text": [
-      "Expr.ufl_domain() is deprecated, please use extract_unique_domain(expr) instead.\n"
-     ]
-    },
-    {
-     "name": "stderr",
-     "output_type": "stream",
-     "text": [
-      "Level 25:UFL:Expr.ufl_domain() is deprecated, please use extract_unique_domain(expr) instead.\n"
-     ]
-    },
-    {
-     "name": "stdout",
-     "output_type": "stream",
-     "text": [
-      "Expr.ufl_domain() is deprecated, please use extract_unique_domain(expr) instead.\n"
-     ]
-    },
-    {
-     "name": "stderr",
-     "output_type": "stream",
-     "text": [
-      "Level 25:UFL:Expr.ufl_domain() is deprecated, please use extract_unique_domain(expr) instead.\n"
-     ]
-    },
-    {
-     "name": "stdout",
-     "output_type": "stream",
-     "text": [
-      "Expr.ufl_domain() is deprecated, please use extract_unique_domain(expr) instead.\n"
-     ]
-    },
-    {
-     "name": "stderr",
-     "output_type": "stream",
-     "text": [
-      "Level 25:UFL:Expr.ufl_domain() is deprecated, please use extract_unique_domain(expr) instead.\n"
-     ]
-    },
-    {
-     "name": "stdout",
-     "output_type": "stream",
-     "text": [
-      "Expr.ufl_domain() is deprecated, please use extract_unique_domain(expr) instead.\n"
-     ]
-    },
-    {
-     "name": "stderr",
-     "output_type": "stream",
-     "text": [
-      "Level 25:UFL:Expr.ufl_domain() is deprecated, please use extract_unique_domain(expr) instead.\n"
-     ]
-    },
-    {
-     "name": "stdout",
-     "output_type": "stream",
-     "text": [
-      "Expr.ufl_domain() is deprecated, please use extract_unique_domain(expr) instead.\n"
-     ]
-    },
-    {
-     "name": "stderr",
-     "output_type": "stream",
-     "text": [
-      "Level 25:UFL:Expr.ufl_domain() is deprecated, please use extract_unique_domain(expr) instead.\n"
-     ]
-    },
-    {
-     "name": "stdout",
-     "output_type": "stream",
-     "text": [
-      "Expr.ufl_domain() is deprecated, please use extract_unique_domain(expr) instead.\n"
-     ]
-    },
-    {
-     "name": "stderr",
-     "output_type": "stream",
-     "text": [
-      "Level 25:UFL:Expr.ufl_domain() is deprecated, please use extract_unique_domain(expr) instead.\n"
-     ]
-    },
-    {
-     "name": "stdout",
-     "output_type": "stream",
-     "text": [
-      "Expr.ufl_domain() is deprecated, please use extract_unique_domain(expr) instead.\n"
-     ]
-    },
-    {
-     "name": "stderr",
-     "output_type": "stream",
-     "text": [
-      "Level 25:UFL:Expr.ufl_domain() is deprecated, please use extract_unique_domain(expr) instead.\n"
-     ]
-    },
-    {
-     "name": "stdout",
-     "output_type": "stream",
-     "text": [
-      "Expr.ufl_domain() is deprecated, please use extract_unique_domain(expr) instead.\n"
-     ]
-    },
-    {
-     "name": "stderr",
-     "output_type": "stream",
-     "text": [
-      "Level 25:UFL:Expr.ufl_domain() is deprecated, please use extract_unique_domain(expr) instead.\n"
-     ]
-    },
-    {
-     "name": "stdout",
-     "output_type": "stream",
-     "text": [
-      "Expr.ufl_domain() is deprecated, please use extract_unique_domain(expr) instead.\n"
-     ]
-    },
-    {
-     "name": "stderr",
-     "output_type": "stream",
-     "text": [
-      "Level 25:UFL:Expr.ufl_domain() is deprecated, please use extract_unique_domain(expr) instead.\n"
-     ]
-    },
-    {
-     "name": "stdout",
-     "output_type": "stream",
-     "text": [
-      "Expr.ufl_domain() is deprecated, please use extract_unique_domain(expr) instead.\n"
-     ]
-    },
-    {
-     "name": "stderr",
-     "output_type": "stream",
-     "text": [
-      "Level 25:UFL:Expr.ufl_domain() is deprecated, please use extract_unique_domain(expr) instead.\n"
-     ]
-    }
-   ],
-   "source": [
-    "a3 = form(rho * dot(u, v)*dx)\n",
-    "L3 = form(rho * dot(u_s, v)*dx - k * dot(nabla_grad(phi), v)*dx)\n",
-    "A3 = assemble_matrix(a3)\n",
-    "A3.assemble()\n",
-    "b3 = create_vector(L3)"
-   ]
-  },
-  {
-   "cell_type": "markdown",
-   "metadata": {},
-   "source": [
-    "As in the previous tutorials, we use PETSc as a linear algebra backend."
-   ]
-  },
-  {
-   "cell_type": "code",
-   "execution_count": 14,
-   "metadata": {},
-   "outputs": [],
-   "source": [
-    "# Solver for step 1\n",
-    "solver1 = PETSc.KSP().create(mesh.comm)\n",
-    "solver1.setOperators(A1)\n",
-    "solver1.setType(PETSc.KSP.Type.BCGS)\n",
-    "pc1 = solver1.getPC()\n",
-    "pc1.setType(PETSc.PC.Type.JACOBI)\n",
-    "\n",
-    "# Solver for step 2\n",
-    "solver2 = PETSc.KSP().create(mesh.comm)\n",
-    "solver2.setOperators(A2)\n",
-    "solver2.setType(PETSc.KSP.Type.MINRES)\n",
-    "pc2 = solver2.getPC()\n",
-    "pc2.setType(PETSc.PC.Type.HYPRE)\n",
-    "pc2.setHYPREType(\"boomeramg\")\n",
-    "\n",
-    "# Solver for step 3\n",
-    "solver3 = PETSc.KSP().create(mesh.comm)\n",
-    "solver3.setOperators(A3)\n",
-    "solver3.setType(PETSc.KSP.Type.CG)\n",
-    "pc3 = solver3.getPC()\n",
-    "pc3.setType(PETSc.PC.Type.SOR)"
-   ]
-  },
-  {
-   "cell_type": "markdown",
-   "metadata": {},
-   "source": [
-    "## Verification of the implementation compute known physical quantities\n",
-    "As a further verification of our implementation, we compute the drag and lift coefficients over the obstacle, defined as\n",
-    "\n",
-    "$$\n",
-    "    C_{\\text{D}}(u,p,t,\\partial\\Omega_S) = \\frac{2}{\\rho L U_{mean}^2}\\int_{\\partial\\Omega_S}\\rho \\nu n \\cdot \\nabla u_{t_S}(t)n_y -p(t)n_x~\\mathrm{d} s,\n",
-    "$$    \n",
-    "$$ \n",
-    "    C_{\\text{L}}(u,p,t,\\partial\\Omega_S) = -\\frac{2}{\\rho L U_{mean}^2}\\int_{\\partial\\Omega_S}\\rho \\nu n \\cdot \\nabla u_{t_S}(t)n_x + p(t)n_y~\\mathrm{d} s,\n",
-    "$$\n",
-    "\n",
-    "where $u_{t_S}$ is the tangential velocity component at the interface of the obstacle $\\partial\\Omega_S$, defined as $u_{t_S}=u\\cdot (n_y,-n_x)$, $U_{mean}=1$ the average inflow velocity, and $L$ the length of the channel. We use `UFL` to create the relevant integrals, and assemble them at each time step."
-   ]
-  },
-  {
-   "cell_type": "code",
-   "execution_count": 15,
-   "metadata": {},
-   "outputs": [
-    {
-     "name": "stdout",
-     "output_type": "stream",
-     "text": [
-      "Expr.ufl_domain() is deprecated, please use extract_unique_domain(expr) instead.\n"
-     ]
-    },
-    {
-     "name": "stderr",
-     "output_type": "stream",
-     "text": [
-      "Level 25:UFL:Expr.ufl_domain() is deprecated, please use extract_unique_domain(expr) instead.\n"
-     ]
-    },
-    {
-     "name": "stdout",
-     "output_type": "stream",
-     "text": [
-      "Expr.ufl_domain() is deprecated, please use extract_unique_domain(expr) instead.\n"
-     ]
-    },
-    {
-     "name": "stderr",
-     "output_type": "stream",
-     "text": [
-      "Level 25:UFL:Expr.ufl_domain() is deprecated, please use extract_unique_domain(expr) instead.\n"
-     ]
-    },
-    {
-     "name": "stdout",
-     "output_type": "stream",
-     "text": [
-      "Expr.ufl_domain() is deprecated, please use extract_unique_domain(expr) instead.\n"
-     ]
-    },
-    {
-     "name": "stderr",
-     "output_type": "stream",
-     "text": [
-      "Level 25:UFL:Expr.ufl_domain() is deprecated, please use extract_unique_domain(expr) instead.\n"
-     ]
-    },
-    {
-     "name": "stdout",
-     "output_type": "stream",
-     "text": [
-      "Expr.ufl_domain() is deprecated, please use extract_unique_domain(expr) instead.\n"
-     ]
-    },
-    {
-     "name": "stderr",
-     "output_type": "stream",
-     "text": [
-      "Level 25:UFL:Expr.ufl_domain() is deprecated, please use extract_unique_domain(expr) instead.\n"
-     ]
-    },
-    {
-     "name": "stdout",
-     "output_type": "stream",
-     "text": [
-      "Expr.ufl_domain() is deprecated, please use extract_unique_domain(expr) instead.\n"
-     ]
-    },
-    {
-     "name": "stderr",
-     "output_type": "stream",
-     "text": [
-      "Level 25:UFL:Expr.ufl_domain() is deprecated, please use extract_unique_domain(expr) instead.\n"
-     ]
-    },
-    {
-     "name": "stdout",
-     "output_type": "stream",
-     "text": [
-      "Expr.ufl_domain() is deprecated, please use extract_unique_domain(expr) instead.\n"
-     ]
-    },
-    {
-     "name": "stderr",
-     "output_type": "stream",
-     "text": [
-      "Level 25:UFL:Expr.ufl_domain() is deprecated, please use extract_unique_domain(expr) instead.\n"
-     ]
-    },
-    {
-     "name": "stdout",
-     "output_type": "stream",
-     "text": [
-      "Expr.ufl_domain() is deprecated, please use extract_unique_domain(expr) instead.\n"
-     ]
-    },
-    {
-     "name": "stderr",
-     "output_type": "stream",
-     "text": [
-      "Level 25:UFL:Expr.ufl_domain() is deprecated, please use extract_unique_domain(expr) instead.\n"
-     ]
-    },
-    {
-     "name": "stdout",
-     "output_type": "stream",
-     "text": [
-      "Expr.ufl_domain() is deprecated, please use extract_unique_domain(expr) instead.\n"
-     ]
-    },
-    {
-     "name": "stderr",
-     "output_type": "stream",
-     "text": [
-      "Level 25:UFL:Expr.ufl_domain() is deprecated, please use extract_unique_domain(expr) instead.\n"
-     ]
-    },
-    {
-     "name": "stdout",
-     "output_type": "stream",
-     "text": [
-      "Expr.ufl_domain() is deprecated, please use extract_unique_domain(expr) instead.\n"
-     ]
-    },
-    {
-     "name": "stderr",
-     "output_type": "stream",
-     "text": [
-      "Level 25:UFL:Expr.ufl_domain() is deprecated, please use extract_unique_domain(expr) instead.\n"
-     ]
-    },
-    {
-     "name": "stdout",
-     "output_type": "stream",
-     "text": [
-      "Expr.ufl_domain() is deprecated, please use extract_unique_domain(expr) instead.\n"
-     ]
-    },
-    {
-     "name": "stderr",
-     "output_type": "stream",
-     "text": [
-      "Level 25:UFL:Expr.ufl_domain() is deprecated, please use extract_unique_domain(expr) instead.\n"
-     ]
-    },
-    {
-     "name": "stdout",
-     "output_type": "stream",
-     "text": [
-      "Expr.ufl_domain() is deprecated, please use extract_unique_domain(expr) instead.\n"
-     ]
-    },
-    {
-     "name": "stderr",
-     "output_type": "stream",
-     "text": [
-      "Level 25:UFL:Expr.ufl_domain() is deprecated, please use extract_unique_domain(expr) instead.\n"
-     ]
-    },
-    {
-     "name": "stdout",
-     "output_type": "stream",
-     "text": [
-      "Expr.ufl_domain() is deprecated, please use extract_unique_domain(expr) instead.\n"
-     ]
-    },
-    {
-     "name": "stderr",
-     "output_type": "stream",
-     "text": [
-      "Level 25:UFL:Expr.ufl_domain() is deprecated, please use extract_unique_domain(expr) instead.\n"
-     ]
-    },
-    {
-     "name": "stdout",
-     "output_type": "stream",
-     "text": [
-      "Expr.ufl_domain() is deprecated, please use extract_unique_domain(expr) instead.\n"
-     ]
-    },
-    {
-     "name": "stderr",
-     "output_type": "stream",
-     "text": [
-      "Level 25:UFL:Expr.ufl_domain() is deprecated, please use extract_unique_domain(expr) instead.\n"
-     ]
-    },
-    {
-     "name": "stdout",
-     "output_type": "stream",
-     "text": [
-      "Expr.ufl_domain() is deprecated, please use extract_unique_domain(expr) instead.\n"
-     ]
-    },
-    {
-     "name": "stderr",
-     "output_type": "stream",
-     "text": [
-      "Level 25:UFL:Expr.ufl_domain() is deprecated, please use extract_unique_domain(expr) instead.\n"
-     ]
-    },
-    {
-     "name": "stdout",
-     "output_type": "stream",
-     "text": [
-      "Expr.ufl_domain() is deprecated, please use extract_unique_domain(expr) instead.\n"
-     ]
-    },
-    {
-     "name": "stderr",
-     "output_type": "stream",
-     "text": [
-      "Level 25:UFL:Expr.ufl_domain() is deprecated, please use extract_unique_domain(expr) instead.\n"
-     ]
-    },
-    {
-     "name": "stdout",
-     "output_type": "stream",
-     "text": [
-      "Expr.ufl_domain() is deprecated, please use extract_unique_domain(expr) instead.\n"
-     ]
-    },
-    {
-     "name": "stderr",
-     "output_type": "stream",
-     "text": [
-      "Level 25:UFL:Expr.ufl_domain() is deprecated, please use extract_unique_domain(expr) instead.\n"
-     ]
-    },
-    {
-     "name": "stdout",
-     "output_type": "stream",
-     "text": [
-      "Expr.ufl_domain() is deprecated, please use extract_unique_domain(expr) instead.\n"
-     ]
-    },
-    {
-     "name": "stderr",
-     "output_type": "stream",
-     "text": [
-      "Level 25:UFL:Expr.ufl_domain() is deprecated, please use extract_unique_domain(expr) instead.\n"
-     ]
-    },
-    {
-     "name": "stdout",
-     "output_type": "stream",
-     "text": [
-      "Expr.ufl_domain() is deprecated, please use extract_unique_domain(expr) instead.\n"
-     ]
-    },
-    {
-     "name": "stderr",
-     "output_type": "stream",
-     "text": [
-      "Level 25:UFL:Expr.ufl_domain() is deprecated, please use extract_unique_domain(expr) instead.\n"
-     ]
-    },
-    {
-     "name": "stdout",
-     "output_type": "stream",
-     "text": [
-      "Expr.ufl_domain() is deprecated, please use extract_unique_domain(expr) instead.\n"
-     ]
-    },
-    {
-     "name": "stderr",
-     "output_type": "stream",
-     "text": [
-      "Level 25:UFL:Expr.ufl_domain() is deprecated, please use extract_unique_domain(expr) instead.\n"
-     ]
-    },
-    {
-     "name": "stdout",
-     "output_type": "stream",
-     "text": [
-      "Expr.ufl_domain() is deprecated, please use extract_unique_domain(expr) instead.\n"
-     ]
-    },
-    {
-     "name": "stderr",
-     "output_type": "stream",
-     "text": [
-      "Level 25:UFL:Expr.ufl_domain() is deprecated, please use extract_unique_domain(expr) instead.\n"
-     ]
-    },
-    {
-     "name": "stdout",
-     "output_type": "stream",
-     "text": [
-      "Expr.ufl_domain() is deprecated, please use extract_unique_domain(expr) instead.\n"
-     ]
-    },
-    {
-     "name": "stderr",
-     "output_type": "stream",
-     "text": [
-      "Level 25:UFL:Expr.ufl_domain() is deprecated, please use extract_unique_domain(expr) instead.\n"
-     ]
-    },
-    {
-     "name": "stdout",
-     "output_type": "stream",
-     "text": [
-      "Expr.ufl_domain() is deprecated, please use extract_unique_domain(expr) instead.\n"
-     ]
-    },
-    {
-     "name": "stderr",
-     "output_type": "stream",
-     "text": [
-      "Level 25:UFL:Expr.ufl_domain() is deprecated, please use extract_unique_domain(expr) instead.\n"
-     ]
-    },
-    {
-     "name": "stdout",
-     "output_type": "stream",
-     "text": [
-      "Expr.ufl_domain() is deprecated, please use extract_unique_domain(expr) instead.\n"
-     ]
-    },
-    {
-     "name": "stderr",
-     "output_type": "stream",
-     "text": [
-      "Level 25:UFL:Expr.ufl_domain() is deprecated, please use extract_unique_domain(expr) instead.\n"
-     ]
-    },
-    {
-     "name": "stdout",
-     "output_type": "stream",
-     "text": [
-      "Expr.ufl_domain() is deprecated, please use extract_unique_domain(expr) instead.\n"
-     ]
-    },
-    {
-     "name": "stderr",
-     "output_type": "stream",
-     "text": [
-      "Level 25:UFL:Expr.ufl_domain() is deprecated, please use extract_unique_domain(expr) instead.\n"
-     ]
-    },
-    {
-     "name": "stdout",
-     "output_type": "stream",
-     "text": [
-      "Expr.ufl_domain() is deprecated, please use extract_unique_domain(expr) instead.\n"
-     ]
-    },
-    {
-     "name": "stderr",
-     "output_type": "stream",
-     "text": [
-      "Level 25:UFL:Expr.ufl_domain() is deprecated, please use extract_unique_domain(expr) instead.\n"
-     ]
-    },
-    {
-     "name": "stdout",
-     "output_type": "stream",
-     "text": [
-      "Expr.ufl_domain() is deprecated, please use extract_unique_domain(expr) instead.\n"
-     ]
-    },
-    {
-     "name": "stderr",
-     "output_type": "stream",
-     "text": [
-      "Level 25:UFL:Expr.ufl_domain() is deprecated, please use extract_unique_domain(expr) instead.\n"
-     ]
-    },
-    {
-     "name": "stdout",
-     "output_type": "stream",
-     "text": [
-      "Expr.ufl_domain() is deprecated, please use extract_unique_domain(expr) instead.\n"
-     ]
-    },
-    {
-     "name": "stderr",
-     "output_type": "stream",
-     "text": [
-      "Level 25:UFL:Expr.ufl_domain() is deprecated, please use extract_unique_domain(expr) instead.\n"
-     ]
-    },
-    {
-     "name": "stdout",
-     "output_type": "stream",
-     "text": [
-      "Expr.ufl_domain() is deprecated, please use extract_unique_domain(expr) instead.\n"
-     ]
-    },
-    {
-     "name": "stderr",
-     "output_type": "stream",
-     "text": [
-      "Level 25:UFL:Expr.ufl_domain() is deprecated, please use extract_unique_domain(expr) instead.\n"
-     ]
-    },
-    {
-     "name": "stdout",
-     "output_type": "stream",
-     "text": [
-      "Expr.ufl_domain() is deprecated, please use extract_unique_domain(expr) instead.\n"
-     ]
-    },
-    {
-     "name": "stderr",
-     "output_type": "stream",
-     "text": [
-      "Level 25:UFL:Expr.ufl_domain() is deprecated, please use extract_unique_domain(expr) instead.\n"
-     ]
-    },
-    {
-     "name": "stdout",
-     "output_type": "stream",
-     "text": [
-      "Expr.ufl_domain() is deprecated, please use extract_unique_domain(expr) instead.\n"
-     ]
-    },
-    {
-     "name": "stderr",
-     "output_type": "stream",
-     "text": [
-      "Level 25:UFL:Expr.ufl_domain() is deprecated, please use extract_unique_domain(expr) instead.\n"
-     ]
-    },
-    {
-     "name": "stdout",
-     "output_type": "stream",
-     "text": [
-      "Expr.ufl_domain() is deprecated, please use extract_unique_domain(expr) instead.\n"
-     ]
-    },
-    {
-     "name": "stderr",
-     "output_type": "stream",
-     "text": [
-      "Level 25:UFL:Expr.ufl_domain() is deprecated, please use extract_unique_domain(expr) instead.\n"
-     ]
-    },
-    {
-     "name": "stdout",
-     "output_type": "stream",
-     "text": [
-      "Expr.ufl_domain() is deprecated, please use extract_unique_domain(expr) instead.\n"
-     ]
-    },
-    {
-     "name": "stderr",
-     "output_type": "stream",
-     "text": [
-      "Level 25:UFL:Expr.ufl_domain() is deprecated, please use extract_unique_domain(expr) instead.\n"
-     ]
-    },
-    {
-     "name": "stdout",
-     "output_type": "stream",
-     "text": [
-      "Expr.ufl_domain() is deprecated, please use extract_unique_domain(expr) instead.\n"
-     ]
-    },
-    {
-     "name": "stderr",
-     "output_type": "stream",
-     "text": [
-      "Level 25:UFL:Expr.ufl_domain() is deprecated, please use extract_unique_domain(expr) instead.\n"
-     ]
-    },
-    {
-     "name": "stdout",
-     "output_type": "stream",
-     "text": [
-      "Expr.ufl_domain() is deprecated, please use extract_unique_domain(expr) instead.\n"
-     ]
-    },
-    {
-     "name": "stderr",
-     "output_type": "stream",
-     "text": [
-      "Level 25:UFL:Expr.ufl_domain() is deprecated, please use extract_unique_domain(expr) instead.\n"
-     ]
-    },
-    {
-     "name": "stdout",
-     "output_type": "stream",
-     "text": [
-      "Expr.ufl_domain() is deprecated, please use extract_unique_domain(expr) instead.\n"
-     ]
-    },
-    {
-     "name": "stderr",
-     "output_type": "stream",
-     "text": [
-      "Level 25:UFL:Expr.ufl_domain() is deprecated, please use extract_unique_domain(expr) instead.\n"
-     ]
-    },
-    {
-     "name": "stdout",
-     "output_type": "stream",
-     "text": [
-      "Expr.ufl_domain() is deprecated, please use extract_unique_domain(expr) instead.\n"
-     ]
-    },
-    {
-     "name": "stderr",
-     "output_type": "stream",
-     "text": [
-      "Level 25:UFL:Expr.ufl_domain() is deprecated, please use extract_unique_domain(expr) instead.\n"
-     ]
-    },
-    {
-     "name": "stdout",
-     "output_type": "stream",
-     "text": [
-      "Expr.ufl_domain() is deprecated, please use extract_unique_domain(expr) instead.\n"
-     ]
-    },
-    {
-     "name": "stderr",
-     "output_type": "stream",
-     "text": [
-      "Level 25:UFL:Expr.ufl_domain() is deprecated, please use extract_unique_domain(expr) instead.\n"
-     ]
-    },
-    {
-     "name": "stdout",
-     "output_type": "stream",
-     "text": [
-      "Expr.ufl_domain() is deprecated, please use extract_unique_domain(expr) instead.\n"
-     ]
-    },
-    {
-     "name": "stderr",
-     "output_type": "stream",
-     "text": [
-      "Level 25:UFL:Expr.ufl_domain() is deprecated, please use extract_unique_domain(expr) instead.\n"
-     ]
-    },
-    {
-     "name": "stdout",
-     "output_type": "stream",
-     "text": [
-      "Expr.ufl_domain() is deprecated, please use extract_unique_domain(expr) instead.\n"
-     ]
-    },
-    {
-     "name": "stderr",
-     "output_type": "stream",
-     "text": [
-      "Level 25:UFL:Expr.ufl_domain() is deprecated, please use extract_unique_domain(expr) instead.\n"
-     ]
-    },
-    {
-     "name": "stdout",
-     "output_type": "stream",
-     "text": [
-      "Expr.ufl_domain() is deprecated, please use extract_unique_domain(expr) instead.\n"
-     ]
-    },
-    {
-     "name": "stderr",
-     "output_type": "stream",
-     "text": [
-      "Level 25:UFL:Expr.ufl_domain() is deprecated, please use extract_unique_domain(expr) instead.\n"
-     ]
-    },
-    {
-     "name": "stdout",
-     "output_type": "stream",
-     "text": [
-      "Expr.ufl_domain() is deprecated, please use extract_unique_domain(expr) instead.\n"
-     ]
-    },
-    {
-     "name": "stderr",
-     "output_type": "stream",
-     "text": [
-      "Level 25:UFL:Expr.ufl_domain() is deprecated, please use extract_unique_domain(expr) instead.\n"
-     ]
-    },
-    {
-     "name": "stdout",
-     "output_type": "stream",
-     "text": [
-      "Expr.ufl_domain() is deprecated, please use extract_unique_domain(expr) instead.\n"
-     ]
-    },
-    {
-     "name": "stderr",
-     "output_type": "stream",
-     "text": [
-      "Level 25:UFL:Expr.ufl_domain() is deprecated, please use extract_unique_domain(expr) instead.\n"
-     ]
-    },
-    {
-     "name": "stdout",
-     "output_type": "stream",
-     "text": [
-      "Expr.ufl_domain() is deprecated, please use extract_unique_domain(expr) instead.\n"
-     ]
-    },
-    {
-     "name": "stderr",
-     "output_type": "stream",
-     "text": [
-      "Level 25:UFL:Expr.ufl_domain() is deprecated, please use extract_unique_domain(expr) instead.\n"
-     ]
-    },
-    {
-     "name": "stdout",
-     "output_type": "stream",
-     "text": [
-      "Expr.ufl_domain() is deprecated, please use extract_unique_domain(expr) instead.\n"
-     ]
-    },
-    {
-     "name": "stderr",
-     "output_type": "stream",
-     "text": [
-      "Level 25:UFL:Expr.ufl_domain() is deprecated, please use extract_unique_domain(expr) instead.\n"
-     ]
-    },
-    {
-     "name": "stdout",
-     "output_type": "stream",
-     "text": [
-      "Expr.ufl_domain() is deprecated, please use extract_unique_domain(expr) instead.\n"
-     ]
-    },
-    {
-     "name": "stderr",
-     "output_type": "stream",
-     "text": [
-      "Level 25:UFL:Expr.ufl_domain() is deprecated, please use extract_unique_domain(expr) instead.\n"
-     ]
-    },
-    {
-     "name": "stdout",
-     "output_type": "stream",
-     "text": [
-      "Expr.ufl_domain() is deprecated, please use extract_unique_domain(expr) instead.\n"
-     ]
-    },
-    {
-     "name": "stderr",
-     "output_type": "stream",
-     "text": [
-      "Level 25:UFL:Expr.ufl_domain() is deprecated, please use extract_unique_domain(expr) instead.\n"
-     ]
-    },
-    {
-     "name": "stdout",
-     "output_type": "stream",
-     "text": [
-      "Expr.ufl_domain() is deprecated, please use extract_unique_domain(expr) instead.\n"
-     ]
-    },
-    {
-     "name": "stderr",
-     "output_type": "stream",
-     "text": [
-      "Level 25:UFL:Expr.ufl_domain() is deprecated, please use extract_unique_domain(expr) instead.\n"
-     ]
-    },
-    {
-     "name": "stdout",
-     "output_type": "stream",
-     "text": [
-      "Expr.ufl_domain() is deprecated, please use extract_unique_domain(expr) instead.\n"
-     ]
-    },
-    {
-     "name": "stderr",
-     "output_type": "stream",
-     "text": [
-      "Level 25:UFL:Expr.ufl_domain() is deprecated, please use extract_unique_domain(expr) instead.\n"
-     ]
-    },
-    {
-     "name": "stdout",
-     "output_type": "stream",
-     "text": [
-      "Expr.ufl_domain() is deprecated, please use extract_unique_domain(expr) instead.\n"
-     ]
-    },
-    {
-     "name": "stderr",
-     "output_type": "stream",
-     "text": [
-      "Level 25:UFL:Expr.ufl_domain() is deprecated, please use extract_unique_domain(expr) instead.\n"
-     ]
-    },
-    {
-     "name": "stdout",
-     "output_type": "stream",
-     "text": [
-      "Expr.ufl_domain() is deprecated, please use extract_unique_domain(expr) instead.\n"
-     ]
-    },
-    {
-     "name": "stderr",
-     "output_type": "stream",
-     "text": [
-      "Level 25:UFL:Expr.ufl_domain() is deprecated, please use extract_unique_domain(expr) instead.\n"
-     ]
-    },
-    {
-     "name": "stdout",
-     "output_type": "stream",
-     "text": [
-      "Expr.ufl_domain() is deprecated, please use extract_unique_domain(expr) instead.\n"
-     ]
-    },
-    {
-     "name": "stderr",
-     "output_type": "stream",
-     "text": [
-      "Level 25:UFL:Expr.ufl_domain() is deprecated, please use extract_unique_domain(expr) instead.\n"
-     ]
-    },
-    {
-     "name": "stdout",
-     "output_type": "stream",
-     "text": [
-      "Expr.ufl_domain() is deprecated, please use extract_unique_domain(expr) instead.\n"
-     ]
-    },
-    {
-     "name": "stderr",
-     "output_type": "stream",
-     "text": [
-      "Level 25:UFL:Expr.ufl_domain() is deprecated, please use extract_unique_domain(expr) instead.\n"
-     ]
-    },
-    {
-     "name": "stdout",
-     "output_type": "stream",
-     "text": [
-      "Expr.ufl_domain() is deprecated, please use extract_unique_domain(expr) instead.\n"
-     ]
-    },
-    {
-     "name": "stderr",
-     "output_type": "stream",
-     "text": [
-      "Level 25:UFL:Expr.ufl_domain() is deprecated, please use extract_unique_domain(expr) instead.\n"
-     ]
-    },
-    {
-     "name": "stdout",
-     "output_type": "stream",
-     "text": [
-      "Expr.ufl_domain() is deprecated, please use extract_unique_domain(expr) instead.\n"
-     ]
-    },
-    {
-     "name": "stderr",
-     "output_type": "stream",
-     "text": [
-      "Level 25:UFL:Expr.ufl_domain() is deprecated, please use extract_unique_domain(expr) instead.\n"
-     ]
-    },
-    {
-     "name": "stdout",
-     "output_type": "stream",
-     "text": [
-      "Expr.ufl_domain() is deprecated, please use extract_unique_domain(expr) instead.\n"
-     ]
-    },
-    {
-     "name": "stderr",
-     "output_type": "stream",
-     "text": [
-      "Level 25:UFL:Expr.ufl_domain() is deprecated, please use extract_unique_domain(expr) instead.\n"
-     ]
-    },
-    {
-     "name": "stdout",
-     "output_type": "stream",
-     "text": [
-      "Expr.ufl_domain() is deprecated, please use extract_unique_domain(expr) instead.\n"
-     ]
-    },
-    {
-     "name": "stderr",
-     "output_type": "stream",
-     "text": [
-      "Level 25:UFL:Expr.ufl_domain() is deprecated, please use extract_unique_domain(expr) instead.\n"
-     ]
-    },
-    {
-     "name": "stdout",
-     "output_type": "stream",
-     "text": [
-      "Expr.ufl_domain() is deprecated, please use extract_unique_domain(expr) instead.\n"
-     ]
-    },
-    {
-     "name": "stderr",
-     "output_type": "stream",
-     "text": [
-      "Level 25:UFL:Expr.ufl_domain() is deprecated, please use extract_unique_domain(expr) instead.\n"
-     ]
-    },
-    {
-     "name": "stdout",
-     "output_type": "stream",
-     "text": [
-      "Expr.ufl_domain() is deprecated, please use extract_unique_domain(expr) instead.\n"
-     ]
-    },
-    {
-     "name": "stderr",
-     "output_type": "stream",
-     "text": [
-      "Level 25:UFL:Expr.ufl_domain() is deprecated, please use extract_unique_domain(expr) instead.\n"
-     ]
-    },
-    {
-     "name": "stdout",
-     "output_type": "stream",
-     "text": [
-      "Expr.ufl_domain() is deprecated, please use extract_unique_domain(expr) instead.\n"
-     ]
-    },
-    {
-     "name": "stderr",
-     "output_type": "stream",
-     "text": [
-      "Level 25:UFL:Expr.ufl_domain() is deprecated, please use extract_unique_domain(expr) instead.\n"
-     ]
-    },
-    {
-     "name": "stdout",
-     "output_type": "stream",
-     "text": [
-      "Expr.ufl_domain() is deprecated, please use extract_unique_domain(expr) instead.\n"
-     ]
-    },
-    {
-     "name": "stderr",
-     "output_type": "stream",
-     "text": [
-      "Level 25:UFL:Expr.ufl_domain() is deprecated, please use extract_unique_domain(expr) instead.\n"
-     ]
-    },
-    {
-     "name": "stdout",
-     "output_type": "stream",
-     "text": [
-      "Expr.ufl_domain() is deprecated, please use extract_unique_domain(expr) instead.\n"
-     ]
-    },
-    {
-     "name": "stderr",
-     "output_type": "stream",
-     "text": [
-      "Level 25:UFL:Expr.ufl_domain() is deprecated, please use extract_unique_domain(expr) instead.\n"
-     ]
-    },
-    {
-     "name": "stdout",
-     "output_type": "stream",
-     "text": [
-      "Expr.ufl_domain() is deprecated, please use extract_unique_domain(expr) instead.\n"
-     ]
-    },
-    {
-     "name": "stderr",
-     "output_type": "stream",
-     "text": [
-      "Level 25:UFL:Expr.ufl_domain() is deprecated, please use extract_unique_domain(expr) instead.\n"
-     ]
-    },
-    {
-     "name": "stdout",
-     "output_type": "stream",
-     "text": [
-      "Expr.ufl_domain() is deprecated, please use extract_unique_domain(expr) instead.\n"
-     ]
-    },
-    {
-     "name": "stderr",
-     "output_type": "stream",
-     "text": [
-      "Level 25:UFL:Expr.ufl_domain() is deprecated, please use extract_unique_domain(expr) instead.\n"
-     ]
-    },
-    {
-     "name": "stdout",
-     "output_type": "stream",
-     "text": [
-      "Expr.ufl_domain() is deprecated, please use extract_unique_domain(expr) instead.\n"
-     ]
-    },
-    {
-     "name": "stderr",
-     "output_type": "stream",
-     "text": [
-      "Level 25:UFL:Expr.ufl_domain() is deprecated, please use extract_unique_domain(expr) instead.\n"
-     ]
-    },
-    {
-     "name": "stdout",
-     "output_type": "stream",
-     "text": [
-      "Expr.ufl_domain() is deprecated, please use extract_unique_domain(expr) instead.\n"
-     ]
-    },
-    {
-     "name": "stderr",
-     "output_type": "stream",
-     "text": [
-      "Level 25:UFL:Expr.ufl_domain() is deprecated, please use extract_unique_domain(expr) instead.\n"
-     ]
-    },
-    {
-     "name": "stdout",
-     "output_type": "stream",
-     "text": [
-      "Expr.ufl_domain() is deprecated, please use extract_unique_domain(expr) instead.\n"
-     ]
-    },
-    {
-     "name": "stderr",
-     "output_type": "stream",
-     "text": [
-      "Level 25:UFL:Expr.ufl_domain() is deprecated, please use extract_unique_domain(expr) instead.\n"
-     ]
-    },
-    {
-     "name": "stdout",
-     "output_type": "stream",
-     "text": [
-      "Expr.ufl_domain() is deprecated, please use extract_unique_domain(expr) instead.\n"
-     ]
-    },
-    {
-     "name": "stderr",
-     "output_type": "stream",
-     "text": [
-      "Level 25:UFL:Expr.ufl_domain() is deprecated, please use extract_unique_domain(expr) instead.\n"
-     ]
-    },
-    {
-     "name": "stdout",
-     "output_type": "stream",
-     "text": [
-      "Expr.ufl_domain() is deprecated, please use extract_unique_domain(expr) instead.\n"
-     ]
-    },
-    {
-     "name": "stderr",
-     "output_type": "stream",
-     "text": [
-      "Level 25:UFL:Expr.ufl_domain() is deprecated, please use extract_unique_domain(expr) instead.\n"
-     ]
-    },
-    {
-     "name": "stdout",
-     "output_type": "stream",
-     "text": [
-      "Expr.ufl_domain() is deprecated, please use extract_unique_domain(expr) instead.\n"
-     ]
-    },
-    {
-     "name": "stderr",
-     "output_type": "stream",
-     "text": [
-      "Level 25:UFL:Expr.ufl_domain() is deprecated, please use extract_unique_domain(expr) instead.\n"
-     ]
-    },
-    {
-     "name": "stdout",
-     "output_type": "stream",
-     "text": [
-      "Expr.ufl_domain() is deprecated, please use extract_unique_domain(expr) instead.\n"
-     ]
-    },
-    {
-     "name": "stderr",
-     "output_type": "stream",
-     "text": [
-      "Level 25:UFL:Expr.ufl_domain() is deprecated, please use extract_unique_domain(expr) instead.\n"
-     ]
-    },
-    {
-     "name": "stdout",
-     "output_type": "stream",
-     "text": [
-      "Expr.ufl_domain() is deprecated, please use extract_unique_domain(expr) instead.\n"
-     ]
-    },
-    {
-     "name": "stderr",
-     "output_type": "stream",
-     "text": [
-      "Level 25:UFL:Expr.ufl_domain() is deprecated, please use extract_unique_domain(expr) instead.\n"
-     ]
-    },
-    {
-     "name": "stdout",
-     "output_type": "stream",
-     "text": [
-      "Expr.ufl_domain() is deprecated, please use extract_unique_domain(expr) instead.\n"
-     ]
-    },
-    {
-     "name": "stderr",
-     "output_type": "stream",
-     "text": [
-      "Level 25:UFL:Expr.ufl_domain() is deprecated, please use extract_unique_domain(expr) instead.\n"
-     ]
-    },
-    {
-     "name": "stdout",
-     "output_type": "stream",
-     "text": [
-      "Expr.ufl_domain() is deprecated, please use extract_unique_domain(expr) instead.\n"
-     ]
-    },
-    {
-     "name": "stderr",
-     "output_type": "stream",
-     "text": [
-      "Level 25:UFL:Expr.ufl_domain() is deprecated, please use extract_unique_domain(expr) instead.\n"
-     ]
-    },
-    {
-     "name": "stdout",
-     "output_type": "stream",
-     "text": [
-      "Expr.ufl_domain() is deprecated, please use extract_unique_domain(expr) instead.\n"
-     ]
-    },
-    {
-     "name": "stderr",
-     "output_type": "stream",
-     "text": [
-      "Level 25:UFL:Expr.ufl_domain() is deprecated, please use extract_unique_domain(expr) instead.\n"
-     ]
-    },
-    {
-     "name": "stdout",
-     "output_type": "stream",
-     "text": [
-      "Expr.ufl_domain() is deprecated, please use extract_unique_domain(expr) instead.\n"
-     ]
-    },
-    {
-     "name": "stderr",
-     "output_type": "stream",
-     "text": [
-      "Level 25:UFL:Expr.ufl_domain() is deprecated, please use extract_unique_domain(expr) instead.\n"
-     ]
-    },
-    {
-     "name": "stdout",
-     "output_type": "stream",
-     "text": [
-      "Expr.ufl_domain() is deprecated, please use extract_unique_domain(expr) instead.\n"
-     ]
-    },
-    {
-     "name": "stderr",
-     "output_type": "stream",
-     "text": [
-      "Level 25:UFL:Expr.ufl_domain() is deprecated, please use extract_unique_domain(expr) instead.\n"
-     ]
-    },
-    {
-     "name": "stdout",
-     "output_type": "stream",
-     "text": [
-      "Expr.ufl_domain() is deprecated, please use extract_unique_domain(expr) instead.\n"
-     ]
-    },
-    {
-     "name": "stderr",
-     "output_type": "stream",
-     "text": [
-      "Level 25:UFL:Expr.ufl_domain() is deprecated, please use extract_unique_domain(expr) instead.\n"
-     ]
-    },
-    {
-     "name": "stdout",
-     "output_type": "stream",
-     "text": [
-      "Expr.ufl_domain() is deprecated, please use extract_unique_domain(expr) instead.\n"
-     ]
-    },
-    {
-     "name": "stderr",
-     "output_type": "stream",
-     "text": [
-      "Level 25:UFL:Expr.ufl_domain() is deprecated, please use extract_unique_domain(expr) instead.\n"
-     ]
-    },
-    {
-     "name": "stdout",
-     "output_type": "stream",
-     "text": [
-      "Expr.ufl_domain() is deprecated, please use extract_unique_domain(expr) instead.\n"
-     ]
-    },
-    {
-     "name": "stderr",
-     "output_type": "stream",
-     "text": [
-      "Level 25:UFL:Expr.ufl_domain() is deprecated, please use extract_unique_domain(expr) instead.\n"
-     ]
-    },
-    {
-     "name": "stdout",
-     "output_type": "stream",
-     "text": [
-      "Expr.ufl_domain() is deprecated, please use extract_unique_domain(expr) instead.\n"
-     ]
-    },
-    {
-     "name": "stderr",
-     "output_type": "stream",
-     "text": [
-      "Level 25:UFL:Expr.ufl_domain() is deprecated, please use extract_unique_domain(expr) instead.\n"
-     ]
-    },
-    {
-     "name": "stdout",
-     "output_type": "stream",
-     "text": [
-      "Expr.ufl_domain() is deprecated, please use extract_unique_domain(expr) instead.\n"
-     ]
-    },
-    {
-     "name": "stderr",
-     "output_type": "stream",
-     "text": [
-      "Level 25:UFL:Expr.ufl_domain() is deprecated, please use extract_unique_domain(expr) instead.\n"
-     ]
-    },
-    {
-     "name": "stdout",
-     "output_type": "stream",
-     "text": [
-      "Expr.ufl_domain() is deprecated, please use extract_unique_domain(expr) instead.\n"
-     ]
-    },
-    {
-     "name": "stderr",
-     "output_type": "stream",
-     "text": [
-      "Level 25:UFL:Expr.ufl_domain() is deprecated, please use extract_unique_domain(expr) instead.\n"
-     ]
-    },
-    {
-     "name": "stdout",
-     "output_type": "stream",
-     "text": [
-      "Expr.ufl_domain() is deprecated, please use extract_unique_domain(expr) instead.\n"
-     ]
-    },
-    {
-     "name": "stderr",
-     "output_type": "stream",
-     "text": [
-      "Level 25:UFL:Expr.ufl_domain() is deprecated, please use extract_unique_domain(expr) instead.\n"
-     ]
-    },
-    {
-     "name": "stdout",
-     "output_type": "stream",
-     "text": [
-      "Expr.ufl_domain() is deprecated, please use extract_unique_domain(expr) instead.\n"
-     ]
-    },
-    {
-     "name": "stderr",
-     "output_type": "stream",
-     "text": [
-      "Level 25:UFL:Expr.ufl_domain() is deprecated, please use extract_unique_domain(expr) instead.\n"
-     ]
-    },
-    {
-     "name": "stdout",
-     "output_type": "stream",
-     "text": [
-      "Expr.ufl_domain() is deprecated, please use extract_unique_domain(expr) instead.\n"
-     ]
-    },
-    {
-     "name": "stderr",
-     "output_type": "stream",
-     "text": [
-      "Level 25:UFL:Expr.ufl_domain() is deprecated, please use extract_unique_domain(expr) instead.\n"
-     ]
-    },
-    {
-     "name": "stdout",
-     "output_type": "stream",
-     "text": [
-      "Expr.ufl_domain() is deprecated, please use extract_unique_domain(expr) instead.\n"
-     ]
-    },
-    {
-     "name": "stderr",
-     "output_type": "stream",
-     "text": [
-      "Level 25:UFL:Expr.ufl_domain() is deprecated, please use extract_unique_domain(expr) instead.\n"
-     ]
-    },
-    {
-     "name": "stdout",
-     "output_type": "stream",
-     "text": [
-      "Expr.ufl_domain() is deprecated, please use extract_unique_domain(expr) instead.\n"
-     ]
-    },
-    {
-     "name": "stderr",
-     "output_type": "stream",
-     "text": [
-      "Level 25:UFL:Expr.ufl_domain() is deprecated, please use extract_unique_domain(expr) instead.\n"
-     ]
-    },
-    {
-     "name": "stdout",
-     "output_type": "stream",
-     "text": [
-      "Expr.ufl_domain() is deprecated, please use extract_unique_domain(expr) instead.\n"
-     ]
-    },
-    {
-     "name": "stderr",
-     "output_type": "stream",
-     "text": [
-      "Level 25:UFL:Expr.ufl_domain() is deprecated, please use extract_unique_domain(expr) instead.\n"
-     ]
-    },
-    {
-     "name": "stdout",
-     "output_type": "stream",
-     "text": [
-      "Expr.ufl_domain() is deprecated, please use extract_unique_domain(expr) instead.\n"
-     ]
-    },
-    {
-     "name": "stderr",
-     "output_type": "stream",
-     "text": [
-      "Level 25:UFL:Expr.ufl_domain() is deprecated, please use extract_unique_domain(expr) instead.\n"
-     ]
-    },
-    {
-     "name": "stdout",
-     "output_type": "stream",
-     "text": [
-      "Expr.ufl_domain() is deprecated, please use extract_unique_domain(expr) instead.\n"
-     ]
-    },
-    {
-     "name": "stderr",
-     "output_type": "stream",
-     "text": [
-      "Level 25:UFL:Expr.ufl_domain() is deprecated, please use extract_unique_domain(expr) instead.\n"
-     ]
-    },
-    {
-     "name": "stdout",
-     "output_type": "stream",
-     "text": [
-      "Expr.ufl_domain() is deprecated, please use extract_unique_domain(expr) instead.\n"
-     ]
-    },
-    {
-     "name": "stderr",
-     "output_type": "stream",
-     "text": [
-      "Level 25:UFL:Expr.ufl_domain() is deprecated, please use extract_unique_domain(expr) instead.\n"
-     ]
-    },
-    {
-     "name": "stdout",
-     "output_type": "stream",
-     "text": [
-      "Expr.ufl_domain() is deprecated, please use extract_unique_domain(expr) instead.\n"
-     ]
-    },
-    {
-     "name": "stderr",
-     "output_type": "stream",
-     "text": [
-      "Level 25:UFL:Expr.ufl_domain() is deprecated, please use extract_unique_domain(expr) instead.\n"
-     ]
-    },
-    {
-     "name": "stdout",
-     "output_type": "stream",
-     "text": [
-      "Expr.ufl_domain() is deprecated, please use extract_unique_domain(expr) instead.\n"
-     ]
-    },
-    {
-     "name": "stderr",
-     "output_type": "stream",
-     "text": [
-      "Level 25:UFL:Expr.ufl_domain() is deprecated, please use extract_unique_domain(expr) instead.\n"
-     ]
-    },
-    {
-     "name": "stdout",
-     "output_type": "stream",
-     "text": [
-      "Expr.ufl_domain() is deprecated, please use extract_unique_domain(expr) instead.\n"
-     ]
-    },
-    {
-     "name": "stderr",
-     "output_type": "stream",
-     "text": [
-      "Level 25:UFL:Expr.ufl_domain() is deprecated, please use extract_unique_domain(expr) instead.\n"
-     ]
-    },
-    {
-     "name": "stdout",
-     "output_type": "stream",
-     "text": [
-      "Expr.ufl_domain() is deprecated, please use extract_unique_domain(expr) instead.\n"
-     ]
-    },
-    {
-     "name": "stderr",
-     "output_type": "stream",
-     "text": [
-      "Level 25:UFL:Expr.ufl_domain() is deprecated, please use extract_unique_domain(expr) instead.\n"
-     ]
-    },
-    {
-     "name": "stdout",
-     "output_type": "stream",
-     "text": [
-      "Expr.ufl_domain() is deprecated, please use extract_unique_domain(expr) instead.\n"
-     ]
-    },
-    {
-     "name": "stderr",
-     "output_type": "stream",
-     "text": [
-      "Level 25:UFL:Expr.ufl_domain() is deprecated, please use extract_unique_domain(expr) instead.\n"
-     ]
-    },
-    {
-     "name": "stdout",
-     "output_type": "stream",
-     "text": [
-      "Expr.ufl_domain() is deprecated, please use extract_unique_domain(expr) instead.\n"
-     ]
-    },
-    {
-     "name": "stderr",
-     "output_type": "stream",
-     "text": [
-      "Level 25:UFL:Expr.ufl_domain() is deprecated, please use extract_unique_domain(expr) instead.\n"
-     ]
-    },
-    {
-     "name": "stdout",
-     "output_type": "stream",
-     "text": [
-      "Expr.ufl_domain() is deprecated, please use extract_unique_domain(expr) instead.\n"
-     ]
-    },
-    {
-     "name": "stderr",
-     "output_type": "stream",
-     "text": [
-      "Level 25:UFL:Expr.ufl_domain() is deprecated, please use extract_unique_domain(expr) instead.\n"
-     ]
-    },
-    {
-     "name": "stdout",
-     "output_type": "stream",
-     "text": [
-      "Expr.ufl_domain() is deprecated, please use extract_unique_domain(expr) instead.\n"
-     ]
-    },
-    {
-     "name": "stderr",
-     "output_type": "stream",
-     "text": [
-      "Level 25:UFL:Expr.ufl_domain() is deprecated, please use extract_unique_domain(expr) instead.\n"
-     ]
-    },
-    {
-     "name": "stdout",
-     "output_type": "stream",
-     "text": [
-      "Expr.ufl_domain() is deprecated, please use extract_unique_domain(expr) instead.\n"
-     ]
-    },
-    {
-     "name": "stderr",
-     "output_type": "stream",
-     "text": [
-      "Level 25:UFL:Expr.ufl_domain() is deprecated, please use extract_unique_domain(expr) instead.\n"
-     ]
-    },
-    {
-     "name": "stdout",
-     "output_type": "stream",
-     "text": [
-      "Expr.ufl_domain() is deprecated, please use extract_unique_domain(expr) instead.\n"
-     ]
-    },
-    {
-     "name": "stderr",
-     "output_type": "stream",
-     "text": [
-      "Level 25:UFL:Expr.ufl_domain() is deprecated, please use extract_unique_domain(expr) instead.\n"
-     ]
-    },
-    {
-     "name": "stdout",
-     "output_type": "stream",
-     "text": [
-      "Expr.ufl_domain() is deprecated, please use extract_unique_domain(expr) instead.\n"
-     ]
-    },
-    {
-     "name": "stderr",
-     "output_type": "stream",
-     "text": [
-      "Level 25:UFL:Expr.ufl_domain() is deprecated, please use extract_unique_domain(expr) instead.\n"
-     ]
-    },
-    {
-     "name": "stdout",
-     "output_type": "stream",
-     "text": [
-      "Expr.ufl_domain() is deprecated, please use extract_unique_domain(expr) instead.\n"
-     ]
-    },
-    {
-     "name": "stderr",
-     "output_type": "stream",
-     "text": [
-      "Level 25:UFL:Expr.ufl_domain() is deprecated, please use extract_unique_domain(expr) instead.\n"
-     ]
-    },
-    {
-     "name": "stdout",
-     "output_type": "stream",
-     "text": [
-      "Expr.ufl_domain() is deprecated, please use extract_unique_domain(expr) instead.\n"
-     ]
-    },
-    {
-     "name": "stderr",
-     "output_type": "stream",
-     "text": [
-      "Level 25:UFL:Expr.ufl_domain() is deprecated, please use extract_unique_domain(expr) instead.\n"
-     ]
-    },
-    {
-     "name": "stdout",
-     "output_type": "stream",
-     "text": [
-      "Expr.ufl_domain() is deprecated, please use extract_unique_domain(expr) instead.\n"
-     ]
-    },
-    {
-     "name": "stderr",
-     "output_type": "stream",
-     "text": [
-      "Level 25:UFL:Expr.ufl_domain() is deprecated, please use extract_unique_domain(expr) instead.\n"
-     ]
-    },
-    {
-     "name": "stdout",
-     "output_type": "stream",
-     "text": [
-      "Expr.ufl_domain() is deprecated, please use extract_unique_domain(expr) instead.\n"
-     ]
-    },
-    {
-     "name": "stderr",
-     "output_type": "stream",
-     "text": [
-      "Level 25:UFL:Expr.ufl_domain() is deprecated, please use extract_unique_domain(expr) instead.\n"
-     ]
-    }
-   ],
-   "source": [
-    "n = -FacetNormal(mesh) # Normal pointing out of obstacle\n",
-    "dObs = Measure(\"ds\", domain=mesh, subdomain_data=ft, subdomain_id=obstacle_marker)\n",
-    "u_t = inner(as_vector((n[1], -n[0])), u_)\n",
-    "drag = form(2 / 0.1 * (mu / rho * inner(grad(u_t), n) * n[1] - p_ * n[0]) * dObs)\n",
-    "lift = form(-2 / 0.1 * (mu / rho * inner(grad(u_t), n) * n[0] + p_ * n[1]) * dObs)\n",
-    "if mesh.comm.rank == 0:\n",
-    "    C_D = np.zeros(num_steps, dtype=PETSc.ScalarType)\n",
-    "    C_L = np.zeros(num_steps, dtype=PETSc.ScalarType)\n",
-    "    t_u = np.zeros(num_steps, dtype=np.float64)\n",
-    "    t_p = np.zeros(num_steps, dtype=np.float64)"
-   ]
-  },
-  {
-   "cell_type": "markdown",
-   "metadata": {},
-   "source": [
-    "We will also evaluate the pressure at two points, on in front of the obstacle, $(0.15, 0.2)$, and one behind the obstacle, $(0.25, 0.2)$. To do this, we have to find which cell is containing each of the points, so that we can create a linear combination of the local basis functions and coefficients."
-   ]
-  },
-  {
-   "cell_type": "code",
-   "execution_count": 16,
-   "metadata": {},
-   "outputs": [],
-   "source": [
-    "tree = BoundingBoxTree(mesh, mesh.geometry.dim)\n",
-    "points = np.array([[0.15, 0.2, 0], [0.25, 0.2, 0]])\n",
-    "cell_candidates = compute_collisions(tree, points)\n",
-    "colliding_cells = compute_colliding_cells(mesh, cell_candidates, points)\n",
-    "front_cells = colliding_cells.links(0)\n",
-    "back_cells = colliding_cells.links(1)\n",
-    "if mesh.comm.rank == 0:\n",
-    "    p_diff = np.zeros(num_steps, dtype=PETSc.ScalarType)"
-   ]
-  },
-  {
-   "cell_type": "markdown",
-   "metadata": {},
-   "source": [
-    "## Solving the time-dependent problem\n",
-    "```{admonition} Stability of the Navier-Stokes equation\n",
-    "Note that the current splitting scheme has to fullfil the a [Courant–Friedrichs–Lewy condition](https://en.wikipedia.org/wiki/Courant%E2%80%93Friedrichs%E2%80%93Lewy_condition). This limits the spatial discretization with respect to the inlet velocity and temporal discretization.\n",
-    "Other temporal discretization schemes such as the second order backward difference discretization or Crank-Nicholson discretization with Adams-Bashforth linearization are better behaved than our simple backward difference scheme.\n",
-    "```\n",
-    "\n",
-    "As in the previous example, we create output files for the velocity and pressure and solve the time-dependent problem. As we are solving a time dependent problem with many time steps, we use the `tqdm`-package to visualize the progress. This package can be install with `pip3`."
-   ]
-  },
-  {
-   "cell_type": "code",
-   "execution_count": null,
-   "metadata": {
-    "tags": []
-   },
-   "outputs": [
-    {
-     "data": {
-      "application/vnd.jupyter.widget-view+json": {
-<<<<<<< HEAD
-       "model_id": "35e2d14b61d24820812c4282990136c0",
-=======
-       "model_id": "ee54ab0b92784a45a1eb8f74607128fd",
->>>>>>> 25c1ec23
-       "version_major": 2,
-       "version_minor": 0
+      "cells": [
+            {
+                  "cell_type": "markdown",
+                  "metadata": {},
+                  "source": [
+                        "# Test problem 2: Flow past a cylinder (DFG 2D-3 benchmark)\n",
+                        "Author: Jørgen S. Dokken\n",
+                        "\n",
+                        "In this section, we will turn our attention to a slightly more challenging problem: flow past a cylinder. The geometry and parameters are taken from the [DFG 2D-3 benchmark](http://www.featflow.de/en/benchmarks/cfdbenchmarking/flow/dfg_benchmark3_re100.html) in FeatFlow.\n",
+                        "\n",
+                        "To be able to solve this problem efficiently and ensure numerical stability, we will subsitute our first order backward difference scheme with a second order backward difference approximation, and use an explicit Adams-Bashforth approximation of the non-linear term.\n",
+                        "\n",
+                        "```{admonition} Computationally demanding demo\n",
+                        "This demo is computationally demanding, with a run-time up to 15 minutes, as it is using parameters from the DFG 2D-3 benchmark, which consists of 12800 time steps. It is adviced to download this demo and  not run it in a browser. This runtime of the demo can be increased by using 2 or 3 mpi processes.\n",
+                        "```\n",
+                        "\n",
+                        "The computational geometry we would like to use is\n",
+                        "![Fluid channel with a circular obstacle](turek.png)\n",
+                        "\n",
+                        "The kinematic velocity is given by $\\nu=0.001=\\frac{\\mu}{\\rho}$ and the inflow velocity profile is specified as\n",
+                        "\n",
+                        "$$\n",
+                        "    u(x,y,t) = \\left( \\frac{4Uy(0.41-y)}{0.41^2}, 0 \\right)\n",
+                        "$$\n",
+                        "$$\n",
+                        "    U=U(t) = 1.5\\sin(\\pi t/8)\n",
+                        "$$\n",
+                        "\n",
+                        "which has a maximum magnitude of $1.5$ at $y=0.41/2$. We do not use any scaling for this problem since all exact parameters are known. \n",
+                        "## Mesh generation\n",
+                        "As in the [Deflection of a membrane](./../chapter1/membrane_code.ipynb) we use GMSH to generate the mesh. We fist create the rectangle and obstacle."
+                  ]
+            },
+            {
+                  "cell_type": "code",
+                  "execution_count": 1,
+                  "metadata": {},
+                  "outputs": [
+                        {
+                              "name": "stderr",
+                              "output_type": "stream",
+                              "text": [
+                                    "/tmp/ipykernel_3697/3745044479.py:5: TqdmExperimentalWarning: Using `tqdm.autonotebook.tqdm` in notebook mode. Use `tqdm.tqdm` instead to force console mode (e.g. in jupyter console)\n",
+                                    "  import tqdm.autonotebook\n"
+                              ]
+                        }
+                  ],
+                  "source": [
+                        "import gmsh\n",
+                        "import os\n",
+                        "import numpy as np\n",
+                        "import matplotlib.pyplot as plt\n",
+                        "import tqdm.autonotebook\n",
+                        "\n",
+                        "from mpi4py import MPI\n",
+                        "from petsc4py import PETSc\n",
+                        "\n",
+                        "from dolfinx.cpp.mesh import to_type, cell_entity_type\n",
+                        "from dolfinx.fem import (Constant, Function, FunctionSpace, \n",
+                        "                         assemble_scalar, dirichletbc, form, locate_dofs_topological, set_bc)\n",
+                        "from dolfinx.fem.petsc import (apply_lifting, assemble_matrix, assemble_vector, \n",
+                        "                               create_vector, create_matrix, set_bc)\n",
+                        "from dolfinx.graph import create_adjacencylist\n",
+                        "from dolfinx.geometry import BoundingBoxTree, compute_collisions, compute_colliding_cells\n",
+                        "from dolfinx.io import (VTXWriter, distribute_entity_data, gmshio)\n",
+                        "from dolfinx.mesh import create_mesh, meshtags_from_entities\n",
+                        "\n",
+                        "from ufl import (FacetNormal, FiniteElement, Identity, Measure, TestFunction, TrialFunction, VectorElement,\n",
+                        "                 as_vector, div, dot, ds, dx, inner, lhs, grad, nabla_grad, rhs, sym)\n",
+                        "\n",
+                        "gmsh.initialize()\n",
+                        "\n",
+                        "L = 2.2\n",
+                        "H = 0.41\n",
+                        "c_x = c_y =0.2\n",
+                        "r = 0.05\n",
+                        "gdim = 2\n",
+                        "mesh_comm = MPI.COMM_WORLD\n",
+                        "model_rank = 0\n",
+                        "if mesh_comm.rank == model_rank:\n",
+                        "    rectangle = gmsh.model.occ.addRectangle(0,0,0, L, H, tag=1)\n",
+                        "    obstacle = gmsh.model.occ.addDisk(c_x, c_y, 0, r, r)"
+                  ]
+            },
+            {
+                  "cell_type": "markdown",
+                  "metadata": {},
+                  "source": [
+                        "The next step is to subtract the obstacle from the channel, such that we do not mesh the interior of the circle."
+                  ]
+            },
+            {
+                  "cell_type": "code",
+                  "execution_count": 2,
+                  "metadata": {},
+                  "outputs": [],
+                  "source": [
+                        "if mesh_comm.rank == model_rank:\n",
+                        "    fluid = gmsh.model.occ.cut([(gdim, rectangle)], [(gdim, obstacle)])\n",
+                        "    gmsh.model.occ.synchronize()"
+                  ]
+            },
+            {
+                  "cell_type": "markdown",
+                  "metadata": {},
+                  "source": [
+                        "To get GMSH to mesh the fluid, we add a physical volume marker"
+                  ]
+            },
+            {
+                  "cell_type": "code",
+                  "execution_count": 3,
+                  "metadata": {},
+                  "outputs": [],
+                  "source": [
+                        "fluid_marker = 1\n",
+                        "if mesh_comm.rank == model_rank:\n",
+                        "    volumes = gmsh.model.getEntities(dim=gdim)\n",
+                        "    assert(len(volumes) == 1)\n",
+                        "    gmsh.model.addPhysicalGroup(volumes[0][0], [volumes[0][1]], fluid_marker)\n",
+                        "    gmsh.model.setPhysicalName(volumes[0][0], fluid_marker, \"Fluid\")"
+                  ]
+            },
+            {
+                  "cell_type": "markdown",
+                  "metadata": {},
+                  "source": [
+                        "To tag the different surfaces of the mesh, we tag the inflow (left hand side) with marker 2, the outflow (right hand side) with marker 3 and the fluid walls with 4 and obstacle with 5. We will do this by compute the center of mass for each geometrical entitiy."
+                  ]
+            },
+            {
+                  "cell_type": "code",
+                  "execution_count": 4,
+                  "metadata": {},
+                  "outputs": [],
+                  "source": [
+                        "inlet_marker, outlet_marker, wall_marker, obstacle_marker = 2, 3, 4, 5\n",
+                        "inflow, outflow, walls, obstacle = [], [], [], []\n",
+                        "if mesh_comm.rank == model_rank:\n",
+                        "    boundaries = gmsh.model.getBoundary(volumes, oriented=False)\n",
+                        "    for boundary in boundaries:\n",
+                        "        center_of_mass = gmsh.model.occ.getCenterOfMass(boundary[0], boundary[1])\n",
+                        "        if np.allclose(center_of_mass, [0, H/2, 0]):\n",
+                        "            inflow.append(boundary[1])\n",
+                        "        elif np.allclose(center_of_mass, [L, H/2, 0]):\n",
+                        "            outflow.append(boundary[1])\n",
+                        "        elif np.allclose(center_of_mass, [L/2, H, 0]) or np.allclose(center_of_mass, [L/2, 0, 0]):\n",
+                        "            walls.append(boundary[1])\n",
+                        "        else:\n",
+                        "            obstacle.append(boundary[1])\n",
+                        "    gmsh.model.addPhysicalGroup(1, walls, wall_marker)\n",
+                        "    gmsh.model.setPhysicalName(1, wall_marker, \"Walls\")\n",
+                        "    gmsh.model.addPhysicalGroup(1, inflow, inlet_marker)\n",
+                        "    gmsh.model.setPhysicalName(1, inlet_marker, \"Inlet\")\n",
+                        "    gmsh.model.addPhysicalGroup(1, outflow, outlet_marker)\n",
+                        "    gmsh.model.setPhysicalName(1, outlet_marker, \"Outlet\")\n",
+                        "    gmsh.model.addPhysicalGroup(1, obstacle, obstacle_marker)\n",
+                        "    gmsh.model.setPhysicalName(1, obstacle_marker, \"Obstacle\")"
+                  ]
+            },
+            {
+                  "cell_type": "markdown",
+                  "metadata": {},
+                  "source": [
+                        "In our previous meshes, we have used uniform mesh sizes. In this example, we will have variable mesh sizes to resolve the flow solution in  the area of interest; close to the circular obstacle. To do this, we use GMSH Fields."
+                  ]
+            },
+            {
+                  "cell_type": "code",
+                  "execution_count": 5,
+                  "metadata": {},
+                  "outputs": [],
+                  "source": [
+                        "# Create distance field from obstacle.\n",
+                        "# Add threshold of mesh sizes based on the distance field\n",
+                        "# LcMax -                  /--------\n",
+                        "#                      /\n",
+                        "# LcMin -o---------/\n",
+                        "#        |         |       |\n",
+                        "#       Point    DistMin DistMax\n",
+                        "res_min = r / 3\n",
+                        "if mesh_comm.rank == model_rank:\n",
+                        "    distance_field = gmsh.model.mesh.field.add(\"Distance\")\n",
+                        "    gmsh.model.mesh.field.setNumbers(distance_field, \"EdgesList\", obstacle)\n",
+                        "    threshold_field = gmsh.model.mesh.field.add(\"Threshold\")\n",
+                        "    gmsh.model.mesh.field.setNumber(threshold_field, \"IField\", distance_field)\n",
+                        "    gmsh.model.mesh.field.setNumber(threshold_field, \"LcMin\", res_min)\n",
+                        "    gmsh.model.mesh.field.setNumber(threshold_field, \"LcMax\", 0.25 * H)\n",
+                        "    gmsh.model.mesh.field.setNumber(threshold_field, \"DistMin\", r)\n",
+                        "    gmsh.model.mesh.field.setNumber(threshold_field, \"DistMax\", 2 * H)\n",
+                        "    min_field = gmsh.model.mesh.field.add(\"Min\")\n",
+                        "    gmsh.model.mesh.field.setNumbers(min_field, \"FieldsList\", [threshold_field])\n",
+                        "    gmsh.model.mesh.field.setAsBackgroundMesh(min_field)"
+                  ]
+            },
+            {
+                  "cell_type": "markdown",
+                  "metadata": {},
+                  "source": [
+                        "## Generating the mesh\n",
+                        "We are now ready to generate the mesh. However, we have to decide if our mesh should consist of triangles or quadrilaterals. In this demo, to match the DFG 2D-3 benchmark, we use second order quadrilateral elements."
+                  ]
+            },
+            {
+                  "cell_type": "code",
+                  "execution_count": 6,
+                  "metadata": {},
+                  "outputs": [
+                        {
+                              "name": "stdout",
+                              "output_type": "stream",
+                              "text": [
+                                    "Info    : Meshing 1D...\n",
+                                    "Info    : [  0%] Meshing curve 1 (Line)\n",
+                                    "Info    : [ 20%] Meshing curve 2 (Line)\n",
+                                    "Info    : [ 40%] Meshing curve 3 (Line)\n",
+                                    "Info    : [ 60%] Meshing curve 4 (Line)\n",
+                                    "Info    : [ 80%] Meshing curve 5 (Ellipse)\n",
+                                    "Info    : Done meshing 1D (Wall 0.012273s, CPU 0.013508s)\n",
+                                    "Info    : Meshing 2D...\n",
+                                    "Info    : Meshing surface 1 (Plane, Frontal-Delaunay for Quads)\n",
+                                    "Info    : Simple recombination completed (Wall 0.00255054s, CPU 0.002558s): 103 quads, 16 triangles, 0 invalid quads, 0 quads with Q < 0.1, avg Q = 0.82361, min Q = 0.425555\n",
+                                    "Info    : Simple recombination completed (Wall 0.0036036s, CPU 0.003568s): 460 quads, 0 triangles, 0 invalid quads, 0 quads with Q < 0.1, avg Q = 0.865979, min Q = 0.499255\n",
+                                    "Info    : Done meshing 2D (Wall 0.0125693s, CPU 0.012807s)\n",
+                                    "Info    : Meshing order 2 (curvilinear on)...\n",
+                                    "Info    : [  0%] Meshing curve 1 order 2\n",
+                                    "Info    : [ 20%] Meshing curve 2 order 2\n",
+                                    "Info    : [ 40%] Meshing curve 3 order 2\n",
+                                    "Info    : [ 50%] Meshing curve 4 order 2\n",
+                                    "Info    : [ 70%] Meshing curve 5 order 2\n",
+                                    "Info    : [ 90%] Meshing surface 1 order 2\n",
+                                    "Info    : Done meshing order 2 (Wall 0.00623656s, CPU 0.006395s)\n",
+                                    "Info    : Done refining mesh (Wall 0.00678967s, CPU 0.007018s)\n",
+                                    "Info    : 1952 nodes 2069 elements\n",
+                                    "Info    : Meshing order 2 (curvilinear on)...\n",
+                                    "Info    : [  0%] Meshing curve 1 order 2\n",
+                                    "Info    : [ 20%] Meshing curve 2 order 2\n",
+                                    "Info    : [ 40%] Meshing curve 3 order 2\n",
+                                    "Info    : [ 50%] Meshing curve 4 order 2\n",
+                                    "Info    : [ 70%] Meshing curve 5 order 2\n",
+                                    "Info    : [ 90%] Meshing surface 1 order 2\n",
+                                    "Info    : Done meshing order 2 (Wall 0.0188271s, CPU 0.015215s)\n",
+                                    "Info    : Optimizing mesh (Netgen)...\n",
+                                    "Info    : Done optimizing mesh (Wall 1.316e-06s, CPU 2e-05s)\n"
+                              ]
+                        }
+                  ],
+                  "source": [
+                        "if mesh_comm.rank == model_rank:\n",
+                        "    gmsh.option.setNumber(\"Mesh.Algorithm\", 8)\n",
+                        "    gmsh.option.setNumber(\"Mesh.RecombinationAlgorithm\", 2)\n",
+                        "    gmsh.option.setNumber(\"Mesh.RecombineAll\", 1)\n",
+                        "    gmsh.option.setNumber(\"Mesh.SubdivisionAlgorithm\", 1)\n",
+                        "    gmsh.model.mesh.generate(gdim)\n",
+                        "    gmsh.model.mesh.setOrder(2)\n",
+                        "    gmsh.model.mesh.optimize(\"Netgen\")"
+                  ]
+            },
+            {
+                  "cell_type": "markdown",
+                  "metadata": {},
+                  "source": [
+                        "## Loading mesh and boundary markers\n",
+                        "As we have generated the mesh, we now need to load the mesh and corresponding facet markers into DOLFINx.\n",
+                        "To load the mesh, we follow the same structure as in  [Deflection of a membrane](./../chapter1/membrane_code.ipynb), with the difference being that we will load in facet markers as well. To learn more about the specifics of the function below, see [A GMSH tutorial for DOLFINx](https://jsdokken.com/src/tutorial_gmsh.html)."
+                  ]
+            },
+            {
+                  "cell_type": "code",
+                  "execution_count": 7,
+                  "metadata": {},
+                  "outputs": [],
+                  "source": [
+                        "mesh, _, ft = gmshio.model_to_mesh(gmsh.model, mesh_comm, model_rank, gdim=gdim)\n",
+                        "ft.name = \"Facet markers\""
+                  ]
+            },
+            {
+                  "cell_type": "markdown",
+                  "metadata": {},
+                  "source": [
+                        "## Physical and discretization parameters\n",
+                        "Following the DGF-2 benchmark, we define our problem specific parameters"
+                  ]
+            },
+            {
+                  "cell_type": "code",
+                  "execution_count": 8,
+                  "metadata": {},
+                  "outputs": [],
+                  "source": [
+                        "t = 0\n",
+                        "T = 8                       # Final time\n",
+                        "dt = 1/1600                 # Time step size\n",
+                        "num_steps = int(T/dt)\n",
+                        "k = Constant(mesh, PETSc.ScalarType(dt))        \n",
+                        "mu = Constant(mesh, PETSc.ScalarType(0.001))  # Dynamic viscosity\n",
+                        "rho = Constant(mesh, PETSc.ScalarType(1))     # Density"
+                  ]
+            },
+            {
+                  "cell_type": "markdown",
+                  "metadata": {},
+                  "source": [
+                        "```{admonition} Reduced end-time of problem\n",
+                        "In the current demo, we have reduced the run time to one second to make it easier to illustrate the concepts of the benchmark. By increasing the end-time `T` to 8, the runtime in a notebook is approximately 25 minutes. If you convert the notebook to a python file and use `mpirun`, you can reduce the runtime of the problem.\n",
+                        "```\n",
+                        "\n",
+                        "## Boundary conditions\n",
+                        "As we have created the mesh and relevant mesh tags, we can now specify the function spaces `V` and `Q` along with the boundary conditions. As the `ft` contains markers for facets, we use this class to find the facets for the inlet and walls."
+                  ]
+            },
+            {
+                  "cell_type": "code",
+                  "execution_count": 9,
+                  "metadata": {},
+                  "outputs": [],
+                  "source": [
+                        "v_cg2 = VectorElement(\"CG\", mesh.ufl_cell(), 2)\n",
+                        "s_cg1 = FiniteElement(\"CG\", mesh.ufl_cell(), 1)\n",
+                        "V = FunctionSpace(mesh, v_cg2)\n",
+                        "Q = FunctionSpace(mesh, s_cg1)\n",
+                        "\n",
+                        "fdim = mesh.topology.dim - 1\n",
+                        "\n",
+                        "# Define boundary conditions\n",
+                        "class InletVelocity():\n",
+                        "    def __init__(self, t):\n",
+                        "        self.t = t\n",
+                        "\n",
+                        "    def __call__(self, x):\n",
+                        "        values = np.zeros((gdim, x.shape[1]),dtype=PETSc.ScalarType)\n",
+                        "        values[0] = 4 * 1.5 * np.sin(self.t * np.pi/8) * x[1] * (0.41 - x[1])/(0.41**2)\n",
+                        "        return values\n",
+                        "\n",
+                        "# Inlet\n",
+                        "u_inlet = Function(V)\n",
+                        "inlet_velocity = InletVelocity(t)\n",
+                        "u_inlet.interpolate(inlet_velocity)\n",
+                        "bcu_inflow = dirichletbc(u_inlet, locate_dofs_topological(V, fdim, ft.find(inlet_marker)))\n",
+                        "# Walls\n",
+                        "u_nonslip = np.array((0,) * mesh.geometry.dim, dtype=PETSc.ScalarType)\n",
+                        "bcu_walls = dirichletbc(u_nonslip, locate_dofs_topological(V, fdim, ft.find(wall_marker)), V)\n",
+                        "# Obstacle\n",
+                        "bcu_obstacle = dirichletbc(u_nonslip, locate_dofs_topological(V, fdim, ft.find(obstacle_marker)), V)\n",
+                        "bcu = [bcu_inflow, bcu_obstacle, bcu_walls]\n",
+                        "# Outlet\n",
+                        "bcp_outlet = dirichletbc(PETSc.ScalarType(0), locate_dofs_topological(Q, fdim, ft.find(outlet_marker)), Q)\n",
+                        "bcp = [bcp_outlet]"
+                  ]
+            },
+            {
+                  "cell_type": "markdown",
+                  "metadata": {},
+                  "source": [
+                        "## Variational form\n",
+                        "As opposed to [Pouseille flow](./ns_code1.ipynb), we will use a Crank-Nicolson discretization, and an semi-implicit Adams-Bashforth approximation.\n",
+                        "The first step can be written as\n",
+                        "\n",
+                        "$$\n",
+                        "\\rho\\left(\\frac{u^*- u^n}{\\delta t} + \\left(\\frac{3}{2}u^{n} - \\frac{1}{2} u^{n-1}\\right)\\cdot \\frac{1}{2}\\nabla (u^*+u^n) \\right) - \\frac{1}{2}\\mu \\Delta( u^*+ u^n )+ \\nabla p^{n-1/2} = f^{n+\\frac{1}{2}} \\qquad \\text{ in } \\Omega\n",
+                        "$$\n",
+                        "\n",
+                        "$$\n",
+                        "u^{*}=g(\\cdot, t^{n+1}) \\qquad \\text{ on } \\partial \\Omega_{D}\n",
+                        "$$\n",
+                        "\n",
+                        "$$\n",
+                        "\\frac{1}{2}\\nu \\nabla (u^*+u^n) \\cdot n = p^{n-\\frac{1}{2}} \\qquad \\text{ on } \\partial \\Omega_{N}\n",
+                        "$$\n",
+                        "where we have used the two previous time steps in the temporal derivative for the velocity, and compute the pressure staggered in time, at the time between the previous and current solution. The second step becomes\n",
+                        "$$\n",
+                        "\\nabla \\phi = -\\frac{\\rho}{\\delta t} \\nabla \\cdot u^* \\qquad\\text{in } \\Omega,\n",
+                        "$$\n",
+                        "\n",
+                        "$$\n",
+                        "\\nabla \\phi \\cdot n = 0 \\qquad \\text{on } \\partial \\Omega_D,\n",
+                        "$$\n",
+                        "\n",
+                        "$$\n",
+                        "\\phi = 0 \\qquad\\text{on } \\partial\\Omega_N\n",
+                        "$$\n",
+                        "\n",
+                        "where $p^{n+\\frac{1}{2}}=p^{n-\\frac{1}{2}} + \\phi$.\n",
+                        "Finally, the third step is\n",
+                        "\n",
+                        "$$\n",
+                        "\\rho (u^{n+1}-u^{*}) = -\\delta t \\phi. \n",
+                        "$$\n",
+                        "\n",
+                        "We start by defining all the variables used in the variational formulations."
+                  ]
+            },
+            {
+                  "cell_type": "code",
+                  "execution_count": 10,
+                  "metadata": {},
+                  "outputs": [],
+                  "source": [
+                        "u = TrialFunction(V)\n",
+                        "v = TestFunction(V)\n",
+                        "u_ = Function(V)\n",
+                        "u_.name = \"u\"\n",
+                        "u_s = Function(V)\n",
+                        "u_n = Function(V)\n",
+                        "u_n1 = Function(V)\n",
+                        "p = TrialFunction(Q)\n",
+                        "q = TestFunction(Q)\n",
+                        "p_ = Function(Q)\n",
+                        "p_.name = \"p\"\n",
+                        "phi = Function(Q)"
+                  ]
+            },
+            {
+                  "cell_type": "markdown",
+                  "metadata": {},
+                  "source": [
+                        "Next, we define the variational formulation for the first step, where we have integrated the diffusion term, as well as the pressure term by parts. As we have used an explicit approximation of the non-linear term we only have to assemble the matrix once, but we have to save the two previous solutions."
+                  ]
+            },
+            {
+                  "cell_type": "code",
+                  "execution_count": 11,
+                  "metadata": {},
+                  "outputs": [
+                        {
+                              "name": "stdout",
+                              "output_type": "stream",
+                              "text": [
+                                    "Expr.ufl_domain() is deprecated, please use extract_unique_domain(expr) instead.\n"
+                              ]
+                        },
+                        {
+                              "name": "stderr",
+                              "output_type": "stream",
+                              "text": [
+                                    "Level 25:UFL:Expr.ufl_domain() is deprecated, please use extract_unique_domain(expr) instead.\n"
+                              ]
+                        },
+                        {
+                              "name": "stdout",
+                              "output_type": "stream",
+                              "text": [
+                                    "Expr.ufl_domain() is deprecated, please use extract_unique_domain(expr) instead.\n"
+                              ]
+                        },
+                        {
+                              "name": "stderr",
+                              "output_type": "stream",
+                              "text": [
+                                    "Level 25:UFL:Expr.ufl_domain() is deprecated, please use extract_unique_domain(expr) instead.\n"
+                              ]
+                        },
+                        {
+                              "name": "stdout",
+                              "output_type": "stream",
+                              "text": [
+                                    "Expr.ufl_domain() is deprecated, please use extract_unique_domain(expr) instead.\n"
+                              ]
+                        },
+                        {
+                              "name": "stderr",
+                              "output_type": "stream",
+                              "text": [
+                                    "Level 25:UFL:Expr.ufl_domain() is deprecated, please use extract_unique_domain(expr) instead.\n"
+                              ]
+                        },
+                        {
+                              "name": "stdout",
+                              "output_type": "stream",
+                              "text": [
+                                    "Expr.ufl_domain() is deprecated, please use extract_unique_domain(expr) instead.\n"
+                              ]
+                        },
+                        {
+                              "name": "stderr",
+                              "output_type": "stream",
+                              "text": [
+                                    "Level 25:UFL:Expr.ufl_domain() is deprecated, please use extract_unique_domain(expr) instead.\n"
+                              ]
+                        },
+                        {
+                              "name": "stdout",
+                              "output_type": "stream",
+                              "text": [
+                                    "Expr.ufl_domain() is deprecated, please use extract_unique_domain(expr) instead.\n"
+                              ]
+                        },
+                        {
+                              "name": "stderr",
+                              "output_type": "stream",
+                              "text": [
+                                    "Level 25:UFL:Expr.ufl_domain() is deprecated, please use extract_unique_domain(expr) instead.\n"
+                              ]
+                        },
+                        {
+                              "name": "stdout",
+                              "output_type": "stream",
+                              "text": [
+                                    "Expr.ufl_domain() is deprecated, please use extract_unique_domain(expr) instead.\n"
+                              ]
+                        },
+                        {
+                              "name": "stderr",
+                              "output_type": "stream",
+                              "text": [
+                                    "Level 25:UFL:Expr.ufl_domain() is deprecated, please use extract_unique_domain(expr) instead.\n"
+                              ]
+                        },
+                        {
+                              "name": "stdout",
+                              "output_type": "stream",
+                              "text": [
+                                    "Expr.ufl_domain() is deprecated, please use extract_unique_domain(expr) instead.\n"
+                              ]
+                        },
+                        {
+                              "name": "stderr",
+                              "output_type": "stream",
+                              "text": [
+                                    "Level 25:UFL:Expr.ufl_domain() is deprecated, please use extract_unique_domain(expr) instead.\n"
+                              ]
+                        },
+                        {
+                              "name": "stdout",
+                              "output_type": "stream",
+                              "text": [
+                                    "Expr.ufl_domain() is deprecated, please use extract_unique_domain(expr) instead.\n"
+                              ]
+                        },
+                        {
+                              "name": "stderr",
+                              "output_type": "stream",
+                              "text": [
+                                    "Level 25:UFL:Expr.ufl_domain() is deprecated, please use extract_unique_domain(expr) instead.\n"
+                              ]
+                        },
+                        {
+                              "name": "stdout",
+                              "output_type": "stream",
+                              "text": [
+                                    "Expr.ufl_domain() is deprecated, please use extract_unique_domain(expr) instead.\n"
+                              ]
+                        },
+                        {
+                              "name": "stderr",
+                              "output_type": "stream",
+                              "text": [
+                                    "Level 25:UFL:Expr.ufl_domain() is deprecated, please use extract_unique_domain(expr) instead.\n"
+                              ]
+                        },
+                        {
+                              "name": "stdout",
+                              "output_type": "stream",
+                              "text": [
+                                    "Expr.ufl_domain() is deprecated, please use extract_unique_domain(expr) instead.\n"
+                              ]
+                        },
+                        {
+                              "name": "stderr",
+                              "output_type": "stream",
+                              "text": [
+                                    "Level 25:UFL:Expr.ufl_domain() is deprecated, please use extract_unique_domain(expr) instead.\n"
+                              ]
+                        },
+                        {
+                              "name": "stdout",
+                              "output_type": "stream",
+                              "text": [
+                                    "Expr.ufl_domain() is deprecated, please use extract_unique_domain(expr) instead.\n"
+                              ]
+                        },
+                        {
+                              "name": "stderr",
+                              "output_type": "stream",
+                              "text": [
+                                    "Level 25:UFL:Expr.ufl_domain() is deprecated, please use extract_unique_domain(expr) instead.\n"
+                              ]
+                        },
+                        {
+                              "name": "stdout",
+                              "output_type": "stream",
+                              "text": [
+                                    "Expr.ufl_domain() is deprecated, please use extract_unique_domain(expr) instead.\n"
+                              ]
+                        },
+                        {
+                              "name": "stderr",
+                              "output_type": "stream",
+                              "text": [
+                                    "Level 25:UFL:Expr.ufl_domain() is deprecated, please use extract_unique_domain(expr) instead.\n"
+                              ]
+                        },
+                        {
+                              "name": "stdout",
+                              "output_type": "stream",
+                              "text": [
+                                    "Expr.ufl_domain() is deprecated, please use extract_unique_domain(expr) instead.\n"
+                              ]
+                        },
+                        {
+                              "name": "stderr",
+                              "output_type": "stream",
+                              "text": [
+                                    "Level 25:UFL:Expr.ufl_domain() is deprecated, please use extract_unique_domain(expr) instead.\n"
+                              ]
+                        },
+                        {
+                              "name": "stdout",
+                              "output_type": "stream",
+                              "text": [
+                                    "Expr.ufl_domain() is deprecated, please use extract_unique_domain(expr) instead.\n"
+                              ]
+                        },
+                        {
+                              "name": "stderr",
+                              "output_type": "stream",
+                              "text": [
+                                    "Level 25:UFL:Expr.ufl_domain() is deprecated, please use extract_unique_domain(expr) instead.\n"
+                              ]
+                        },
+                        {
+                              "name": "stdout",
+                              "output_type": "stream",
+                              "text": [
+                                    "Expr.ufl_domain() is deprecated, please use extract_unique_domain(expr) instead.\n"
+                              ]
+                        },
+                        {
+                              "name": "stderr",
+                              "output_type": "stream",
+                              "text": [
+                                    "Level 25:UFL:Expr.ufl_domain() is deprecated, please use extract_unique_domain(expr) instead.\n"
+                              ]
+                        },
+                        {
+                              "name": "stdout",
+                              "output_type": "stream",
+                              "text": [
+                                    "Expr.ufl_domain() is deprecated, please use extract_unique_domain(expr) instead.\n"
+                              ]
+                        },
+                        {
+                              "name": "stderr",
+                              "output_type": "stream",
+                              "text": [
+                                    "Level 25:UFL:Expr.ufl_domain() is deprecated, please use extract_unique_domain(expr) instead.\n"
+                              ]
+                        },
+                        {
+                              "name": "stdout",
+                              "output_type": "stream",
+                              "text": [
+                                    "Expr.ufl_domain() is deprecated, please use extract_unique_domain(expr) instead.\n"
+                              ]
+                        },
+                        {
+                              "name": "stderr",
+                              "output_type": "stream",
+                              "text": [
+                                    "Level 25:UFL:Expr.ufl_domain() is deprecated, please use extract_unique_domain(expr) instead.\n"
+                              ]
+                        },
+                        {
+                              "name": "stdout",
+                              "output_type": "stream",
+                              "text": [
+                                    "Expr.ufl_domain() is deprecated, please use extract_unique_domain(expr) instead.\n"
+                              ]
+                        },
+                        {
+                              "name": "stderr",
+                              "output_type": "stream",
+                              "text": [
+                                    "Level 25:UFL:Expr.ufl_domain() is deprecated, please use extract_unique_domain(expr) instead.\n"
+                              ]
+                        },
+                        {
+                              "name": "stdout",
+                              "output_type": "stream",
+                              "text": [
+                                    "Expr.ufl_domain() is deprecated, please use extract_unique_domain(expr) instead.\n"
+                              ]
+                        },
+                        {
+                              "name": "stderr",
+                              "output_type": "stream",
+                              "text": [
+                                    "Level 25:UFL:Expr.ufl_domain() is deprecated, please use extract_unique_domain(expr) instead.\n"
+                              ]
+                        },
+                        {
+                              "name": "stdout",
+                              "output_type": "stream",
+                              "text": [
+                                    "Expr.ufl_domain() is deprecated, please use extract_unique_domain(expr) instead.\n"
+                              ]
+                        },
+                        {
+                              "name": "stderr",
+                              "output_type": "stream",
+                              "text": [
+                                    "Level 25:UFL:Expr.ufl_domain() is deprecated, please use extract_unique_domain(expr) instead.\n"
+                              ]
+                        },
+                        {
+                              "name": "stdout",
+                              "output_type": "stream",
+                              "text": [
+                                    "Expr.ufl_domain() is deprecated, please use extract_unique_domain(expr) instead.\n"
+                              ]
+                        },
+                        {
+                              "name": "stderr",
+                              "output_type": "stream",
+                              "text": [
+                                    "Level 25:UFL:Expr.ufl_domain() is deprecated, please use extract_unique_domain(expr) instead.\n"
+                              ]
+                        },
+                        {
+                              "name": "stdout",
+                              "output_type": "stream",
+                              "text": [
+                                    "Expr.ufl_domain() is deprecated, please use extract_unique_domain(expr) instead.\n"
+                              ]
+                        },
+                        {
+                              "name": "stderr",
+                              "output_type": "stream",
+                              "text": [
+                                    "Level 25:UFL:Expr.ufl_domain() is deprecated, please use extract_unique_domain(expr) instead.\n"
+                              ]
+                        },
+                        {
+                              "name": "stdout",
+                              "output_type": "stream",
+                              "text": [
+                                    "Expr.ufl_domain() is deprecated, please use extract_unique_domain(expr) instead.\n"
+                              ]
+                        },
+                        {
+                              "name": "stderr",
+                              "output_type": "stream",
+                              "text": [
+                                    "Level 25:UFL:Expr.ufl_domain() is deprecated, please use extract_unique_domain(expr) instead.\n"
+                              ]
+                        },
+                        {
+                              "name": "stdout",
+                              "output_type": "stream",
+                              "text": [
+                                    "Expr.ufl_domain() is deprecated, please use extract_unique_domain(expr) instead.\n"
+                              ]
+                        },
+                        {
+                              "name": "stderr",
+                              "output_type": "stream",
+                              "text": [
+                                    "Level 25:UFL:Expr.ufl_domain() is deprecated, please use extract_unique_domain(expr) instead.\n"
+                              ]
+                        },
+                        {
+                              "name": "stdout",
+                              "output_type": "stream",
+                              "text": [
+                                    "Expr.ufl_domain() is deprecated, please use extract_unique_domain(expr) instead.\n"
+                              ]
+                        },
+                        {
+                              "name": "stderr",
+                              "output_type": "stream",
+                              "text": [
+                                    "Level 25:UFL:Expr.ufl_domain() is deprecated, please use extract_unique_domain(expr) instead.\n"
+                              ]
+                        },
+                        {
+                              "name": "stdout",
+                              "output_type": "stream",
+                              "text": [
+                                    "Expr.ufl_domain() is deprecated, please use extract_unique_domain(expr) instead.\n"
+                              ]
+                        },
+                        {
+                              "name": "stderr",
+                              "output_type": "stream",
+                              "text": [
+                                    "Level 25:UFL:Expr.ufl_domain() is deprecated, please use extract_unique_domain(expr) instead.\n"
+                              ]
+                        },
+                        {
+                              "name": "stdout",
+                              "output_type": "stream",
+                              "text": [
+                                    "Expr.ufl_domain() is deprecated, please use extract_unique_domain(expr) instead.\n"
+                              ]
+                        },
+                        {
+                              "name": "stderr",
+                              "output_type": "stream",
+                              "text": [
+                                    "Level 25:UFL:Expr.ufl_domain() is deprecated, please use extract_unique_domain(expr) instead.\n"
+                              ]
+                        },
+                        {
+                              "name": "stdout",
+                              "output_type": "stream",
+                              "text": [
+                                    "Expr.ufl_domain() is deprecated, please use extract_unique_domain(expr) instead.\n"
+                              ]
+                        },
+                        {
+                              "name": "stderr",
+                              "output_type": "stream",
+                              "text": [
+                                    "Level 25:UFL:Expr.ufl_domain() is deprecated, please use extract_unique_domain(expr) instead.\n"
+                              ]
+                        },
+                        {
+                              "name": "stdout",
+                              "output_type": "stream",
+                              "text": [
+                                    "Expr.ufl_domain() is deprecated, please use extract_unique_domain(expr) instead.\n"
+                              ]
+                        },
+                        {
+                              "name": "stderr",
+                              "output_type": "stream",
+                              "text": [
+                                    "Level 25:UFL:Expr.ufl_domain() is deprecated, please use extract_unique_domain(expr) instead.\n"
+                              ]
+                        },
+                        {
+                              "name": "stdout",
+                              "output_type": "stream",
+                              "text": [
+                                    "Expr.ufl_domain() is deprecated, please use extract_unique_domain(expr) instead.\n"
+                              ]
+                        },
+                        {
+                              "name": "stderr",
+                              "output_type": "stream",
+                              "text": [
+                                    "Level 25:UFL:Expr.ufl_domain() is deprecated, please use extract_unique_domain(expr) instead.\n"
+                              ]
+                        },
+                        {
+                              "name": "stdout",
+                              "output_type": "stream",
+                              "text": [
+                                    "Expr.ufl_domain() is deprecated, please use extract_unique_domain(expr) instead.\n"
+                              ]
+                        },
+                        {
+                              "name": "stderr",
+                              "output_type": "stream",
+                              "text": [
+                                    "Level 25:UFL:Expr.ufl_domain() is deprecated, please use extract_unique_domain(expr) instead.\n"
+                              ]
+                        },
+                        {
+                              "name": "stdout",
+                              "output_type": "stream",
+                              "text": [
+                                    "Expr.ufl_domain() is deprecated, please use extract_unique_domain(expr) instead.\n"
+                              ]
+                        },
+                        {
+                              "name": "stderr",
+                              "output_type": "stream",
+                              "text": [
+                                    "Level 25:UFL:Expr.ufl_domain() is deprecated, please use extract_unique_domain(expr) instead.\n"
+                              ]
+                        },
+                        {
+                              "name": "stdout",
+                              "output_type": "stream",
+                              "text": [
+                                    "Expr.ufl_domain() is deprecated, please use extract_unique_domain(expr) instead.\n"
+                              ]
+                        },
+                        {
+                              "name": "stderr",
+                              "output_type": "stream",
+                              "text": [
+                                    "Level 25:UFL:Expr.ufl_domain() is deprecated, please use extract_unique_domain(expr) instead.\n"
+                              ]
+                        },
+                        {
+                              "name": "stdout",
+                              "output_type": "stream",
+                              "text": [
+                                    "Expr.ufl_domain() is deprecated, please use extract_unique_domain(expr) instead.\n"
+                              ]
+                        },
+                        {
+                              "name": "stderr",
+                              "output_type": "stream",
+                              "text": [
+                                    "Level 25:UFL:Expr.ufl_domain() is deprecated, please use extract_unique_domain(expr) instead.\n"
+                              ]
+                        },
+                        {
+                              "name": "stdout",
+                              "output_type": "stream",
+                              "text": [
+                                    "Expr.ufl_domain() is deprecated, please use extract_unique_domain(expr) instead.\n"
+                              ]
+                        },
+                        {
+                              "name": "stderr",
+                              "output_type": "stream",
+                              "text": [
+                                    "Level 25:UFL:Expr.ufl_domain() is deprecated, please use extract_unique_domain(expr) instead.\n"
+                              ]
+                        },
+                        {
+                              "name": "stdout",
+                              "output_type": "stream",
+                              "text": [
+                                    "Expr.ufl_domain() is deprecated, please use extract_unique_domain(expr) instead.\n"
+                              ]
+                        },
+                        {
+                              "name": "stderr",
+                              "output_type": "stream",
+                              "text": [
+                                    "Level 25:UFL:Expr.ufl_domain() is deprecated, please use extract_unique_domain(expr) instead.\n"
+                              ]
+                        },
+                        {
+                              "name": "stdout",
+                              "output_type": "stream",
+                              "text": [
+                                    "Expr.ufl_domain() is deprecated, please use extract_unique_domain(expr) instead.\n"
+                              ]
+                        },
+                        {
+                              "name": "stderr",
+                              "output_type": "stream",
+                              "text": [
+                                    "Level 25:UFL:Expr.ufl_domain() is deprecated, please use extract_unique_domain(expr) instead.\n"
+                              ]
+                        },
+                        {
+                              "name": "stdout",
+                              "output_type": "stream",
+                              "text": [
+                                    "Expr.ufl_domain() is deprecated, please use extract_unique_domain(expr) instead.\n"
+                              ]
+                        },
+                        {
+                              "name": "stderr",
+                              "output_type": "stream",
+                              "text": [
+                                    "Level 25:UFL:Expr.ufl_domain() is deprecated, please use extract_unique_domain(expr) instead.\n"
+                              ]
+                        },
+                        {
+                              "name": "stdout",
+                              "output_type": "stream",
+                              "text": [
+                                    "Expr.ufl_domain() is deprecated, please use extract_unique_domain(expr) instead.\n"
+                              ]
+                        },
+                        {
+                              "name": "stderr",
+                              "output_type": "stream",
+                              "text": [
+                                    "Level 25:UFL:Expr.ufl_domain() is deprecated, please use extract_unique_domain(expr) instead.\n"
+                              ]
+                        },
+                        {
+                              "name": "stdout",
+                              "output_type": "stream",
+                              "text": [
+                                    "Expr.ufl_domain() is deprecated, please use extract_unique_domain(expr) instead.\n"
+                              ]
+                        },
+                        {
+                              "name": "stderr",
+                              "output_type": "stream",
+                              "text": [
+                                    "Level 25:UFL:Expr.ufl_domain() is deprecated, please use extract_unique_domain(expr) instead.\n"
+                              ]
+                        },
+                        {
+                              "name": "stdout",
+                              "output_type": "stream",
+                              "text": [
+                                    "Expr.ufl_domain() is deprecated, please use extract_unique_domain(expr) instead.\n"
+                              ]
+                        },
+                        {
+                              "name": "stderr",
+                              "output_type": "stream",
+                              "text": [
+                                    "Level 25:UFL:Expr.ufl_domain() is deprecated, please use extract_unique_domain(expr) instead.\n"
+                              ]
+                        },
+                        {
+                              "name": "stdout",
+                              "output_type": "stream",
+                              "text": [
+                                    "Expr.ufl_domain() is deprecated, please use extract_unique_domain(expr) instead.\n"
+                              ]
+                        },
+                        {
+                              "name": "stderr",
+                              "output_type": "stream",
+                              "text": [
+                                    "Level 25:UFL:Expr.ufl_domain() is deprecated, please use extract_unique_domain(expr) instead.\n"
+                              ]
+                        },
+                        {
+                              "name": "stdout",
+                              "output_type": "stream",
+                              "text": [
+                                    "Expr.ufl_domain() is deprecated, please use extract_unique_domain(expr) instead.\n"
+                              ]
+                        },
+                        {
+                              "name": "stderr",
+                              "output_type": "stream",
+                              "text": [
+                                    "Level 25:UFL:Expr.ufl_domain() is deprecated, please use extract_unique_domain(expr) instead.\n"
+                              ]
+                        },
+                        {
+                              "name": "stdout",
+                              "output_type": "stream",
+                              "text": [
+                                    "Expr.ufl_domain() is deprecated, please use extract_unique_domain(expr) instead.\n"
+                              ]
+                        },
+                        {
+                              "name": "stderr",
+                              "output_type": "stream",
+                              "text": [
+                                    "Level 25:UFL:Expr.ufl_domain() is deprecated, please use extract_unique_domain(expr) instead.\n"
+                              ]
+                        },
+                        {
+                              "name": "stdout",
+                              "output_type": "stream",
+                              "text": [
+                                    "Expr.ufl_domain() is deprecated, please use extract_unique_domain(expr) instead.\n"
+                              ]
+                        },
+                        {
+                              "name": "stderr",
+                              "output_type": "stream",
+                              "text": [
+                                    "Level 25:UFL:Expr.ufl_domain() is deprecated, please use extract_unique_domain(expr) instead.\n"
+                              ]
+                        },
+                        {
+                              "name": "stdout",
+                              "output_type": "stream",
+                              "text": [
+                                    "Expr.ufl_domain() is deprecated, please use extract_unique_domain(expr) instead.\n"
+                              ]
+                        },
+                        {
+                              "name": "stderr",
+                              "output_type": "stream",
+                              "text": [
+                                    "Level 25:UFL:Expr.ufl_domain() is deprecated, please use extract_unique_domain(expr) instead.\n"
+                              ]
+                        },
+                        {
+                              "name": "stdout",
+                              "output_type": "stream",
+                              "text": [
+                                    "Expr.ufl_domain() is deprecated, please use extract_unique_domain(expr) instead.\n"
+                              ]
+                        },
+                        {
+                              "name": "stderr",
+                              "output_type": "stream",
+                              "text": [
+                                    "Level 25:UFL:Expr.ufl_domain() is deprecated, please use extract_unique_domain(expr) instead.\n"
+                              ]
+                        },
+                        {
+                              "name": "stdout",
+                              "output_type": "stream",
+                              "text": [
+                                    "Expr.ufl_domain() is deprecated, please use extract_unique_domain(expr) instead.\n"
+                              ]
+                        },
+                        {
+                              "name": "stderr",
+                              "output_type": "stream",
+                              "text": [
+                                    "Level 25:UFL:Expr.ufl_domain() is deprecated, please use extract_unique_domain(expr) instead.\n"
+                              ]
+                        },
+                        {
+                              "name": "stdout",
+                              "output_type": "stream",
+                              "text": [
+                                    "Expr.ufl_domain() is deprecated, please use extract_unique_domain(expr) instead.\n"
+                              ]
+                        },
+                        {
+                              "name": "stderr",
+                              "output_type": "stream",
+                              "text": [
+                                    "Level 25:UFL:Expr.ufl_domain() is deprecated, please use extract_unique_domain(expr) instead.\n"
+                              ]
+                        },
+                        {
+                              "name": "stdout",
+                              "output_type": "stream",
+                              "text": [
+                                    "Expr.ufl_domain() is deprecated, please use extract_unique_domain(expr) instead.\n"
+                              ]
+                        },
+                        {
+                              "name": "stderr",
+                              "output_type": "stream",
+                              "text": [
+                                    "Level 25:UFL:Expr.ufl_domain() is deprecated, please use extract_unique_domain(expr) instead.\n"
+                              ]
+                        },
+                        {
+                              "name": "stdout",
+                              "output_type": "stream",
+                              "text": [
+                                    "Expr.ufl_domain() is deprecated, please use extract_unique_domain(expr) instead.\n"
+                              ]
+                        },
+                        {
+                              "name": "stderr",
+                              "output_type": "stream",
+                              "text": [
+                                    "Level 25:UFL:Expr.ufl_domain() is deprecated, please use extract_unique_domain(expr) instead.\n"
+                              ]
+                        },
+                        {
+                              "name": "stdout",
+                              "output_type": "stream",
+                              "text": [
+                                    "Expr.ufl_domain() is deprecated, please use extract_unique_domain(expr) instead.\n"
+                              ]
+                        },
+                        {
+                              "name": "stderr",
+                              "output_type": "stream",
+                              "text": [
+                                    "Level 25:UFL:Expr.ufl_domain() is deprecated, please use extract_unique_domain(expr) instead.\n"
+                              ]
+                        },
+                        {
+                              "name": "stdout",
+                              "output_type": "stream",
+                              "text": [
+                                    "Expr.ufl_domain() is deprecated, please use extract_unique_domain(expr) instead.\n"
+                              ]
+                        },
+                        {
+                              "name": "stderr",
+                              "output_type": "stream",
+                              "text": [
+                                    "Level 25:UFL:Expr.ufl_domain() is deprecated, please use extract_unique_domain(expr) instead.\n"
+                              ]
+                        },
+                        {
+                              "name": "stdout",
+                              "output_type": "stream",
+                              "text": [
+                                    "Expr.ufl_domain() is deprecated, please use extract_unique_domain(expr) instead.\n"
+                              ]
+                        },
+                        {
+                              "name": "stderr",
+                              "output_type": "stream",
+                              "text": [
+                                    "Level 25:UFL:Expr.ufl_domain() is deprecated, please use extract_unique_domain(expr) instead.\n"
+                              ]
+                        },
+                        {
+                              "name": "stdout",
+                              "output_type": "stream",
+                              "text": [
+                                    "Expr.ufl_domain() is deprecated, please use extract_unique_domain(expr) instead.\n"
+                              ]
+                        },
+                        {
+                              "name": "stderr",
+                              "output_type": "stream",
+                              "text": [
+                                    "Level 25:UFL:Expr.ufl_domain() is deprecated, please use extract_unique_domain(expr) instead.\n"
+                              ]
+                        },
+                        {
+                              "name": "stdout",
+                              "output_type": "stream",
+                              "text": [
+                                    "Expr.ufl_domain() is deprecated, please use extract_unique_domain(expr) instead.\n"
+                              ]
+                        },
+                        {
+                              "name": "stderr",
+                              "output_type": "stream",
+                              "text": [
+                                    "Level 25:UFL:Expr.ufl_domain() is deprecated, please use extract_unique_domain(expr) instead.\n"
+                              ]
+                        },
+                        {
+                              "name": "stdout",
+                              "output_type": "stream",
+                              "text": [
+                                    "Expr.ufl_domain() is deprecated, please use extract_unique_domain(expr) instead.\n"
+                              ]
+                        },
+                        {
+                              "name": "stderr",
+                              "output_type": "stream",
+                              "text": [
+                                    "Level 25:UFL:Expr.ufl_domain() is deprecated, please use extract_unique_domain(expr) instead.\n"
+                              ]
+                        },
+                        {
+                              "name": "stdout",
+                              "output_type": "stream",
+                              "text": [
+                                    "Expr.ufl_domain() is deprecated, please use extract_unique_domain(expr) instead.\n"
+                              ]
+                        },
+                        {
+                              "name": "stderr",
+                              "output_type": "stream",
+                              "text": [
+                                    "Level 25:UFL:Expr.ufl_domain() is deprecated, please use extract_unique_domain(expr) instead.\n"
+                              ]
+                        },
+                        {
+                              "name": "stdout",
+                              "output_type": "stream",
+                              "text": [
+                                    "Expr.ufl_domain() is deprecated, please use extract_unique_domain(expr) instead.\n"
+                              ]
+                        },
+                        {
+                              "name": "stderr",
+                              "output_type": "stream",
+                              "text": [
+                                    "Level 25:UFL:Expr.ufl_domain() is deprecated, please use extract_unique_domain(expr) instead.\n"
+                              ]
+                        },
+                        {
+                              "name": "stdout",
+                              "output_type": "stream",
+                              "text": [
+                                    "Expr.ufl_domain() is deprecated, please use extract_unique_domain(expr) instead.\n"
+                              ]
+                        },
+                        {
+                              "name": "stderr",
+                              "output_type": "stream",
+                              "text": [
+                                    "Level 25:UFL:Expr.ufl_domain() is deprecated, please use extract_unique_domain(expr) instead.\n"
+                              ]
+                        },
+                        {
+                              "name": "stdout",
+                              "output_type": "stream",
+                              "text": [
+                                    "Expr.ufl_domain() is deprecated, please use extract_unique_domain(expr) instead.\n"
+                              ]
+                        },
+                        {
+                              "name": "stderr",
+                              "output_type": "stream",
+                              "text": [
+                                    "Level 25:UFL:Expr.ufl_domain() is deprecated, please use extract_unique_domain(expr) instead.\n"
+                              ]
+                        },
+                        {
+                              "name": "stdout",
+                              "output_type": "stream",
+                              "text": [
+                                    "Expr.ufl_domain() is deprecated, please use extract_unique_domain(expr) instead.\n"
+                              ]
+                        },
+                        {
+                              "name": "stderr",
+                              "output_type": "stream",
+                              "text": [
+                                    "Level 25:UFL:Expr.ufl_domain() is deprecated, please use extract_unique_domain(expr) instead.\n"
+                              ]
+                        },
+                        {
+                              "name": "stdout",
+                              "output_type": "stream",
+                              "text": [
+                                    "Expr.ufl_domain() is deprecated, please use extract_unique_domain(expr) instead.\n"
+                              ]
+                        },
+                        {
+                              "name": "stderr",
+                              "output_type": "stream",
+                              "text": [
+                                    "Level 25:UFL:Expr.ufl_domain() is deprecated, please use extract_unique_domain(expr) instead.\n"
+                              ]
+                        },
+                        {
+                              "name": "stdout",
+                              "output_type": "stream",
+                              "text": [
+                                    "Expr.ufl_domain() is deprecated, please use extract_unique_domain(expr) instead.\n"
+                              ]
+                        },
+                        {
+                              "name": "stderr",
+                              "output_type": "stream",
+                              "text": [
+                                    "Level 25:UFL:Expr.ufl_domain() is deprecated, please use extract_unique_domain(expr) instead.\n"
+                              ]
+                        },
+                        {
+                              "name": "stdout",
+                              "output_type": "stream",
+                              "text": [
+                                    "Expr.ufl_domain() is deprecated, please use extract_unique_domain(expr) instead.\n"
+                              ]
+                        },
+                        {
+                              "name": "stderr",
+                              "output_type": "stream",
+                              "text": [
+                                    "Level 25:UFL:Expr.ufl_domain() is deprecated, please use extract_unique_domain(expr) instead.\n"
+                              ]
+                        }
+                  ],
+                  "source": [
+                        "f = Constant(mesh, PETSc.ScalarType((0,0)))\n",
+                        "F1 = rho / k * dot(u - u_n, v) * dx \n",
+                        "F1 += inner(dot(1.5 * u_n - 0.5 * u_n1, 0.5 * nabla_grad(u + u_n)), v) * dx\n",
+                        "F1 += 0.5 * mu * inner(grad(u + u_n), grad(v))*dx - dot(p_, div(v))*dx\n",
+                        "F1 += dot(f, v) * dx\n",
+                        "a1 = form(lhs(F1))\n",
+                        "L1 = form(rhs(F1))\n",
+                        "A1 = create_matrix(a1)\n",
+                        "b1 = create_vector(L1)"
+                  ]
+            },
+            {
+                  "cell_type": "markdown",
+                  "metadata": {},
+                  "source": [
+                        "Next we define the second step"
+                  ]
+            },
+            {
+                  "cell_type": "code",
+                  "execution_count": 12,
+                  "metadata": {},
+                  "outputs": [
+                        {
+                              "name": "stdout",
+                              "output_type": "stream",
+                              "text": [
+                                    "Expr.ufl_domain() is deprecated, please use extract_unique_domain(expr) instead.\n"
+                              ]
+                        },
+                        {
+                              "name": "stderr",
+                              "output_type": "stream",
+                              "text": [
+                                    "Level 25:UFL:Expr.ufl_domain() is deprecated, please use extract_unique_domain(expr) instead.\n"
+                              ]
+                        },
+                        {
+                              "name": "stdout",
+                              "output_type": "stream",
+                              "text": [
+                                    "Expr.ufl_domain() is deprecated, please use extract_unique_domain(expr) instead.\n"
+                              ]
+                        },
+                        {
+                              "name": "stderr",
+                              "output_type": "stream",
+                              "text": [
+                                    "Level 25:UFL:Expr.ufl_domain() is deprecated, please use extract_unique_domain(expr) instead.\n"
+                              ]
+                        },
+                        {
+                              "name": "stdout",
+                              "output_type": "stream",
+                              "text": [
+                                    "Expr.ufl_domain() is deprecated, please use extract_unique_domain(expr) instead.\n"
+                              ]
+                        },
+                        {
+                              "name": "stderr",
+                              "output_type": "stream",
+                              "text": [
+                                    "Level 25:UFL:Expr.ufl_domain() is deprecated, please use extract_unique_domain(expr) instead.\n"
+                              ]
+                        },
+                        {
+                              "name": "stdout",
+                              "output_type": "stream",
+                              "text": [
+                                    "Expr.ufl_domain() is deprecated, please use extract_unique_domain(expr) instead.\n"
+                              ]
+                        },
+                        {
+                              "name": "stderr",
+                              "output_type": "stream",
+                              "text": [
+                                    "Level 25:UFL:Expr.ufl_domain() is deprecated, please use extract_unique_domain(expr) instead.\n"
+                              ]
+                        },
+                        {
+                              "name": "stdout",
+                              "output_type": "stream",
+                              "text": [
+                                    "Expr.ufl_domain() is deprecated, please use extract_unique_domain(expr) instead.\n"
+                              ]
+                        },
+                        {
+                              "name": "stderr",
+                              "output_type": "stream",
+                              "text": [
+                                    "Level 25:UFL:Expr.ufl_domain() is deprecated, please use extract_unique_domain(expr) instead.\n"
+                              ]
+                        },
+                        {
+                              "name": "stdout",
+                              "output_type": "stream",
+                              "text": [
+                                    "Expr.ufl_domain() is deprecated, please use extract_unique_domain(expr) instead.\n"
+                              ]
+                        },
+                        {
+                              "name": "stderr",
+                              "output_type": "stream",
+                              "text": [
+                                    "Level 25:UFL:Expr.ufl_domain() is deprecated, please use extract_unique_domain(expr) instead.\n"
+                              ]
+                        },
+                        {
+                              "name": "stdout",
+                              "output_type": "stream",
+                              "text": [
+                                    "Expr.ufl_domain() is deprecated, please use extract_unique_domain(expr) instead.\n"
+                              ]
+                        },
+                        {
+                              "name": "stderr",
+                              "output_type": "stream",
+                              "text": [
+                                    "Level 25:UFL:Expr.ufl_domain() is deprecated, please use extract_unique_domain(expr) instead.\n"
+                              ]
+                        },
+                        {
+                              "name": "stdout",
+                              "output_type": "stream",
+                              "text": [
+                                    "Expr.ufl_domain() is deprecated, please use extract_unique_domain(expr) instead.\n"
+                              ]
+                        },
+                        {
+                              "name": "stderr",
+                              "output_type": "stream",
+                              "text": [
+                                    "Level 25:UFL:Expr.ufl_domain() is deprecated, please use extract_unique_domain(expr) instead.\n"
+                              ]
+                        },
+                        {
+                              "name": "stdout",
+                              "output_type": "stream",
+                              "text": [
+                                    "Expr.ufl_domain() is deprecated, please use extract_unique_domain(expr) instead.\n"
+                              ]
+                        },
+                        {
+                              "name": "stderr",
+                              "output_type": "stream",
+                              "text": [
+                                    "Level 25:UFL:Expr.ufl_domain() is deprecated, please use extract_unique_domain(expr) instead.\n"
+                              ]
+                        },
+                        {
+                              "name": "stdout",
+                              "output_type": "stream",
+                              "text": [
+                                    "Expr.ufl_domain() is deprecated, please use extract_unique_domain(expr) instead.\n"
+                              ]
+                        },
+                        {
+                              "name": "stderr",
+                              "output_type": "stream",
+                              "text": [
+                                    "Level 25:UFL:Expr.ufl_domain() is deprecated, please use extract_unique_domain(expr) instead.\n"
+                              ]
+                        },
+                        {
+                              "name": "stdout",
+                              "output_type": "stream",
+                              "text": [
+                                    "Expr.ufl_domain() is deprecated, please use extract_unique_domain(expr) instead.\n"
+                              ]
+                        },
+                        {
+                              "name": "stderr",
+                              "output_type": "stream",
+                              "text": [
+                                    "Level 25:UFL:Expr.ufl_domain() is deprecated, please use extract_unique_domain(expr) instead.\n"
+                              ]
+                        },
+                        {
+                              "name": "stdout",
+                              "output_type": "stream",
+                              "text": [
+                                    "Expr.ufl_domain() is deprecated, please use extract_unique_domain(expr) instead.\n"
+                              ]
+                        },
+                        {
+                              "name": "stderr",
+                              "output_type": "stream",
+                              "text": [
+                                    "Level 25:UFL:Expr.ufl_domain() is deprecated, please use extract_unique_domain(expr) instead.\n"
+                              ]
+                        },
+                        {
+                              "name": "stdout",
+                              "output_type": "stream",
+                              "text": [
+                                    "Expr.ufl_domain() is deprecated, please use extract_unique_domain(expr) instead.\n"
+                              ]
+                        },
+                        {
+                              "name": "stderr",
+                              "output_type": "stream",
+                              "text": [
+                                    "Level 25:UFL:Expr.ufl_domain() is deprecated, please use extract_unique_domain(expr) instead.\n"
+                              ]
+                        },
+                        {
+                              "name": "stdout",
+                              "output_type": "stream",
+                              "text": [
+                                    "Expr.ufl_domain() is deprecated, please use extract_unique_domain(expr) instead.\n"
+                              ]
+                        },
+                        {
+                              "name": "stderr",
+                              "output_type": "stream",
+                              "text": [
+                                    "Level 25:UFL:Expr.ufl_domain() is deprecated, please use extract_unique_domain(expr) instead.\n"
+                              ]
+                        },
+                        {
+                              "name": "stdout",
+                              "output_type": "stream",
+                              "text": [
+                                    "Expr.ufl_domain() is deprecated, please use extract_unique_domain(expr) instead.\n"
+                              ]
+                        },
+                        {
+                              "name": "stderr",
+                              "output_type": "stream",
+                              "text": [
+                                    "Level 25:UFL:Expr.ufl_domain() is deprecated, please use extract_unique_domain(expr) instead.\n"
+                              ]
+                        },
+                        {
+                              "name": "stdout",
+                              "output_type": "stream",
+                              "text": [
+                                    "Expr.ufl_domain() is deprecated, please use extract_unique_domain(expr) instead.\n"
+                              ]
+                        },
+                        {
+                              "name": "stderr",
+                              "output_type": "stream",
+                              "text": [
+                                    "Level 25:UFL:Expr.ufl_domain() is deprecated, please use extract_unique_domain(expr) instead.\n"
+                              ]
+                        },
+                        {
+                              "name": "stdout",
+                              "output_type": "stream",
+                              "text": [
+                                    "Expr.ufl_domain() is deprecated, please use extract_unique_domain(expr) instead.\n"
+                              ]
+                        },
+                        {
+                              "name": "stderr",
+                              "output_type": "stream",
+                              "text": [
+                                    "Level 25:UFL:Expr.ufl_domain() is deprecated, please use extract_unique_domain(expr) instead.\n"
+                              ]
+                        },
+                        {
+                              "name": "stdout",
+                              "output_type": "stream",
+                              "text": [
+                                    "Expr.ufl_domain() is deprecated, please use extract_unique_domain(expr) instead.\n"
+                              ]
+                        },
+                        {
+                              "name": "stderr",
+                              "output_type": "stream",
+                              "text": [
+                                    "Level 25:UFL:Expr.ufl_domain() is deprecated, please use extract_unique_domain(expr) instead.\n"
+                              ]
+                        },
+                        {
+                              "name": "stdout",
+                              "output_type": "stream",
+                              "text": [
+                                    "Expr.ufl_domain() is deprecated, please use extract_unique_domain(expr) instead.\n"
+                              ]
+                        },
+                        {
+                              "name": "stderr",
+                              "output_type": "stream",
+                              "text": [
+                                    "Level 25:UFL:Expr.ufl_domain() is deprecated, please use extract_unique_domain(expr) instead.\n"
+                              ]
+                        },
+                        {
+                              "name": "stdout",
+                              "output_type": "stream",
+                              "text": [
+                                    "Expr.ufl_domain() is deprecated, please use extract_unique_domain(expr) instead.\n"
+                              ]
+                        },
+                        {
+                              "name": "stderr",
+                              "output_type": "stream",
+                              "text": [
+                                    "Level 25:UFL:Expr.ufl_domain() is deprecated, please use extract_unique_domain(expr) instead.\n"
+                              ]
+                        },
+                        {
+                              "name": "stdout",
+                              "output_type": "stream",
+                              "text": [
+                                    "Expr.ufl_domain() is deprecated, please use extract_unique_domain(expr) instead.\n"
+                              ]
+                        },
+                        {
+                              "name": "stderr",
+                              "output_type": "stream",
+                              "text": [
+                                    "Level 25:UFL:Expr.ufl_domain() is deprecated, please use extract_unique_domain(expr) instead.\n"
+                              ]
+                        },
+                        {
+                              "name": "stdout",
+                              "output_type": "stream",
+                              "text": [
+                                    "Expr.ufl_domain() is deprecated, please use extract_unique_domain(expr) instead.\n"
+                              ]
+                        },
+                        {
+                              "name": "stderr",
+                              "output_type": "stream",
+                              "text": [
+                                    "Level 25:UFL:Expr.ufl_domain() is deprecated, please use extract_unique_domain(expr) instead.\n"
+                              ]
+                        },
+                        {
+                              "name": "stdout",
+                              "output_type": "stream",
+                              "text": [
+                                    "Expr.ufl_domain() is deprecated, please use extract_unique_domain(expr) instead.\n"
+                              ]
+                        },
+                        {
+                              "name": "stderr",
+                              "output_type": "stream",
+                              "text": [
+                                    "Level 25:UFL:Expr.ufl_domain() is deprecated, please use extract_unique_domain(expr) instead.\n"
+                              ]
+                        },
+                        {
+                              "name": "stdout",
+                              "output_type": "stream",
+                              "text": [
+                                    "Expr.ufl_domain() is deprecated, please use extract_unique_domain(expr) instead.\n"
+                              ]
+                        },
+                        {
+                              "name": "stderr",
+                              "output_type": "stream",
+                              "text": [
+                                    "Level 25:UFL:Expr.ufl_domain() is deprecated, please use extract_unique_domain(expr) instead.\n"
+                              ]
+                        },
+                        {
+                              "name": "stdout",
+                              "output_type": "stream",
+                              "text": [
+                                    "Expr.ufl_domain() is deprecated, please use extract_unique_domain(expr) instead.\n"
+                              ]
+                        },
+                        {
+                              "name": "stderr",
+                              "output_type": "stream",
+                              "text": [
+                                    "Level 25:UFL:Expr.ufl_domain() is deprecated, please use extract_unique_domain(expr) instead.\n"
+                              ]
+                        },
+                        {
+                              "name": "stdout",
+                              "output_type": "stream",
+                              "text": [
+                                    "Expr.ufl_domain() is deprecated, please use extract_unique_domain(expr) instead.\n"
+                              ]
+                        },
+                        {
+                              "name": "stderr",
+                              "output_type": "stream",
+                              "text": [
+                                    "Level 25:UFL:Expr.ufl_domain() is deprecated, please use extract_unique_domain(expr) instead.\n"
+                              ]
+                        },
+                        {
+                              "name": "stdout",
+                              "output_type": "stream",
+                              "text": [
+                                    "Expr.ufl_domain() is deprecated, please use extract_unique_domain(expr) instead.\n"
+                              ]
+                        },
+                        {
+                              "name": "stderr",
+                              "output_type": "stream",
+                              "text": [
+                                    "Level 25:UFL:Expr.ufl_domain() is deprecated, please use extract_unique_domain(expr) instead.\n"
+                              ]
+                        },
+                        {
+                              "name": "stdout",
+                              "output_type": "stream",
+                              "text": [
+                                    "Expr.ufl_domain() is deprecated, please use extract_unique_domain(expr) instead.\n"
+                              ]
+                        },
+                        {
+                              "name": "stderr",
+                              "output_type": "stream",
+                              "text": [
+                                    "Level 25:UFL:Expr.ufl_domain() is deprecated, please use extract_unique_domain(expr) instead.\n"
+                              ]
+                        },
+                        {
+                              "name": "stdout",
+                              "output_type": "stream",
+                              "text": [
+                                    "Expr.ufl_domain() is deprecated, please use extract_unique_domain(expr) instead.\n"
+                              ]
+                        },
+                        {
+                              "name": "stderr",
+                              "output_type": "stream",
+                              "text": [
+                                    "Level 25:UFL:Expr.ufl_domain() is deprecated, please use extract_unique_domain(expr) instead.\n"
+                              ]
+                        },
+                        {
+                              "name": "stdout",
+                              "output_type": "stream",
+                              "text": [
+                                    "Expr.ufl_domain() is deprecated, please use extract_unique_domain(expr) instead.\n"
+                              ]
+                        },
+                        {
+                              "name": "stderr",
+                              "output_type": "stream",
+                              "text": [
+                                    "Level 25:UFL:Expr.ufl_domain() is deprecated, please use extract_unique_domain(expr) instead.\n"
+                              ]
+                        },
+                        {
+                              "name": "stdout",
+                              "output_type": "stream",
+                              "text": [
+                                    "Expr.ufl_domain() is deprecated, please use extract_unique_domain(expr) instead.\n"
+                              ]
+                        },
+                        {
+                              "name": "stderr",
+                              "output_type": "stream",
+                              "text": [
+                                    "Level 25:UFL:Expr.ufl_domain() is deprecated, please use extract_unique_domain(expr) instead.\n"
+                              ]
+                        },
+                        {
+                              "name": "stdout",
+                              "output_type": "stream",
+                              "text": [
+                                    "Expr.ufl_domain() is deprecated, please use extract_unique_domain(expr) instead.\n"
+                              ]
+                        },
+                        {
+                              "name": "stderr",
+                              "output_type": "stream",
+                              "text": [
+                                    "Level 25:UFL:Expr.ufl_domain() is deprecated, please use extract_unique_domain(expr) instead.\n"
+                              ]
+                        },
+                        {
+                              "name": "stdout",
+                              "output_type": "stream",
+                              "text": [
+                                    "Expr.ufl_domain() is deprecated, please use extract_unique_domain(expr) instead.\n"
+                              ]
+                        },
+                        {
+                              "name": "stderr",
+                              "output_type": "stream",
+                              "text": [
+                                    "Level 25:UFL:Expr.ufl_domain() is deprecated, please use extract_unique_domain(expr) instead.\n"
+                              ]
+                        },
+                        {
+                              "name": "stdout",
+                              "output_type": "stream",
+                              "text": [
+                                    "Expr.ufl_domain() is deprecated, please use extract_unique_domain(expr) instead.\n"
+                              ]
+                        },
+                        {
+                              "name": "stderr",
+                              "output_type": "stream",
+                              "text": [
+                                    "Level 25:UFL:Expr.ufl_domain() is deprecated, please use extract_unique_domain(expr) instead.\n"
+                              ]
+                        },
+                        {
+                              "name": "stdout",
+                              "output_type": "stream",
+                              "text": [
+                                    "Expr.ufl_domain() is deprecated, please use extract_unique_domain(expr) instead.\n"
+                              ]
+                        },
+                        {
+                              "name": "stderr",
+                              "output_type": "stream",
+                              "text": [
+                                    "Level 25:UFL:Expr.ufl_domain() is deprecated, please use extract_unique_domain(expr) instead.\n"
+                              ]
+                        },
+                        {
+                              "name": "stdout",
+                              "output_type": "stream",
+                              "text": [
+                                    "Expr.ufl_domain() is deprecated, please use extract_unique_domain(expr) instead.\n"
+                              ]
+                        },
+                        {
+                              "name": "stderr",
+                              "output_type": "stream",
+                              "text": [
+                                    "Level 25:UFL:Expr.ufl_domain() is deprecated, please use extract_unique_domain(expr) instead.\n"
+                              ]
+                        },
+                        {
+                              "name": "stdout",
+                              "output_type": "stream",
+                              "text": [
+                                    "Expr.ufl_domain() is deprecated, please use extract_unique_domain(expr) instead.\n"
+                              ]
+                        },
+                        {
+                              "name": "stderr",
+                              "output_type": "stream",
+                              "text": [
+                                    "Level 25:UFL:Expr.ufl_domain() is deprecated, please use extract_unique_domain(expr) instead.\n"
+                              ]
+                        },
+                        {
+                              "name": "stdout",
+                              "output_type": "stream",
+                              "text": [
+                                    "Expr.ufl_domain() is deprecated, please use extract_unique_domain(expr) instead.\n"
+                              ]
+                        },
+                        {
+                              "name": "stderr",
+                              "output_type": "stream",
+                              "text": [
+                                    "Level 25:UFL:Expr.ufl_domain() is deprecated, please use extract_unique_domain(expr) instead.\n"
+                              ]
+                        },
+                        {
+                              "name": "stdout",
+                              "output_type": "stream",
+                              "text": [
+                                    "Expr.ufl_domain() is deprecated, please use extract_unique_domain(expr) instead.\n"
+                              ]
+                        },
+                        {
+                              "name": "stderr",
+                              "output_type": "stream",
+                              "text": [
+                                    "Level 25:UFL:Expr.ufl_domain() is deprecated, please use extract_unique_domain(expr) instead.\n"
+                              ]
+                        },
+                        {
+                              "name": "stdout",
+                              "output_type": "stream",
+                              "text": [
+                                    "Expr.ufl_domain() is deprecated, please use extract_unique_domain(expr) instead.\n"
+                              ]
+                        },
+                        {
+                              "name": "stderr",
+                              "output_type": "stream",
+                              "text": [
+                                    "Level 25:UFL:Expr.ufl_domain() is deprecated, please use extract_unique_domain(expr) instead.\n"
+                              ]
+                        },
+                        {
+                              "name": "stdout",
+                              "output_type": "stream",
+                              "text": [
+                                    "Expr.ufl_domain() is deprecated, please use extract_unique_domain(expr) instead.\n"
+                              ]
+                        },
+                        {
+                              "name": "stderr",
+                              "output_type": "stream",
+                              "text": [
+                                    "Level 25:UFL:Expr.ufl_domain() is deprecated, please use extract_unique_domain(expr) instead.\n"
+                              ]
+                        },
+                        {
+                              "name": "stdout",
+                              "output_type": "stream",
+                              "text": [
+                                    "Expr.ufl_domain() is deprecated, please use extract_unique_domain(expr) instead.\n"
+                              ]
+                        },
+                        {
+                              "name": "stderr",
+                              "output_type": "stream",
+                              "text": [
+                                    "Level 25:UFL:Expr.ufl_domain() is deprecated, please use extract_unique_domain(expr) instead.\n"
+                              ]
+                        },
+                        {
+                              "name": "stdout",
+                              "output_type": "stream",
+                              "text": [
+                                    "Expr.ufl_domain() is deprecated, please use extract_unique_domain(expr) instead.\n"
+                              ]
+                        },
+                        {
+                              "name": "stderr",
+                              "output_type": "stream",
+                              "text": [
+                                    "Level 25:UFL:Expr.ufl_domain() is deprecated, please use extract_unique_domain(expr) instead.\n"
+                              ]
+                        },
+                        {
+                              "name": "stdout",
+                              "output_type": "stream",
+                              "text": [
+                                    "Expr.ufl_domain() is deprecated, please use extract_unique_domain(expr) instead.\n"
+                              ]
+                        },
+                        {
+                              "name": "stderr",
+                              "output_type": "stream",
+                              "text": [
+                                    "Level 25:UFL:Expr.ufl_domain() is deprecated, please use extract_unique_domain(expr) instead.\n"
+                              ]
+                        },
+                        {
+                              "name": "stdout",
+                              "output_type": "stream",
+                              "text": [
+                                    "Expr.ufl_domain() is deprecated, please use extract_unique_domain(expr) instead.\n"
+                              ]
+                        },
+                        {
+                              "name": "stderr",
+                              "output_type": "stream",
+                              "text": [
+                                    "Level 25:UFL:Expr.ufl_domain() is deprecated, please use extract_unique_domain(expr) instead.\n"
+                              ]
+                        },
+                        {
+                              "name": "stdout",
+                              "output_type": "stream",
+                              "text": [
+                                    "Expr.ufl_domain() is deprecated, please use extract_unique_domain(expr) instead.\n"
+                              ]
+                        },
+                        {
+                              "name": "stderr",
+                              "output_type": "stream",
+                              "text": [
+                                    "Level 25:UFL:Expr.ufl_domain() is deprecated, please use extract_unique_domain(expr) instead.\n"
+                              ]
+                        },
+                        {
+                              "name": "stdout",
+                              "output_type": "stream",
+                              "text": [
+                                    "Expr.ufl_domain() is deprecated, please use extract_unique_domain(expr) instead.\n"
+                              ]
+                        },
+                        {
+                              "name": "stderr",
+                              "output_type": "stream",
+                              "text": [
+                                    "Level 25:UFL:Expr.ufl_domain() is deprecated, please use extract_unique_domain(expr) instead.\n"
+                              ]
+                        },
+                        {
+                              "name": "stdout",
+                              "output_type": "stream",
+                              "text": [
+                                    "Expr.ufl_domain() is deprecated, please use extract_unique_domain(expr) instead.\n"
+                              ]
+                        },
+                        {
+                              "name": "stderr",
+                              "output_type": "stream",
+                              "text": [
+                                    "Level 25:UFL:Expr.ufl_domain() is deprecated, please use extract_unique_domain(expr) instead.\n"
+                              ]
+                        },
+                        {
+                              "name": "stdout",
+                              "output_type": "stream",
+                              "text": [
+                                    "Expr.ufl_domain() is deprecated, please use extract_unique_domain(expr) instead.\n"
+                              ]
+                        },
+                        {
+                              "name": "stderr",
+                              "output_type": "stream",
+                              "text": [
+                                    "Level 25:UFL:Expr.ufl_domain() is deprecated, please use extract_unique_domain(expr) instead.\n"
+                              ]
+                        },
+                        {
+                              "name": "stdout",
+                              "output_type": "stream",
+                              "text": [
+                                    "Expr.ufl_domain() is deprecated, please use extract_unique_domain(expr) instead.\n"
+                              ]
+                        },
+                        {
+                              "name": "stderr",
+                              "output_type": "stream",
+                              "text": [
+                                    "Level 25:UFL:Expr.ufl_domain() is deprecated, please use extract_unique_domain(expr) instead.\n"
+                              ]
+                        },
+                        {
+                              "name": "stdout",
+                              "output_type": "stream",
+                              "text": [
+                                    "Expr.ufl_domain() is deprecated, please use extract_unique_domain(expr) instead.\n"
+                              ]
+                        },
+                        {
+                              "name": "stderr",
+                              "output_type": "stream",
+                              "text": [
+                                    "Level 25:UFL:Expr.ufl_domain() is deprecated, please use extract_unique_domain(expr) instead.\n"
+                              ]
+                        },
+                        {
+                              "name": "stdout",
+                              "output_type": "stream",
+                              "text": [
+                                    "Expr.ufl_domain() is deprecated, please use extract_unique_domain(expr) instead.\n"
+                              ]
+                        },
+                        {
+                              "name": "stderr",
+                              "output_type": "stream",
+                              "text": [
+                                    "Level 25:UFL:Expr.ufl_domain() is deprecated, please use extract_unique_domain(expr) instead.\n"
+                              ]
+                        }
+                  ],
+                  "source": [
+                        "a2 = form(dot(grad(p), grad(q))*dx)\n",
+                        "L2 = form(-rho / k * dot(div(u_s), q) * dx)\n",
+                        "A2 = assemble_matrix(a2, bcs=bcp)\n",
+                        "A2.assemble()\n",
+                        "b2 = create_vector(L2)"
+                  ]
+            },
+            {
+                  "cell_type": "markdown",
+                  "metadata": {},
+                  "source": [
+                        "We finally create the last step"
+                  ]
+            },
+            {
+                  "cell_type": "code",
+                  "execution_count": 13,
+                  "metadata": {},
+                  "outputs": [
+                        {
+                              "name": "stdout",
+                              "output_type": "stream",
+                              "text": [
+                                    "Expr.ufl_domain() is deprecated, please use extract_unique_domain(expr) instead.\n"
+                              ]
+                        },
+                        {
+                              "name": "stderr",
+                              "output_type": "stream",
+                              "text": [
+                                    "Level 25:UFL:Expr.ufl_domain() is deprecated, please use extract_unique_domain(expr) instead.\n"
+                              ]
+                        },
+                        {
+                              "name": "stdout",
+                              "output_type": "stream",
+                              "text": [
+                                    "Expr.ufl_domain() is deprecated, please use extract_unique_domain(expr) instead.\n"
+                              ]
+                        },
+                        {
+                              "name": "stderr",
+                              "output_type": "stream",
+                              "text": [
+                                    "Level 25:UFL:Expr.ufl_domain() is deprecated, please use extract_unique_domain(expr) instead.\n"
+                              ]
+                        },
+                        {
+                              "name": "stdout",
+                              "output_type": "stream",
+                              "text": [
+                                    "Expr.ufl_domain() is deprecated, please use extract_unique_domain(expr) instead.\n"
+                              ]
+                        },
+                        {
+                              "name": "stderr",
+                              "output_type": "stream",
+                              "text": [
+                                    "Level 25:UFL:Expr.ufl_domain() is deprecated, please use extract_unique_domain(expr) instead.\n"
+                              ]
+                        },
+                        {
+                              "name": "stdout",
+                              "output_type": "stream",
+                              "text": [
+                                    "Expr.ufl_domain() is deprecated, please use extract_unique_domain(expr) instead.\n"
+                              ]
+                        },
+                        {
+                              "name": "stderr",
+                              "output_type": "stream",
+                              "text": [
+                                    "Level 25:UFL:Expr.ufl_domain() is deprecated, please use extract_unique_domain(expr) instead.\n"
+                              ]
+                        },
+                        {
+                              "name": "stdout",
+                              "output_type": "stream",
+                              "text": [
+                                    "Expr.ufl_domain() is deprecated, please use extract_unique_domain(expr) instead.\n"
+                              ]
+                        },
+                        {
+                              "name": "stderr",
+                              "output_type": "stream",
+                              "text": [
+                                    "Level 25:UFL:Expr.ufl_domain() is deprecated, please use extract_unique_domain(expr) instead.\n"
+                              ]
+                        },
+                        {
+                              "name": "stdout",
+                              "output_type": "stream",
+                              "text": [
+                                    "Expr.ufl_domain() is deprecated, please use extract_unique_domain(expr) instead.\n"
+                              ]
+                        },
+                        {
+                              "name": "stderr",
+                              "output_type": "stream",
+                              "text": [
+                                    "Level 25:UFL:Expr.ufl_domain() is deprecated, please use extract_unique_domain(expr) instead.\n"
+                              ]
+                        },
+                        {
+                              "name": "stdout",
+                              "output_type": "stream",
+                              "text": [
+                                    "Expr.ufl_domain() is deprecated, please use extract_unique_domain(expr) instead.\n"
+                              ]
+                        },
+                        {
+                              "name": "stderr",
+                              "output_type": "stream",
+                              "text": [
+                                    "Level 25:UFL:Expr.ufl_domain() is deprecated, please use extract_unique_domain(expr) instead.\n"
+                              ]
+                        },
+                        {
+                              "name": "stdout",
+                              "output_type": "stream",
+                              "text": [
+                                    "Expr.ufl_domain() is deprecated, please use extract_unique_domain(expr) instead.\n"
+                              ]
+                        },
+                        {
+                              "name": "stderr",
+                              "output_type": "stream",
+                              "text": [
+                                    "Level 25:UFL:Expr.ufl_domain() is deprecated, please use extract_unique_domain(expr) instead.\n"
+                              ]
+                        },
+                        {
+                              "name": "stdout",
+                              "output_type": "stream",
+                              "text": [
+                                    "Expr.ufl_domain() is deprecated, please use extract_unique_domain(expr) instead.\n"
+                              ]
+                        },
+                        {
+                              "name": "stderr",
+                              "output_type": "stream",
+                              "text": [
+                                    "Level 25:UFL:Expr.ufl_domain() is deprecated, please use extract_unique_domain(expr) instead.\n"
+                              ]
+                        },
+                        {
+                              "name": "stdout",
+                              "output_type": "stream",
+                              "text": [
+                                    "Expr.ufl_domain() is deprecated, please use extract_unique_domain(expr) instead.\n"
+                              ]
+                        },
+                        {
+                              "name": "stderr",
+                              "output_type": "stream",
+                              "text": [
+                                    "Level 25:UFL:Expr.ufl_domain() is deprecated, please use extract_unique_domain(expr) instead.\n"
+                              ]
+                        },
+                        {
+                              "name": "stdout",
+                              "output_type": "stream",
+                              "text": [
+                                    "Expr.ufl_domain() is deprecated, please use extract_unique_domain(expr) instead.\n"
+                              ]
+                        },
+                        {
+                              "name": "stderr",
+                              "output_type": "stream",
+                              "text": [
+                                    "Level 25:UFL:Expr.ufl_domain() is deprecated, please use extract_unique_domain(expr) instead.\n"
+                              ]
+                        },
+                        {
+                              "name": "stdout",
+                              "output_type": "stream",
+                              "text": [
+                                    "Expr.ufl_domain() is deprecated, please use extract_unique_domain(expr) instead.\n"
+                              ]
+                        },
+                        {
+                              "name": "stderr",
+                              "output_type": "stream",
+                              "text": [
+                                    "Level 25:UFL:Expr.ufl_domain() is deprecated, please use extract_unique_domain(expr) instead.\n"
+                              ]
+                        },
+                        {
+                              "name": "stdout",
+                              "output_type": "stream",
+                              "text": [
+                                    "Expr.ufl_domain() is deprecated, please use extract_unique_domain(expr) instead.\n"
+                              ]
+                        },
+                        {
+                              "name": "stderr",
+                              "output_type": "stream",
+                              "text": [
+                                    "Level 25:UFL:Expr.ufl_domain() is deprecated, please use extract_unique_domain(expr) instead.\n"
+                              ]
+                        },
+                        {
+                              "name": "stdout",
+                              "output_type": "stream",
+                              "text": [
+                                    "Expr.ufl_domain() is deprecated, please use extract_unique_domain(expr) instead.\n"
+                              ]
+                        },
+                        {
+                              "name": "stderr",
+                              "output_type": "stream",
+                              "text": [
+                                    "Level 25:UFL:Expr.ufl_domain() is deprecated, please use extract_unique_domain(expr) instead.\n"
+                              ]
+                        },
+                        {
+                              "name": "stdout",
+                              "output_type": "stream",
+                              "text": [
+                                    "Expr.ufl_domain() is deprecated, please use extract_unique_domain(expr) instead.\n"
+                              ]
+                        },
+                        {
+                              "name": "stderr",
+                              "output_type": "stream",
+                              "text": [
+                                    "Level 25:UFL:Expr.ufl_domain() is deprecated, please use extract_unique_domain(expr) instead.\n"
+                              ]
+                        },
+                        {
+                              "name": "stdout",
+                              "output_type": "stream",
+                              "text": [
+                                    "Expr.ufl_domain() is deprecated, please use extract_unique_domain(expr) instead.\n"
+                              ]
+                        },
+                        {
+                              "name": "stderr",
+                              "output_type": "stream",
+                              "text": [
+                                    "Level 25:UFL:Expr.ufl_domain() is deprecated, please use extract_unique_domain(expr) instead.\n"
+                              ]
+                        },
+                        {
+                              "name": "stdout",
+                              "output_type": "stream",
+                              "text": [
+                                    "Expr.ufl_domain() is deprecated, please use extract_unique_domain(expr) instead.\n"
+                              ]
+                        },
+                        {
+                              "name": "stderr",
+                              "output_type": "stream",
+                              "text": [
+                                    "Level 25:UFL:Expr.ufl_domain() is deprecated, please use extract_unique_domain(expr) instead.\n"
+                              ]
+                        },
+                        {
+                              "name": "stdout",
+                              "output_type": "stream",
+                              "text": [
+                                    "Expr.ufl_domain() is deprecated, please use extract_unique_domain(expr) instead.\n"
+                              ]
+                        },
+                        {
+                              "name": "stderr",
+                              "output_type": "stream",
+                              "text": [
+                                    "Level 25:UFL:Expr.ufl_domain() is deprecated, please use extract_unique_domain(expr) instead.\n"
+                              ]
+                        },
+                        {
+                              "name": "stdout",
+                              "output_type": "stream",
+                              "text": [
+                                    "Expr.ufl_domain() is deprecated, please use extract_unique_domain(expr) instead.\n"
+                              ]
+                        },
+                        {
+                              "name": "stderr",
+                              "output_type": "stream",
+                              "text": [
+                                    "Level 25:UFL:Expr.ufl_domain() is deprecated, please use extract_unique_domain(expr) instead.\n"
+                              ]
+                        },
+                        {
+                              "name": "stdout",
+                              "output_type": "stream",
+                              "text": [
+                                    "Expr.ufl_domain() is deprecated, please use extract_unique_domain(expr) instead.\n"
+                              ]
+                        },
+                        {
+                              "name": "stderr",
+                              "output_type": "stream",
+                              "text": [
+                                    "Level 25:UFL:Expr.ufl_domain() is deprecated, please use extract_unique_domain(expr) instead.\n"
+                              ]
+                        },
+                        {
+                              "name": "stdout",
+                              "output_type": "stream",
+                              "text": [
+                                    "Expr.ufl_domain() is deprecated, please use extract_unique_domain(expr) instead.\n"
+                              ]
+                        },
+                        {
+                              "name": "stderr",
+                              "output_type": "stream",
+                              "text": [
+                                    "Level 25:UFL:Expr.ufl_domain() is deprecated, please use extract_unique_domain(expr) instead.\n"
+                              ]
+                        },
+                        {
+                              "name": "stdout",
+                              "output_type": "stream",
+                              "text": [
+                                    "Expr.ufl_domain() is deprecated, please use extract_unique_domain(expr) instead.\n"
+                              ]
+                        },
+                        {
+                              "name": "stderr",
+                              "output_type": "stream",
+                              "text": [
+                                    "Level 25:UFL:Expr.ufl_domain() is deprecated, please use extract_unique_domain(expr) instead.\n"
+                              ]
+                        },
+                        {
+                              "name": "stdout",
+                              "output_type": "stream",
+                              "text": [
+                                    "Expr.ufl_domain() is deprecated, please use extract_unique_domain(expr) instead.\n"
+                              ]
+                        },
+                        {
+                              "name": "stderr",
+                              "output_type": "stream",
+                              "text": [
+                                    "Level 25:UFL:Expr.ufl_domain() is deprecated, please use extract_unique_domain(expr) instead.\n"
+                              ]
+                        },
+                        {
+                              "name": "stdout",
+                              "output_type": "stream",
+                              "text": [
+                                    "Expr.ufl_domain() is deprecated, please use extract_unique_domain(expr) instead.\n"
+                              ]
+                        },
+                        {
+                              "name": "stderr",
+                              "output_type": "stream",
+                              "text": [
+                                    "Level 25:UFL:Expr.ufl_domain() is deprecated, please use extract_unique_domain(expr) instead.\n"
+                              ]
+                        },
+                        {
+                              "name": "stdout",
+                              "output_type": "stream",
+                              "text": [
+                                    "Expr.ufl_domain() is deprecated, please use extract_unique_domain(expr) instead.\n"
+                              ]
+                        },
+                        {
+                              "name": "stderr",
+                              "output_type": "stream",
+                              "text": [
+                                    "Level 25:UFL:Expr.ufl_domain() is deprecated, please use extract_unique_domain(expr) instead.\n"
+                              ]
+                        },
+                        {
+                              "name": "stdout",
+                              "output_type": "stream",
+                              "text": [
+                                    "Expr.ufl_domain() is deprecated, please use extract_unique_domain(expr) instead.\n"
+                              ]
+                        },
+                        {
+                              "name": "stderr",
+                              "output_type": "stream",
+                              "text": [
+                                    "Level 25:UFL:Expr.ufl_domain() is deprecated, please use extract_unique_domain(expr) instead.\n"
+                              ]
+                        },
+                        {
+                              "name": "stdout",
+                              "output_type": "stream",
+                              "text": [
+                                    "Expr.ufl_domain() is deprecated, please use extract_unique_domain(expr) instead.\n"
+                              ]
+                        },
+                        {
+                              "name": "stderr",
+                              "output_type": "stream",
+                              "text": [
+                                    "Level 25:UFL:Expr.ufl_domain() is deprecated, please use extract_unique_domain(expr) instead.\n"
+                              ]
+                        },
+                        {
+                              "name": "stdout",
+                              "output_type": "stream",
+                              "text": [
+                                    "Expr.ufl_domain() is deprecated, please use extract_unique_domain(expr) instead.\n"
+                              ]
+                        },
+                        {
+                              "name": "stderr",
+                              "output_type": "stream",
+                              "text": [
+                                    "Level 25:UFL:Expr.ufl_domain() is deprecated, please use extract_unique_domain(expr) instead.\n"
+                              ]
+                        },
+                        {
+                              "name": "stdout",
+                              "output_type": "stream",
+                              "text": [
+                                    "Expr.ufl_domain() is deprecated, please use extract_unique_domain(expr) instead.\n"
+                              ]
+                        },
+                        {
+                              "name": "stderr",
+                              "output_type": "stream",
+                              "text": [
+                                    "Level 25:UFL:Expr.ufl_domain() is deprecated, please use extract_unique_domain(expr) instead.\n"
+                              ]
+                        },
+                        {
+                              "name": "stdout",
+                              "output_type": "stream",
+                              "text": [
+                                    "Expr.ufl_domain() is deprecated, please use extract_unique_domain(expr) instead.\n"
+                              ]
+                        },
+                        {
+                              "name": "stderr",
+                              "output_type": "stream",
+                              "text": [
+                                    "Level 25:UFL:Expr.ufl_domain() is deprecated, please use extract_unique_domain(expr) instead.\n"
+                              ]
+                        },
+                        {
+                              "name": "stdout",
+                              "output_type": "stream",
+                              "text": [
+                                    "Expr.ufl_domain() is deprecated, please use extract_unique_domain(expr) instead.\n"
+                              ]
+                        },
+                        {
+                              "name": "stderr",
+                              "output_type": "stream",
+                              "text": [
+                                    "Level 25:UFL:Expr.ufl_domain() is deprecated, please use extract_unique_domain(expr) instead.\n"
+                              ]
+                        },
+                        {
+                              "name": "stdout",
+                              "output_type": "stream",
+                              "text": [
+                                    "Expr.ufl_domain() is deprecated, please use extract_unique_domain(expr) instead.\n"
+                              ]
+                        },
+                        {
+                              "name": "stderr",
+                              "output_type": "stream",
+                              "text": [
+                                    "Level 25:UFL:Expr.ufl_domain() is deprecated, please use extract_unique_domain(expr) instead.\n"
+                              ]
+                        },
+                        {
+                              "name": "stdout",
+                              "output_type": "stream",
+                              "text": [
+                                    "Expr.ufl_domain() is deprecated, please use extract_unique_domain(expr) instead.\n"
+                              ]
+                        },
+                        {
+                              "name": "stderr",
+                              "output_type": "stream",
+                              "text": [
+                                    "Level 25:UFL:Expr.ufl_domain() is deprecated, please use extract_unique_domain(expr) instead.\n"
+                              ]
+                        },
+                        {
+                              "name": "stdout",
+                              "output_type": "stream",
+                              "text": [
+                                    "Expr.ufl_domain() is deprecated, please use extract_unique_domain(expr) instead.\n"
+                              ]
+                        },
+                        {
+                              "name": "stderr",
+                              "output_type": "stream",
+                              "text": [
+                                    "Level 25:UFL:Expr.ufl_domain() is deprecated, please use extract_unique_domain(expr) instead.\n"
+                              ]
+                        },
+                        {
+                              "name": "stdout",
+                              "output_type": "stream",
+                              "text": [
+                                    "Expr.ufl_domain() is deprecated, please use extract_unique_domain(expr) instead.\n"
+                              ]
+                        },
+                        {
+                              "name": "stderr",
+                              "output_type": "stream",
+                              "text": [
+                                    "Level 25:UFL:Expr.ufl_domain() is deprecated, please use extract_unique_domain(expr) instead.\n"
+                              ]
+                        },
+                        {
+                              "name": "stdout",
+                              "output_type": "stream",
+                              "text": [
+                                    "Expr.ufl_domain() is deprecated, please use extract_unique_domain(expr) instead.\n"
+                              ]
+                        },
+                        {
+                              "name": "stderr",
+                              "output_type": "stream",
+                              "text": [
+                                    "Level 25:UFL:Expr.ufl_domain() is deprecated, please use extract_unique_domain(expr) instead.\n"
+                              ]
+                        },
+                        {
+                              "name": "stdout",
+                              "output_type": "stream",
+                              "text": [
+                                    "Expr.ufl_domain() is deprecated, please use extract_unique_domain(expr) instead.\n"
+                              ]
+                        },
+                        {
+                              "name": "stderr",
+                              "output_type": "stream",
+                              "text": [
+                                    "Level 25:UFL:Expr.ufl_domain() is deprecated, please use extract_unique_domain(expr) instead.\n"
+                              ]
+                        },
+                        {
+                              "name": "stdout",
+                              "output_type": "stream",
+                              "text": [
+                                    "Expr.ufl_domain() is deprecated, please use extract_unique_domain(expr) instead.\n"
+                              ]
+                        },
+                        {
+                              "name": "stderr",
+                              "output_type": "stream",
+                              "text": [
+                                    "Level 25:UFL:Expr.ufl_domain() is deprecated, please use extract_unique_domain(expr) instead.\n"
+                              ]
+                        },
+                        {
+                              "name": "stdout",
+                              "output_type": "stream",
+                              "text": [
+                                    "Expr.ufl_domain() is deprecated, please use extract_unique_domain(expr) instead.\n"
+                              ]
+                        },
+                        {
+                              "name": "stderr",
+                              "output_type": "stream",
+                              "text": [
+                                    "Level 25:UFL:Expr.ufl_domain() is deprecated, please use extract_unique_domain(expr) instead.\n"
+                              ]
+                        },
+                        {
+                              "name": "stdout",
+                              "output_type": "stream",
+                              "text": [
+                                    "Expr.ufl_domain() is deprecated, please use extract_unique_domain(expr) instead.\n"
+                              ]
+                        },
+                        {
+                              "name": "stderr",
+                              "output_type": "stream",
+                              "text": [
+                                    "Level 25:UFL:Expr.ufl_domain() is deprecated, please use extract_unique_domain(expr) instead.\n"
+                              ]
+                        },
+                        {
+                              "name": "stdout",
+                              "output_type": "stream",
+                              "text": [
+                                    "Expr.ufl_domain() is deprecated, please use extract_unique_domain(expr) instead.\n"
+                              ]
+                        },
+                        {
+                              "name": "stderr",
+                              "output_type": "stream",
+                              "text": [
+                                    "Level 25:UFL:Expr.ufl_domain() is deprecated, please use extract_unique_domain(expr) instead.\n"
+                              ]
+                        },
+                        {
+                              "name": "stdout",
+                              "output_type": "stream",
+                              "text": [
+                                    "Expr.ufl_domain() is deprecated, please use extract_unique_domain(expr) instead.\n"
+                              ]
+                        },
+                        {
+                              "name": "stderr",
+                              "output_type": "stream",
+                              "text": [
+                                    "Level 25:UFL:Expr.ufl_domain() is deprecated, please use extract_unique_domain(expr) instead.\n"
+                              ]
+                        },
+                        {
+                              "name": "stdout",
+                              "output_type": "stream",
+                              "text": [
+                                    "Expr.ufl_domain() is deprecated, please use extract_unique_domain(expr) instead.\n"
+                              ]
+                        },
+                        {
+                              "name": "stderr",
+                              "output_type": "stream",
+                              "text": [
+                                    "Level 25:UFL:Expr.ufl_domain() is deprecated, please use extract_unique_domain(expr) instead.\n"
+                              ]
+                        },
+                        {
+                              "name": "stdout",
+                              "output_type": "stream",
+                              "text": [
+                                    "Expr.ufl_domain() is deprecated, please use extract_unique_domain(expr) instead.\n"
+                              ]
+                        },
+                        {
+                              "name": "stderr",
+                              "output_type": "stream",
+                              "text": [
+                                    "Level 25:UFL:Expr.ufl_domain() is deprecated, please use extract_unique_domain(expr) instead.\n"
+                              ]
+                        },
+                        {
+                              "name": "stdout",
+                              "output_type": "stream",
+                              "text": [
+                                    "Expr.ufl_domain() is deprecated, please use extract_unique_domain(expr) instead.\n"
+                              ]
+                        },
+                        {
+                              "name": "stderr",
+                              "output_type": "stream",
+                              "text": [
+                                    "Level 25:UFL:Expr.ufl_domain() is deprecated, please use extract_unique_domain(expr) instead.\n"
+                              ]
+                        }
+                  ],
+                  "source": [
+                        "a3 = form(rho * dot(u, v)*dx)\n",
+                        "L3 = form(rho * dot(u_s, v)*dx - k * dot(nabla_grad(phi), v)*dx)\n",
+                        "A3 = assemble_matrix(a3)\n",
+                        "A3.assemble()\n",
+                        "b3 = create_vector(L3)"
+                  ]
+            },
+            {
+                  "cell_type": "markdown",
+                  "metadata": {},
+                  "source": [
+                        "As in the previous tutorials, we use PETSc as a linear algebra backend."
+                  ]
+            },
+            {
+                  "cell_type": "code",
+                  "execution_count": 14,
+                  "metadata": {},
+                  "outputs": [],
+                  "source": [
+                        "# Solver for step 1\n",
+                        "solver1 = PETSc.KSP().create(mesh.comm)\n",
+                        "solver1.setOperators(A1)\n",
+                        "solver1.setType(PETSc.KSP.Type.BCGS)\n",
+                        "pc1 = solver1.getPC()\n",
+                        "pc1.setType(PETSc.PC.Type.JACOBI)\n",
+                        "\n",
+                        "# Solver for step 2\n",
+                        "solver2 = PETSc.KSP().create(mesh.comm)\n",
+                        "solver2.setOperators(A2)\n",
+                        "solver2.setType(PETSc.KSP.Type.MINRES)\n",
+                        "pc2 = solver2.getPC()\n",
+                        "pc2.setType(PETSc.PC.Type.HYPRE)\n",
+                        "pc2.setHYPREType(\"boomeramg\")\n",
+                        "\n",
+                        "# Solver for step 3\n",
+                        "solver3 = PETSc.KSP().create(mesh.comm)\n",
+                        "solver3.setOperators(A3)\n",
+                        "solver3.setType(PETSc.KSP.Type.CG)\n",
+                        "pc3 = solver3.getPC()\n",
+                        "pc3.setType(PETSc.PC.Type.SOR)"
+                  ]
+            },
+            {
+                  "cell_type": "markdown",
+                  "metadata": {},
+                  "source": [
+                        "## Verification of the implementation compute known physical quantities\n",
+                        "As a further verification of our implementation, we compute the drag and lift coefficients over the obstacle, defined as\n",
+                        "\n",
+                        "$$\n",
+                        "    C_{\\text{D}}(u,p,t,\\partial\\Omega_S) = \\frac{2}{\\rho L U_{mean}^2}\\int_{\\partial\\Omega_S}\\rho \\nu n \\cdot \\nabla u_{t_S}(t)n_y -p(t)n_x~\\mathrm{d} s,\n",
+                        "$$    \n",
+                        "$$ \n",
+                        "    C_{\\text{L}}(u,p,t,\\partial\\Omega_S) = -\\frac{2}{\\rho L U_{mean}^2}\\int_{\\partial\\Omega_S}\\rho \\nu n \\cdot \\nabla u_{t_S}(t)n_x + p(t)n_y~\\mathrm{d} s,\n",
+                        "$$\n",
+                        "\n",
+                        "where $u_{t_S}$ is the tangential velocity component at the interface of the obstacle $\\partial\\Omega_S$, defined as $u_{t_S}=u\\cdot (n_y,-n_x)$, $U_{mean}=1$ the average inflow velocity, and $L$ the length of the channel. We use `UFL` to create the relevant integrals, and assemble them at each time step."
+                  ]
+            },
+            {
+                  "cell_type": "code",
+                  "execution_count": 15,
+                  "metadata": {},
+                  "outputs": [
+                        {
+                              "name": "stdout",
+                              "output_type": "stream",
+                              "text": [
+                                    "Expr.ufl_domain() is deprecated, please use extract_unique_domain(expr) instead.\n"
+                              ]
+                        },
+                        {
+                              "name": "stderr",
+                              "output_type": "stream",
+                              "text": [
+                                    "Level 25:UFL:Expr.ufl_domain() is deprecated, please use extract_unique_domain(expr) instead.\n"
+                              ]
+                        },
+                        {
+                              "name": "stdout",
+                              "output_type": "stream",
+                              "text": [
+                                    "Expr.ufl_domain() is deprecated, please use extract_unique_domain(expr) instead.\n"
+                              ]
+                        },
+                        {
+                              "name": "stderr",
+                              "output_type": "stream",
+                              "text": [
+                                    "Level 25:UFL:Expr.ufl_domain() is deprecated, please use extract_unique_domain(expr) instead.\n"
+                              ]
+                        },
+                        {
+                              "name": "stdout",
+                              "output_type": "stream",
+                              "text": [
+                                    "Expr.ufl_domain() is deprecated, please use extract_unique_domain(expr) instead.\n"
+                              ]
+                        },
+                        {
+                              "name": "stderr",
+                              "output_type": "stream",
+                              "text": [
+                                    "Level 25:UFL:Expr.ufl_domain() is deprecated, please use extract_unique_domain(expr) instead.\n"
+                              ]
+                        },
+                        {
+                              "name": "stdout",
+                              "output_type": "stream",
+                              "text": [
+                                    "Expr.ufl_domain() is deprecated, please use extract_unique_domain(expr) instead.\n"
+                              ]
+                        },
+                        {
+                              "name": "stderr",
+                              "output_type": "stream",
+                              "text": [
+                                    "Level 25:UFL:Expr.ufl_domain() is deprecated, please use extract_unique_domain(expr) instead.\n"
+                              ]
+                        },
+                        {
+                              "name": "stdout",
+                              "output_type": "stream",
+                              "text": [
+                                    "Expr.ufl_domain() is deprecated, please use extract_unique_domain(expr) instead.\n"
+                              ]
+                        },
+                        {
+                              "name": "stderr",
+                              "output_type": "stream",
+                              "text": [
+                                    "Level 25:UFL:Expr.ufl_domain() is deprecated, please use extract_unique_domain(expr) instead.\n"
+                              ]
+                        },
+                        {
+                              "name": "stdout",
+                              "output_type": "stream",
+                              "text": [
+                                    "Expr.ufl_domain() is deprecated, please use extract_unique_domain(expr) instead.\n"
+                              ]
+                        },
+                        {
+                              "name": "stderr",
+                              "output_type": "stream",
+                              "text": [
+                                    "Level 25:UFL:Expr.ufl_domain() is deprecated, please use extract_unique_domain(expr) instead.\n"
+                              ]
+                        },
+                        {
+                              "name": "stdout",
+                              "output_type": "stream",
+                              "text": [
+                                    "Expr.ufl_domain() is deprecated, please use extract_unique_domain(expr) instead.\n"
+                              ]
+                        },
+                        {
+                              "name": "stderr",
+                              "output_type": "stream",
+                              "text": [
+                                    "Level 25:UFL:Expr.ufl_domain() is deprecated, please use extract_unique_domain(expr) instead.\n"
+                              ]
+                        },
+                        {
+                              "name": "stdout",
+                              "output_type": "stream",
+                              "text": [
+                                    "Expr.ufl_domain() is deprecated, please use extract_unique_domain(expr) instead.\n"
+                              ]
+                        },
+                        {
+                              "name": "stderr",
+                              "output_type": "stream",
+                              "text": [
+                                    "Level 25:UFL:Expr.ufl_domain() is deprecated, please use extract_unique_domain(expr) instead.\n"
+                              ]
+                        },
+                        {
+                              "name": "stdout",
+                              "output_type": "stream",
+                              "text": [
+                                    "Expr.ufl_domain() is deprecated, please use extract_unique_domain(expr) instead.\n"
+                              ]
+                        },
+                        {
+                              "name": "stderr",
+                              "output_type": "stream",
+                              "text": [
+                                    "Level 25:UFL:Expr.ufl_domain() is deprecated, please use extract_unique_domain(expr) instead.\n"
+                              ]
+                        },
+                        {
+                              "name": "stdout",
+                              "output_type": "stream",
+                              "text": [
+                                    "Expr.ufl_domain() is deprecated, please use extract_unique_domain(expr) instead.\n"
+                              ]
+                        },
+                        {
+                              "name": "stderr",
+                              "output_type": "stream",
+                              "text": [
+                                    "Level 25:UFL:Expr.ufl_domain() is deprecated, please use extract_unique_domain(expr) instead.\n"
+                              ]
+                        },
+                        {
+                              "name": "stdout",
+                              "output_type": "stream",
+                              "text": [
+                                    "Expr.ufl_domain() is deprecated, please use extract_unique_domain(expr) instead.\n"
+                              ]
+                        },
+                        {
+                              "name": "stderr",
+                              "output_type": "stream",
+                              "text": [
+                                    "Level 25:UFL:Expr.ufl_domain() is deprecated, please use extract_unique_domain(expr) instead.\n"
+                              ]
+                        },
+                        {
+                              "name": "stdout",
+                              "output_type": "stream",
+                              "text": [
+                                    "Expr.ufl_domain() is deprecated, please use extract_unique_domain(expr) instead.\n"
+                              ]
+                        },
+                        {
+                              "name": "stderr",
+                              "output_type": "stream",
+                              "text": [
+                                    "Level 25:UFL:Expr.ufl_domain() is deprecated, please use extract_unique_domain(expr) instead.\n"
+                              ]
+                        },
+                        {
+                              "name": "stdout",
+                              "output_type": "stream",
+                              "text": [
+                                    "Expr.ufl_domain() is deprecated, please use extract_unique_domain(expr) instead.\n"
+                              ]
+                        },
+                        {
+                              "name": "stderr",
+                              "output_type": "stream",
+                              "text": [
+                                    "Level 25:UFL:Expr.ufl_domain() is deprecated, please use extract_unique_domain(expr) instead.\n"
+                              ]
+                        },
+                        {
+                              "name": "stdout",
+                              "output_type": "stream",
+                              "text": [
+                                    "Expr.ufl_domain() is deprecated, please use extract_unique_domain(expr) instead.\n"
+                              ]
+                        },
+                        {
+                              "name": "stderr",
+                              "output_type": "stream",
+                              "text": [
+                                    "Level 25:UFL:Expr.ufl_domain() is deprecated, please use extract_unique_domain(expr) instead.\n"
+                              ]
+                        },
+                        {
+                              "name": "stdout",
+                              "output_type": "stream",
+                              "text": [
+                                    "Expr.ufl_domain() is deprecated, please use extract_unique_domain(expr) instead.\n"
+                              ]
+                        },
+                        {
+                              "name": "stderr",
+                              "output_type": "stream",
+                              "text": [
+                                    "Level 25:UFL:Expr.ufl_domain() is deprecated, please use extract_unique_domain(expr) instead.\n"
+                              ]
+                        },
+                        {
+                              "name": "stdout",
+                              "output_type": "stream",
+                              "text": [
+                                    "Expr.ufl_domain() is deprecated, please use extract_unique_domain(expr) instead.\n"
+                              ]
+                        },
+                        {
+                              "name": "stderr",
+                              "output_type": "stream",
+                              "text": [
+                                    "Level 25:UFL:Expr.ufl_domain() is deprecated, please use extract_unique_domain(expr) instead.\n"
+                              ]
+                        },
+                        {
+                              "name": "stdout",
+                              "output_type": "stream",
+                              "text": [
+                                    "Expr.ufl_domain() is deprecated, please use extract_unique_domain(expr) instead.\n"
+                              ]
+                        },
+                        {
+                              "name": "stderr",
+                              "output_type": "stream",
+                              "text": [
+                                    "Level 25:UFL:Expr.ufl_domain() is deprecated, please use extract_unique_domain(expr) instead.\n"
+                              ]
+                        },
+                        {
+                              "name": "stdout",
+                              "output_type": "stream",
+                              "text": [
+                                    "Expr.ufl_domain() is deprecated, please use extract_unique_domain(expr) instead.\n"
+                              ]
+                        },
+                        {
+                              "name": "stderr",
+                              "output_type": "stream",
+                              "text": [
+                                    "Level 25:UFL:Expr.ufl_domain() is deprecated, please use extract_unique_domain(expr) instead.\n"
+                              ]
+                        },
+                        {
+                              "name": "stdout",
+                              "output_type": "stream",
+                              "text": [
+                                    "Expr.ufl_domain() is deprecated, please use extract_unique_domain(expr) instead.\n"
+                              ]
+                        },
+                        {
+                              "name": "stderr",
+                              "output_type": "stream",
+                              "text": [
+                                    "Level 25:UFL:Expr.ufl_domain() is deprecated, please use extract_unique_domain(expr) instead.\n"
+                              ]
+                        },
+                        {
+                              "name": "stdout",
+                              "output_type": "stream",
+                              "text": [
+                                    "Expr.ufl_domain() is deprecated, please use extract_unique_domain(expr) instead.\n"
+                              ]
+                        },
+                        {
+                              "name": "stderr",
+                              "output_type": "stream",
+                              "text": [
+                                    "Level 25:UFL:Expr.ufl_domain() is deprecated, please use extract_unique_domain(expr) instead.\n"
+                              ]
+                        },
+                        {
+                              "name": "stdout",
+                              "output_type": "stream",
+                              "text": [
+                                    "Expr.ufl_domain() is deprecated, please use extract_unique_domain(expr) instead.\n"
+                              ]
+                        },
+                        {
+                              "name": "stderr",
+                              "output_type": "stream",
+                              "text": [
+                                    "Level 25:UFL:Expr.ufl_domain() is deprecated, please use extract_unique_domain(expr) instead.\n"
+                              ]
+                        },
+                        {
+                              "name": "stdout",
+                              "output_type": "stream",
+                              "text": [
+                                    "Expr.ufl_domain() is deprecated, please use extract_unique_domain(expr) instead.\n"
+                              ]
+                        },
+                        {
+                              "name": "stderr",
+                              "output_type": "stream",
+                              "text": [
+                                    "Level 25:UFL:Expr.ufl_domain() is deprecated, please use extract_unique_domain(expr) instead.\n"
+                              ]
+                        },
+                        {
+                              "name": "stdout",
+                              "output_type": "stream",
+                              "text": [
+                                    "Expr.ufl_domain() is deprecated, please use extract_unique_domain(expr) instead.\n"
+                              ]
+                        },
+                        {
+                              "name": "stderr",
+                              "output_type": "stream",
+                              "text": [
+                                    "Level 25:UFL:Expr.ufl_domain() is deprecated, please use extract_unique_domain(expr) instead.\n"
+                              ]
+                        },
+                        {
+                              "name": "stdout",
+                              "output_type": "stream",
+                              "text": [
+                                    "Expr.ufl_domain() is deprecated, please use extract_unique_domain(expr) instead.\n"
+                              ]
+                        },
+                        {
+                              "name": "stderr",
+                              "output_type": "stream",
+                              "text": [
+                                    "Level 25:UFL:Expr.ufl_domain() is deprecated, please use extract_unique_domain(expr) instead.\n"
+                              ]
+                        },
+                        {
+                              "name": "stdout",
+                              "output_type": "stream",
+                              "text": [
+                                    "Expr.ufl_domain() is deprecated, please use extract_unique_domain(expr) instead.\n"
+                              ]
+                        },
+                        {
+                              "name": "stderr",
+                              "output_type": "stream",
+                              "text": [
+                                    "Level 25:UFL:Expr.ufl_domain() is deprecated, please use extract_unique_domain(expr) instead.\n"
+                              ]
+                        },
+                        {
+                              "name": "stdout",
+                              "output_type": "stream",
+                              "text": [
+                                    "Expr.ufl_domain() is deprecated, please use extract_unique_domain(expr) instead.\n"
+                              ]
+                        },
+                        {
+                              "name": "stderr",
+                              "output_type": "stream",
+                              "text": [
+                                    "Level 25:UFL:Expr.ufl_domain() is deprecated, please use extract_unique_domain(expr) instead.\n"
+                              ]
+                        },
+                        {
+                              "name": "stdout",
+                              "output_type": "stream",
+                              "text": [
+                                    "Expr.ufl_domain() is deprecated, please use extract_unique_domain(expr) instead.\n"
+                              ]
+                        },
+                        {
+                              "name": "stderr",
+                              "output_type": "stream",
+                              "text": [
+                                    "Level 25:UFL:Expr.ufl_domain() is deprecated, please use extract_unique_domain(expr) instead.\n"
+                              ]
+                        },
+                        {
+                              "name": "stdout",
+                              "output_type": "stream",
+                              "text": [
+                                    "Expr.ufl_domain() is deprecated, please use extract_unique_domain(expr) instead.\n"
+                              ]
+                        },
+                        {
+                              "name": "stderr",
+                              "output_type": "stream",
+                              "text": [
+                                    "Level 25:UFL:Expr.ufl_domain() is deprecated, please use extract_unique_domain(expr) instead.\n"
+                              ]
+                        },
+                        {
+                              "name": "stdout",
+                              "output_type": "stream",
+                              "text": [
+                                    "Expr.ufl_domain() is deprecated, please use extract_unique_domain(expr) instead.\n"
+                              ]
+                        },
+                        {
+                              "name": "stderr",
+                              "output_type": "stream",
+                              "text": [
+                                    "Level 25:UFL:Expr.ufl_domain() is deprecated, please use extract_unique_domain(expr) instead.\n"
+                              ]
+                        },
+                        {
+                              "name": "stdout",
+                              "output_type": "stream",
+                              "text": [
+                                    "Expr.ufl_domain() is deprecated, please use extract_unique_domain(expr) instead.\n"
+                              ]
+                        },
+                        {
+                              "name": "stderr",
+                              "output_type": "stream",
+                              "text": [
+                                    "Level 25:UFL:Expr.ufl_domain() is deprecated, please use extract_unique_domain(expr) instead.\n"
+                              ]
+                        },
+                        {
+                              "name": "stdout",
+                              "output_type": "stream",
+                              "text": [
+                                    "Expr.ufl_domain() is deprecated, please use extract_unique_domain(expr) instead.\n"
+                              ]
+                        },
+                        {
+                              "name": "stderr",
+                              "output_type": "stream",
+                              "text": [
+                                    "Level 25:UFL:Expr.ufl_domain() is deprecated, please use extract_unique_domain(expr) instead.\n"
+                              ]
+                        },
+                        {
+                              "name": "stdout",
+                              "output_type": "stream",
+                              "text": [
+                                    "Expr.ufl_domain() is deprecated, please use extract_unique_domain(expr) instead.\n"
+                              ]
+                        },
+                        {
+                              "name": "stderr",
+                              "output_type": "stream",
+                              "text": [
+                                    "Level 25:UFL:Expr.ufl_domain() is deprecated, please use extract_unique_domain(expr) instead.\n"
+                              ]
+                        },
+                        {
+                              "name": "stdout",
+                              "output_type": "stream",
+                              "text": [
+                                    "Expr.ufl_domain() is deprecated, please use extract_unique_domain(expr) instead.\n"
+                              ]
+                        },
+                        {
+                              "name": "stderr",
+                              "output_type": "stream",
+                              "text": [
+                                    "Level 25:UFL:Expr.ufl_domain() is deprecated, please use extract_unique_domain(expr) instead.\n"
+                              ]
+                        },
+                        {
+                              "name": "stdout",
+                              "output_type": "stream",
+                              "text": [
+                                    "Expr.ufl_domain() is deprecated, please use extract_unique_domain(expr) instead.\n"
+                              ]
+                        },
+                        {
+                              "name": "stderr",
+                              "output_type": "stream",
+                              "text": [
+                                    "Level 25:UFL:Expr.ufl_domain() is deprecated, please use extract_unique_domain(expr) instead.\n"
+                              ]
+                        },
+                        {
+                              "name": "stdout",
+                              "output_type": "stream",
+                              "text": [
+                                    "Expr.ufl_domain() is deprecated, please use extract_unique_domain(expr) instead.\n"
+                              ]
+                        },
+                        {
+                              "name": "stderr",
+                              "output_type": "stream",
+                              "text": [
+                                    "Level 25:UFL:Expr.ufl_domain() is deprecated, please use extract_unique_domain(expr) instead.\n"
+                              ]
+                        },
+                        {
+                              "name": "stdout",
+                              "output_type": "stream",
+                              "text": [
+                                    "Expr.ufl_domain() is deprecated, please use extract_unique_domain(expr) instead.\n"
+                              ]
+                        },
+                        {
+                              "name": "stderr",
+                              "output_type": "stream",
+                              "text": [
+                                    "Level 25:UFL:Expr.ufl_domain() is deprecated, please use extract_unique_domain(expr) instead.\n"
+                              ]
+                        },
+                        {
+                              "name": "stdout",
+                              "output_type": "stream",
+                              "text": [
+                                    "Expr.ufl_domain() is deprecated, please use extract_unique_domain(expr) instead.\n"
+                              ]
+                        },
+                        {
+                              "name": "stderr",
+                              "output_type": "stream",
+                              "text": [
+                                    "Level 25:UFL:Expr.ufl_domain() is deprecated, please use extract_unique_domain(expr) instead.\n"
+                              ]
+                        },
+                        {
+                              "name": "stdout",
+                              "output_type": "stream",
+                              "text": [
+                                    "Expr.ufl_domain() is deprecated, please use extract_unique_domain(expr) instead.\n"
+                              ]
+                        },
+                        {
+                              "name": "stderr",
+                              "output_type": "stream",
+                              "text": [
+                                    "Level 25:UFL:Expr.ufl_domain() is deprecated, please use extract_unique_domain(expr) instead.\n"
+                              ]
+                        },
+                        {
+                              "name": "stdout",
+                              "output_type": "stream",
+                              "text": [
+                                    "Expr.ufl_domain() is deprecated, please use extract_unique_domain(expr) instead.\n"
+                              ]
+                        },
+                        {
+                              "name": "stderr",
+                              "output_type": "stream",
+                              "text": [
+                                    "Level 25:UFL:Expr.ufl_domain() is deprecated, please use extract_unique_domain(expr) instead.\n"
+                              ]
+                        },
+                        {
+                              "name": "stdout",
+                              "output_type": "stream",
+                              "text": [
+                                    "Expr.ufl_domain() is deprecated, please use extract_unique_domain(expr) instead.\n"
+                              ]
+                        },
+                        {
+                              "name": "stderr",
+                              "output_type": "stream",
+                              "text": [
+                                    "Level 25:UFL:Expr.ufl_domain() is deprecated, please use extract_unique_domain(expr) instead.\n"
+                              ]
+                        },
+                        {
+                              "name": "stdout",
+                              "output_type": "stream",
+                              "text": [
+                                    "Expr.ufl_domain() is deprecated, please use extract_unique_domain(expr) instead.\n"
+                              ]
+                        },
+                        {
+                              "name": "stderr",
+                              "output_type": "stream",
+                              "text": [
+                                    "Level 25:UFL:Expr.ufl_domain() is deprecated, please use extract_unique_domain(expr) instead.\n"
+                              ]
+                        },
+                        {
+                              "name": "stdout",
+                              "output_type": "stream",
+                              "text": [
+                                    "Expr.ufl_domain() is deprecated, please use extract_unique_domain(expr) instead.\n"
+                              ]
+                        },
+                        {
+                              "name": "stderr",
+                              "output_type": "stream",
+                              "text": [
+                                    "Level 25:UFL:Expr.ufl_domain() is deprecated, please use extract_unique_domain(expr) instead.\n"
+                              ]
+                        },
+                        {
+                              "name": "stdout",
+                              "output_type": "stream",
+                              "text": [
+                                    "Expr.ufl_domain() is deprecated, please use extract_unique_domain(expr) instead.\n"
+                              ]
+                        },
+                        {
+                              "name": "stderr",
+                              "output_type": "stream",
+                              "text": [
+                                    "Level 25:UFL:Expr.ufl_domain() is deprecated, please use extract_unique_domain(expr) instead.\n"
+                              ]
+                        },
+                        {
+                              "name": "stdout",
+                              "output_type": "stream",
+                              "text": [
+                                    "Expr.ufl_domain() is deprecated, please use extract_unique_domain(expr) instead.\n"
+                              ]
+                        },
+                        {
+                              "name": "stderr",
+                              "output_type": "stream",
+                              "text": [
+                                    "Level 25:UFL:Expr.ufl_domain() is deprecated, please use extract_unique_domain(expr) instead.\n"
+                              ]
+                        },
+                        {
+                              "name": "stdout",
+                              "output_type": "stream",
+                              "text": [
+                                    "Expr.ufl_domain() is deprecated, please use extract_unique_domain(expr) instead.\n"
+                              ]
+                        },
+                        {
+                              "name": "stderr",
+                              "output_type": "stream",
+                              "text": [
+                                    "Level 25:UFL:Expr.ufl_domain() is deprecated, please use extract_unique_domain(expr) instead.\n"
+                              ]
+                        },
+                        {
+                              "name": "stdout",
+                              "output_type": "stream",
+                              "text": [
+                                    "Expr.ufl_domain() is deprecated, please use extract_unique_domain(expr) instead.\n"
+                              ]
+                        },
+                        {
+                              "name": "stderr",
+                              "output_type": "stream",
+                              "text": [
+                                    "Level 25:UFL:Expr.ufl_domain() is deprecated, please use extract_unique_domain(expr) instead.\n"
+                              ]
+                        },
+                        {
+                              "name": "stdout",
+                              "output_type": "stream",
+                              "text": [
+                                    "Expr.ufl_domain() is deprecated, please use extract_unique_domain(expr) instead.\n"
+                              ]
+                        },
+                        {
+                              "name": "stderr",
+                              "output_type": "stream",
+                              "text": [
+                                    "Level 25:UFL:Expr.ufl_domain() is deprecated, please use extract_unique_domain(expr) instead.\n"
+                              ]
+                        },
+                        {
+                              "name": "stdout",
+                              "output_type": "stream",
+                              "text": [
+                                    "Expr.ufl_domain() is deprecated, please use extract_unique_domain(expr) instead.\n"
+                              ]
+                        },
+                        {
+                              "name": "stderr",
+                              "output_type": "stream",
+                              "text": [
+                                    "Level 25:UFL:Expr.ufl_domain() is deprecated, please use extract_unique_domain(expr) instead.\n"
+                              ]
+                        },
+                        {
+                              "name": "stdout",
+                              "output_type": "stream",
+                              "text": [
+                                    "Expr.ufl_domain() is deprecated, please use extract_unique_domain(expr) instead.\n"
+                              ]
+                        },
+                        {
+                              "name": "stderr",
+                              "output_type": "stream",
+                              "text": [
+                                    "Level 25:UFL:Expr.ufl_domain() is deprecated, please use extract_unique_domain(expr) instead.\n"
+                              ]
+                        },
+                        {
+                              "name": "stdout",
+                              "output_type": "stream",
+                              "text": [
+                                    "Expr.ufl_domain() is deprecated, please use extract_unique_domain(expr) instead.\n"
+                              ]
+                        },
+                        {
+                              "name": "stderr",
+                              "output_type": "stream",
+                              "text": [
+                                    "Level 25:UFL:Expr.ufl_domain() is deprecated, please use extract_unique_domain(expr) instead.\n"
+                              ]
+                        },
+                        {
+                              "name": "stdout",
+                              "output_type": "stream",
+                              "text": [
+                                    "Expr.ufl_domain() is deprecated, please use extract_unique_domain(expr) instead.\n"
+                              ]
+                        },
+                        {
+                              "name": "stderr",
+                              "output_type": "stream",
+                              "text": [
+                                    "Level 25:UFL:Expr.ufl_domain() is deprecated, please use extract_unique_domain(expr) instead.\n"
+                              ]
+                        },
+                        {
+                              "name": "stdout",
+                              "output_type": "stream",
+                              "text": [
+                                    "Expr.ufl_domain() is deprecated, please use extract_unique_domain(expr) instead.\n"
+                              ]
+                        },
+                        {
+                              "name": "stderr",
+                              "output_type": "stream",
+                              "text": [
+                                    "Level 25:UFL:Expr.ufl_domain() is deprecated, please use extract_unique_domain(expr) instead.\n"
+                              ]
+                        },
+                        {
+                              "name": "stdout",
+                              "output_type": "stream",
+                              "text": [
+                                    "Expr.ufl_domain() is deprecated, please use extract_unique_domain(expr) instead.\n"
+                              ]
+                        },
+                        {
+                              "name": "stderr",
+                              "output_type": "stream",
+                              "text": [
+                                    "Level 25:UFL:Expr.ufl_domain() is deprecated, please use extract_unique_domain(expr) instead.\n"
+                              ]
+                        },
+                        {
+                              "name": "stdout",
+                              "output_type": "stream",
+                              "text": [
+                                    "Expr.ufl_domain() is deprecated, please use extract_unique_domain(expr) instead.\n"
+                              ]
+                        },
+                        {
+                              "name": "stderr",
+                              "output_type": "stream",
+                              "text": [
+                                    "Level 25:UFL:Expr.ufl_domain() is deprecated, please use extract_unique_domain(expr) instead.\n"
+                              ]
+                        },
+                        {
+                              "name": "stdout",
+                              "output_type": "stream",
+                              "text": [
+                                    "Expr.ufl_domain() is deprecated, please use extract_unique_domain(expr) instead.\n"
+                              ]
+                        },
+                        {
+                              "name": "stderr",
+                              "output_type": "stream",
+                              "text": [
+                                    "Level 25:UFL:Expr.ufl_domain() is deprecated, please use extract_unique_domain(expr) instead.\n"
+                              ]
+                        },
+                        {
+                              "name": "stdout",
+                              "output_type": "stream",
+                              "text": [
+                                    "Expr.ufl_domain() is deprecated, please use extract_unique_domain(expr) instead.\n"
+                              ]
+                        },
+                        {
+                              "name": "stderr",
+                              "output_type": "stream",
+                              "text": [
+                                    "Level 25:UFL:Expr.ufl_domain() is deprecated, please use extract_unique_domain(expr) instead.\n"
+                              ]
+                        },
+                        {
+                              "name": "stdout",
+                              "output_type": "stream",
+                              "text": [
+                                    "Expr.ufl_domain() is deprecated, please use extract_unique_domain(expr) instead.\n"
+                              ]
+                        },
+                        {
+                              "name": "stderr",
+                              "output_type": "stream",
+                              "text": [
+                                    "Level 25:UFL:Expr.ufl_domain() is deprecated, please use extract_unique_domain(expr) instead.\n"
+                              ]
+                        },
+                        {
+                              "name": "stdout",
+                              "output_type": "stream",
+                              "text": [
+                                    "Expr.ufl_domain() is deprecated, please use extract_unique_domain(expr) instead.\n"
+                              ]
+                        },
+                        {
+                              "name": "stderr",
+                              "output_type": "stream",
+                              "text": [
+                                    "Level 25:UFL:Expr.ufl_domain() is deprecated, please use extract_unique_domain(expr) instead.\n"
+                              ]
+                        },
+                        {
+                              "name": "stdout",
+                              "output_type": "stream",
+                              "text": [
+                                    "Expr.ufl_domain() is deprecated, please use extract_unique_domain(expr) instead.\n"
+                              ]
+                        },
+                        {
+                              "name": "stderr",
+                              "output_type": "stream",
+                              "text": [
+                                    "Level 25:UFL:Expr.ufl_domain() is deprecated, please use extract_unique_domain(expr) instead.\n"
+                              ]
+                        },
+                        {
+                              "name": "stdout",
+                              "output_type": "stream",
+                              "text": [
+                                    "Expr.ufl_domain() is deprecated, please use extract_unique_domain(expr) instead.\n"
+                              ]
+                        },
+                        {
+                              "name": "stderr",
+                              "output_type": "stream",
+                              "text": [
+                                    "Level 25:UFL:Expr.ufl_domain() is deprecated, please use extract_unique_domain(expr) instead.\n"
+                              ]
+                        },
+                        {
+                              "name": "stdout",
+                              "output_type": "stream",
+                              "text": [
+                                    "Expr.ufl_domain() is deprecated, please use extract_unique_domain(expr) instead.\n"
+                              ]
+                        },
+                        {
+                              "name": "stderr",
+                              "output_type": "stream",
+                              "text": [
+                                    "Level 25:UFL:Expr.ufl_domain() is deprecated, please use extract_unique_domain(expr) instead.\n"
+                              ]
+                        },
+                        {
+                              "name": "stdout",
+                              "output_type": "stream",
+                              "text": [
+                                    "Expr.ufl_domain() is deprecated, please use extract_unique_domain(expr) instead.\n"
+                              ]
+                        },
+                        {
+                              "name": "stderr",
+                              "output_type": "stream",
+                              "text": [
+                                    "Level 25:UFL:Expr.ufl_domain() is deprecated, please use extract_unique_domain(expr) instead.\n"
+                              ]
+                        },
+                        {
+                              "name": "stdout",
+                              "output_type": "stream",
+                              "text": [
+                                    "Expr.ufl_domain() is deprecated, please use extract_unique_domain(expr) instead.\n"
+                              ]
+                        },
+                        {
+                              "name": "stderr",
+                              "output_type": "stream",
+                              "text": [
+                                    "Level 25:UFL:Expr.ufl_domain() is deprecated, please use extract_unique_domain(expr) instead.\n"
+                              ]
+                        },
+                        {
+                              "name": "stdout",
+                              "output_type": "stream",
+                              "text": [
+                                    "Expr.ufl_domain() is deprecated, please use extract_unique_domain(expr) instead.\n"
+                              ]
+                        },
+                        {
+                              "name": "stderr",
+                              "output_type": "stream",
+                              "text": [
+                                    "Level 25:UFL:Expr.ufl_domain() is deprecated, please use extract_unique_domain(expr) instead.\n"
+                              ]
+                        },
+                        {
+                              "name": "stdout",
+                              "output_type": "stream",
+                              "text": [
+                                    "Expr.ufl_domain() is deprecated, please use extract_unique_domain(expr) instead.\n"
+                              ]
+                        },
+                        {
+                              "name": "stderr",
+                              "output_type": "stream",
+                              "text": [
+                                    "Level 25:UFL:Expr.ufl_domain() is deprecated, please use extract_unique_domain(expr) instead.\n"
+                              ]
+                        },
+                        {
+                              "name": "stdout",
+                              "output_type": "stream",
+                              "text": [
+                                    "Expr.ufl_domain() is deprecated, please use extract_unique_domain(expr) instead.\n"
+                              ]
+                        },
+                        {
+                              "name": "stderr",
+                              "output_type": "stream",
+                              "text": [
+                                    "Level 25:UFL:Expr.ufl_domain() is deprecated, please use extract_unique_domain(expr) instead.\n"
+                              ]
+                        },
+                        {
+                              "name": "stdout",
+                              "output_type": "stream",
+                              "text": [
+                                    "Expr.ufl_domain() is deprecated, please use extract_unique_domain(expr) instead.\n"
+                              ]
+                        },
+                        {
+                              "name": "stderr",
+                              "output_type": "stream",
+                              "text": [
+                                    "Level 25:UFL:Expr.ufl_domain() is deprecated, please use extract_unique_domain(expr) instead.\n"
+                              ]
+                        },
+                        {
+                              "name": "stdout",
+                              "output_type": "stream",
+                              "text": [
+                                    "Expr.ufl_domain() is deprecated, please use extract_unique_domain(expr) instead.\n"
+                              ]
+                        },
+                        {
+                              "name": "stderr",
+                              "output_type": "stream",
+                              "text": [
+                                    "Level 25:UFL:Expr.ufl_domain() is deprecated, please use extract_unique_domain(expr) instead.\n"
+                              ]
+                        },
+                        {
+                              "name": "stdout",
+                              "output_type": "stream",
+                              "text": [
+                                    "Expr.ufl_domain() is deprecated, please use extract_unique_domain(expr) instead.\n"
+                              ]
+                        },
+                        {
+                              "name": "stderr",
+                              "output_type": "stream",
+                              "text": [
+                                    "Level 25:UFL:Expr.ufl_domain() is deprecated, please use extract_unique_domain(expr) instead.\n"
+                              ]
+                        },
+                        {
+                              "name": "stdout",
+                              "output_type": "stream",
+                              "text": [
+                                    "Expr.ufl_domain() is deprecated, please use extract_unique_domain(expr) instead.\n"
+                              ]
+                        },
+                        {
+                              "name": "stderr",
+                              "output_type": "stream",
+                              "text": [
+                                    "Level 25:UFL:Expr.ufl_domain() is deprecated, please use extract_unique_domain(expr) instead.\n"
+                              ]
+                        },
+                        {
+                              "name": "stdout",
+                              "output_type": "stream",
+                              "text": [
+                                    "Expr.ufl_domain() is deprecated, please use extract_unique_domain(expr) instead.\n"
+                              ]
+                        },
+                        {
+                              "name": "stderr",
+                              "output_type": "stream",
+                              "text": [
+                                    "Level 25:UFL:Expr.ufl_domain() is deprecated, please use extract_unique_domain(expr) instead.\n"
+                              ]
+                        },
+                        {
+                              "name": "stdout",
+                              "output_type": "stream",
+                              "text": [
+                                    "Expr.ufl_domain() is deprecated, please use extract_unique_domain(expr) instead.\n"
+                              ]
+                        },
+                        {
+                              "name": "stderr",
+                              "output_type": "stream",
+                              "text": [
+                                    "Level 25:UFL:Expr.ufl_domain() is deprecated, please use extract_unique_domain(expr) instead.\n"
+                              ]
+                        },
+                        {
+                              "name": "stdout",
+                              "output_type": "stream",
+                              "text": [
+                                    "Expr.ufl_domain() is deprecated, please use extract_unique_domain(expr) instead.\n"
+                              ]
+                        },
+                        {
+                              "name": "stderr",
+                              "output_type": "stream",
+                              "text": [
+                                    "Level 25:UFL:Expr.ufl_domain() is deprecated, please use extract_unique_domain(expr) instead.\n"
+                              ]
+                        },
+                        {
+                              "name": "stdout",
+                              "output_type": "stream",
+                              "text": [
+                                    "Expr.ufl_domain() is deprecated, please use extract_unique_domain(expr) instead.\n"
+                              ]
+                        },
+                        {
+                              "name": "stderr",
+                              "output_type": "stream",
+                              "text": [
+                                    "Level 25:UFL:Expr.ufl_domain() is deprecated, please use extract_unique_domain(expr) instead.\n"
+                              ]
+                        },
+                        {
+                              "name": "stdout",
+                              "output_type": "stream",
+                              "text": [
+                                    "Expr.ufl_domain() is deprecated, please use extract_unique_domain(expr) instead.\n"
+                              ]
+                        },
+                        {
+                              "name": "stderr",
+                              "output_type": "stream",
+                              "text": [
+                                    "Level 25:UFL:Expr.ufl_domain() is deprecated, please use extract_unique_domain(expr) instead.\n"
+                              ]
+                        },
+                        {
+                              "name": "stdout",
+                              "output_type": "stream",
+                              "text": [
+                                    "Expr.ufl_domain() is deprecated, please use extract_unique_domain(expr) instead.\n"
+                              ]
+                        },
+                        {
+                              "name": "stderr",
+                              "output_type": "stream",
+                              "text": [
+                                    "Level 25:UFL:Expr.ufl_domain() is deprecated, please use extract_unique_domain(expr) instead.\n"
+                              ]
+                        },
+                        {
+                              "name": "stdout",
+                              "output_type": "stream",
+                              "text": [
+                                    "Expr.ufl_domain() is deprecated, please use extract_unique_domain(expr) instead.\n"
+                              ]
+                        },
+                        {
+                              "name": "stderr",
+                              "output_type": "stream",
+                              "text": [
+                                    "Level 25:UFL:Expr.ufl_domain() is deprecated, please use extract_unique_domain(expr) instead.\n"
+                              ]
+                        },
+                        {
+                              "name": "stdout",
+                              "output_type": "stream",
+                              "text": [
+                                    "Expr.ufl_domain() is deprecated, please use extract_unique_domain(expr) instead.\n"
+                              ]
+                        },
+                        {
+                              "name": "stderr",
+                              "output_type": "stream",
+                              "text": [
+                                    "Level 25:UFL:Expr.ufl_domain() is deprecated, please use extract_unique_domain(expr) instead.\n"
+                              ]
+                        },
+                        {
+                              "name": "stdout",
+                              "output_type": "stream",
+                              "text": [
+                                    "Expr.ufl_domain() is deprecated, please use extract_unique_domain(expr) instead.\n"
+                              ]
+                        },
+                        {
+                              "name": "stderr",
+                              "output_type": "stream",
+                              "text": [
+                                    "Level 25:UFL:Expr.ufl_domain() is deprecated, please use extract_unique_domain(expr) instead.\n"
+                              ]
+                        },
+                        {
+                              "name": "stdout",
+                              "output_type": "stream",
+                              "text": [
+                                    "Expr.ufl_domain() is deprecated, please use extract_unique_domain(expr) instead.\n"
+                              ]
+                        },
+                        {
+                              "name": "stderr",
+                              "output_type": "stream",
+                              "text": [
+                                    "Level 25:UFL:Expr.ufl_domain() is deprecated, please use extract_unique_domain(expr) instead.\n"
+                              ]
+                        },
+                        {
+                              "name": "stdout",
+                              "output_type": "stream",
+                              "text": [
+                                    "Expr.ufl_domain() is deprecated, please use extract_unique_domain(expr) instead.\n"
+                              ]
+                        },
+                        {
+                              "name": "stderr",
+                              "output_type": "stream",
+                              "text": [
+                                    "Level 25:UFL:Expr.ufl_domain() is deprecated, please use extract_unique_domain(expr) instead.\n"
+                              ]
+                        },
+                        {
+                              "name": "stdout",
+                              "output_type": "stream",
+                              "text": [
+                                    "Expr.ufl_domain() is deprecated, please use extract_unique_domain(expr) instead.\n"
+                              ]
+                        },
+                        {
+                              "name": "stderr",
+                              "output_type": "stream",
+                              "text": [
+                                    "Level 25:UFL:Expr.ufl_domain() is deprecated, please use extract_unique_domain(expr) instead.\n"
+                              ]
+                        },
+                        {
+                              "name": "stdout",
+                              "output_type": "stream",
+                              "text": [
+                                    "Expr.ufl_domain() is deprecated, please use extract_unique_domain(expr) instead.\n"
+                              ]
+                        },
+                        {
+                              "name": "stderr",
+                              "output_type": "stream",
+                              "text": [
+                                    "Level 25:UFL:Expr.ufl_domain() is deprecated, please use extract_unique_domain(expr) instead.\n"
+                              ]
+                        },
+                        {
+                              "name": "stdout",
+                              "output_type": "stream",
+                              "text": [
+                                    "Expr.ufl_domain() is deprecated, please use extract_unique_domain(expr) instead.\n"
+                              ]
+                        },
+                        {
+                              "name": "stderr",
+                              "output_type": "stream",
+                              "text": [
+                                    "Level 25:UFL:Expr.ufl_domain() is deprecated, please use extract_unique_domain(expr) instead.\n"
+                              ]
+                        },
+                        {
+                              "name": "stdout",
+                              "output_type": "stream",
+                              "text": [
+                                    "Expr.ufl_domain() is deprecated, please use extract_unique_domain(expr) instead.\n"
+                              ]
+                        },
+                        {
+                              "name": "stderr",
+                              "output_type": "stream",
+                              "text": [
+                                    "Level 25:UFL:Expr.ufl_domain() is deprecated, please use extract_unique_domain(expr) instead.\n"
+                              ]
+                        },
+                        {
+                              "name": "stdout",
+                              "output_type": "stream",
+                              "text": [
+                                    "Expr.ufl_domain() is deprecated, please use extract_unique_domain(expr) instead.\n"
+                              ]
+                        },
+                        {
+                              "name": "stderr",
+                              "output_type": "stream",
+                              "text": [
+                                    "Level 25:UFL:Expr.ufl_domain() is deprecated, please use extract_unique_domain(expr) instead.\n"
+                              ]
+                        },
+                        {
+                              "name": "stdout",
+                              "output_type": "stream",
+                              "text": [
+                                    "Expr.ufl_domain() is deprecated, please use extract_unique_domain(expr) instead.\n"
+                              ]
+                        },
+                        {
+                              "name": "stderr",
+                              "output_type": "stream",
+                              "text": [
+                                    "Level 25:UFL:Expr.ufl_domain() is deprecated, please use extract_unique_domain(expr) instead.\n"
+                              ]
+                        },
+                        {
+                              "name": "stdout",
+                              "output_type": "stream",
+                              "text": [
+                                    "Expr.ufl_domain() is deprecated, please use extract_unique_domain(expr) instead.\n"
+                              ]
+                        },
+                        {
+                              "name": "stderr",
+                              "output_type": "stream",
+                              "text": [
+                                    "Level 25:UFL:Expr.ufl_domain() is deprecated, please use extract_unique_domain(expr) instead.\n"
+                              ]
+                        },
+                        {
+                              "name": "stdout",
+                              "output_type": "stream",
+                              "text": [
+                                    "Expr.ufl_domain() is deprecated, please use extract_unique_domain(expr) instead.\n"
+                              ]
+                        },
+                        {
+                              "name": "stderr",
+                              "output_type": "stream",
+                              "text": [
+                                    "Level 25:UFL:Expr.ufl_domain() is deprecated, please use extract_unique_domain(expr) instead.\n"
+                              ]
+                        },
+                        {
+                              "name": "stdout",
+                              "output_type": "stream",
+                              "text": [
+                                    "Expr.ufl_domain() is deprecated, please use extract_unique_domain(expr) instead.\n"
+                              ]
+                        },
+                        {
+                              "name": "stderr",
+                              "output_type": "stream",
+                              "text": [
+                                    "Level 25:UFL:Expr.ufl_domain() is deprecated, please use extract_unique_domain(expr) instead.\n"
+                              ]
+                        },
+                        {
+                              "name": "stdout",
+                              "output_type": "stream",
+                              "text": [
+                                    "Expr.ufl_domain() is deprecated, please use extract_unique_domain(expr) instead.\n"
+                              ]
+                        },
+                        {
+                              "name": "stderr",
+                              "output_type": "stream",
+                              "text": [
+                                    "Level 25:UFL:Expr.ufl_domain() is deprecated, please use extract_unique_domain(expr) instead.\n"
+                              ]
+                        },
+                        {
+                              "name": "stdout",
+                              "output_type": "stream",
+                              "text": [
+                                    "Expr.ufl_domain() is deprecated, please use extract_unique_domain(expr) instead.\n"
+                              ]
+                        },
+                        {
+                              "name": "stderr",
+                              "output_type": "stream",
+                              "text": [
+                                    "Level 25:UFL:Expr.ufl_domain() is deprecated, please use extract_unique_domain(expr) instead.\n"
+                              ]
+                        },
+                        {
+                              "name": "stdout",
+                              "output_type": "stream",
+                              "text": [
+                                    "Expr.ufl_domain() is deprecated, please use extract_unique_domain(expr) instead.\n"
+                              ]
+                        },
+                        {
+                              "name": "stderr",
+                              "output_type": "stream",
+                              "text": [
+                                    "Level 25:UFL:Expr.ufl_domain() is deprecated, please use extract_unique_domain(expr) instead.\n"
+                              ]
+                        },
+                        {
+                              "name": "stdout",
+                              "output_type": "stream",
+                              "text": [
+                                    "Expr.ufl_domain() is deprecated, please use extract_unique_domain(expr) instead.\n"
+                              ]
+                        },
+                        {
+                              "name": "stderr",
+                              "output_type": "stream",
+                              "text": [
+                                    "Level 25:UFL:Expr.ufl_domain() is deprecated, please use extract_unique_domain(expr) instead.\n"
+                              ]
+                        },
+                        {
+                              "name": "stdout",
+                              "output_type": "stream",
+                              "text": [
+                                    "Expr.ufl_domain() is deprecated, please use extract_unique_domain(expr) instead.\n"
+                              ]
+                        },
+                        {
+                              "name": "stderr",
+                              "output_type": "stream",
+                              "text": [
+                                    "Level 25:UFL:Expr.ufl_domain() is deprecated, please use extract_unique_domain(expr) instead.\n"
+                              ]
+                        },
+                        {
+                              "name": "stdout",
+                              "output_type": "stream",
+                              "text": [
+                                    "Expr.ufl_domain() is deprecated, please use extract_unique_domain(expr) instead.\n"
+                              ]
+                        },
+                        {
+                              "name": "stderr",
+                              "output_type": "stream",
+                              "text": [
+                                    "Level 25:UFL:Expr.ufl_domain() is deprecated, please use extract_unique_domain(expr) instead.\n"
+                              ]
+                        },
+                        {
+                              "name": "stdout",
+                              "output_type": "stream",
+                              "text": [
+                                    "Expr.ufl_domain() is deprecated, please use extract_unique_domain(expr) instead.\n"
+                              ]
+                        },
+                        {
+                              "name": "stderr",
+                              "output_type": "stream",
+                              "text": [
+                                    "Level 25:UFL:Expr.ufl_domain() is deprecated, please use extract_unique_domain(expr) instead.\n"
+                              ]
+                        },
+                        {
+                              "name": "stdout",
+                              "output_type": "stream",
+                              "text": [
+                                    "Expr.ufl_domain() is deprecated, please use extract_unique_domain(expr) instead.\n"
+                              ]
+                        },
+                        {
+                              "name": "stderr",
+                              "output_type": "stream",
+                              "text": [
+                                    "Level 25:UFL:Expr.ufl_domain() is deprecated, please use extract_unique_domain(expr) instead.\n"
+                              ]
+                        },
+                        {
+                              "name": "stdout",
+                              "output_type": "stream",
+                              "text": [
+                                    "Expr.ufl_domain() is deprecated, please use extract_unique_domain(expr) instead.\n"
+                              ]
+                        },
+                        {
+                              "name": "stderr",
+                              "output_type": "stream",
+                              "text": [
+                                    "Level 25:UFL:Expr.ufl_domain() is deprecated, please use extract_unique_domain(expr) instead.\n"
+                              ]
+                        },
+                        {
+                              "name": "stdout",
+                              "output_type": "stream",
+                              "text": [
+                                    "Expr.ufl_domain() is deprecated, please use extract_unique_domain(expr) instead.\n"
+                              ]
+                        },
+                        {
+                              "name": "stderr",
+                              "output_type": "stream",
+                              "text": [
+                                    "Level 25:UFL:Expr.ufl_domain() is deprecated, please use extract_unique_domain(expr) instead.\n"
+                              ]
+                        },
+                        {
+                              "name": "stdout",
+                              "output_type": "stream",
+                              "text": [
+                                    "Expr.ufl_domain() is deprecated, please use extract_unique_domain(expr) instead.\n"
+                              ]
+                        },
+                        {
+                              "name": "stderr",
+                              "output_type": "stream",
+                              "text": [
+                                    "Level 25:UFL:Expr.ufl_domain() is deprecated, please use extract_unique_domain(expr) instead.\n"
+                              ]
+                        },
+                        {
+                              "name": "stdout",
+                              "output_type": "stream",
+                              "text": [
+                                    "Expr.ufl_domain() is deprecated, please use extract_unique_domain(expr) instead.\n"
+                              ]
+                        },
+                        {
+                              "name": "stderr",
+                              "output_type": "stream",
+                              "text": [
+                                    "Level 25:UFL:Expr.ufl_domain() is deprecated, please use extract_unique_domain(expr) instead.\n"
+                              ]
+                        },
+                        {
+                              "name": "stdout",
+                              "output_type": "stream",
+                              "text": [
+                                    "Expr.ufl_domain() is deprecated, please use extract_unique_domain(expr) instead.\n"
+                              ]
+                        },
+                        {
+                              "name": "stderr",
+                              "output_type": "stream",
+                              "text": [
+                                    "Level 25:UFL:Expr.ufl_domain() is deprecated, please use extract_unique_domain(expr) instead.\n"
+                              ]
+                        },
+                        {
+                              "name": "stdout",
+                              "output_type": "stream",
+                              "text": [
+                                    "Expr.ufl_domain() is deprecated, please use extract_unique_domain(expr) instead.\n"
+                              ]
+                        },
+                        {
+                              "name": "stderr",
+                              "output_type": "stream",
+                              "text": [
+                                    "Level 25:UFL:Expr.ufl_domain() is deprecated, please use extract_unique_domain(expr) instead.\n"
+                              ]
+                        },
+                        {
+                              "name": "stdout",
+                              "output_type": "stream",
+                              "text": [
+                                    "Expr.ufl_domain() is deprecated, please use extract_unique_domain(expr) instead.\n"
+                              ]
+                        },
+                        {
+                              "name": "stderr",
+                              "output_type": "stream",
+                              "text": [
+                                    "Level 25:UFL:Expr.ufl_domain() is deprecated, please use extract_unique_domain(expr) instead.\n"
+                              ]
+                        },
+                        {
+                              "name": "stdout",
+                              "output_type": "stream",
+                              "text": [
+                                    "Expr.ufl_domain() is deprecated, please use extract_unique_domain(expr) instead.\n"
+                              ]
+                        },
+                        {
+                              "name": "stderr",
+                              "output_type": "stream",
+                              "text": [
+                                    "Level 25:UFL:Expr.ufl_domain() is deprecated, please use extract_unique_domain(expr) instead.\n"
+                              ]
+                        }
+                  ],
+                  "source": [
+                        "n = -FacetNormal(mesh) # Normal pointing out of obstacle\n",
+                        "dObs = Measure(\"ds\", domain=mesh, subdomain_data=ft, subdomain_id=obstacle_marker)\n",
+                        "u_t = inner(as_vector((n[1], -n[0])), u_)\n",
+                        "drag = form(2 / 0.1 * (mu / rho * inner(grad(u_t), n) * n[1] - p_ * n[0]) * dObs)\n",
+                        "lift = form(-2 / 0.1 * (mu / rho * inner(grad(u_t), n) * n[0] + p_ * n[1]) * dObs)\n",
+                        "if mesh.comm.rank == 0:\n",
+                        "    C_D = np.zeros(num_steps, dtype=PETSc.ScalarType)\n",
+                        "    C_L = np.zeros(num_steps, dtype=PETSc.ScalarType)\n",
+                        "    t_u = np.zeros(num_steps, dtype=np.float64)\n",
+                        "    t_p = np.zeros(num_steps, dtype=np.float64)"
+                  ]
+            },
+            {
+                  "cell_type": "markdown",
+                  "metadata": {},
+                  "source": [
+                        "We will also evaluate the pressure at two points, on in front of the obstacle, $(0.15, 0.2)$, and one behind the obstacle, $(0.25, 0.2)$. To do this, we have to find which cell is containing each of the points, so that we can create a linear combination of the local basis functions and coefficients."
+                  ]
+            },
+            {
+                  "cell_type": "code",
+                  "execution_count": 16,
+                  "metadata": {},
+                  "outputs": [],
+                  "source": [
+                        "tree = BoundingBoxTree(mesh, mesh.geometry.dim)\n",
+                        "points = np.array([[0.15, 0.2, 0], [0.25, 0.2, 0]])\n",
+                        "cell_candidates = compute_collisions(tree, points)\n",
+                        "colliding_cells = compute_colliding_cells(mesh, cell_candidates, points)\n",
+                        "front_cells = colliding_cells.links(0)\n",
+                        "back_cells = colliding_cells.links(1)\n",
+                        "if mesh.comm.rank == 0:\n",
+                        "    p_diff = np.zeros(num_steps, dtype=PETSc.ScalarType)"
+                  ]
+            },
+            {
+                  "cell_type": "markdown",
+                  "metadata": {},
+                  "source": [
+                        "## Solving the time-dependent problem\n",
+                        "```{admonition} Stability of the Navier-Stokes equation\n",
+                        "Note that the current splitting scheme has to fullfil the a [Courant–Friedrichs–Lewy condition](https://en.wikipedia.org/wiki/Courant%E2%80%93Friedrichs%E2%80%93Lewy_condition). This limits the spatial discretization with respect to the inlet velocity and temporal discretization.\n",
+                        "Other temporal discretization schemes such as the second order backward difference discretization or Crank-Nicholson discretization with Adams-Bashforth linearization are better behaved than our simple backward difference scheme.\n",
+                        "```\n",
+                        "\n",
+                        "As in the previous example, we create output files for the velocity and pressure and solve the time-dependent problem. As we are solving a time dependent problem with many time steps, we use the `tqdm`-package to visualize the progress. This package can be install with `pip3`."
+                  ]
+            },
+            {
+                  "cell_type": "code",
+                  "execution_count": null,
+                  "metadata": {
+                        "tags": []
+                  },
+                  "outputs": [
+                        {
+                              "data": {
+                                    "application/vnd.jupyter.widget-view+json": {
+                                          "model_id": "ee54ab0b92784a45a1eb8f74607128fd",
+                                          "version_major": 2,
+                                          "version_minor": 0
+                                    },
+                                    "text/plain": [
+                                          "Solving PDE:   0%|          | 0/160 [00:00<?, ?it/s]"
+                                    ]
+                              },
+                              "metadata": {},
+                              "output_type": "display_data"
+                        }
+                  ],
+                  "source": [
+                        "vtx_u = VTXWriter(mesh.comm, \"dfg2D-3-u.bp\", [u_])\n",
+                        "vtx_p = VTXWriter(mesh.comm, \"dfg2D-3-p.bp\", [p_])\n",
+                        "vtx_u.write(t)\n",
+                        "vtx_p.write(t)\n",
+                        "progress = tqdm.autonotebook.tqdm(desc=\"Solving PDE\", total=num_steps)\n",
+                        "for i in range(num_steps):\n",
+                        "    progress.update(1)\n",
+                        "    # Update current time step\n",
+                        "    t += dt\n",
+                        "    # Update inlet velocity\n",
+                        "    inlet_velocity.t = t\n",
+                        "    u_inlet.interpolate(inlet_velocity)\n",
+                        "\n",
+                        "    # Step 1: Tentative velocity step\n",
+                        "    A1.zeroEntries()\n",
+                        "    assemble_matrix(A1, a1, bcs=bcu)\n",
+                        "    A1.assemble()\n",
+                        "    with b1.localForm() as loc:\n",
+                        "        loc.set(0)\n",
+                        "    assemble_vector(b1, L1)\n",
+                        "    apply_lifting(b1, [a1], [bcu])\n",
+                        "    b1.ghostUpdate(addv=PETSc.InsertMode.ADD_VALUES, mode=PETSc.ScatterMode.REVERSE)\n",
+                        "    set_bc(b1, bcu)\n",
+                        "    solver1.solve(b1, u_s.vector)\n",
+                        "    u_s.x.scatter_forward()\n",
+                        "\n",
+                        "    # Step 2: Pressure corrrection step\n",
+                        "    with b2.localForm() as loc:\n",
+                        "        loc.set(0)\n",
+                        "    assemble_vector(b2, L2)\n",
+                        "    apply_lifting(b2, [a2], [bcp])\n",
+                        "    b2.ghostUpdate(addv=PETSc.InsertMode.ADD_VALUES, mode=PETSc.ScatterMode.REVERSE)\n",
+                        "    set_bc(b2, bcp)\n",
+                        "    solver2.solve(b2, phi.vector)\n",
+                        "    phi.x.scatter_forward()\n",
+                        "\n",
+                        "    p_.vector.axpy(1, phi.vector)\n",
+                        "    p_.x.scatter_forward()\n",
+                        "\n",
+                        "    # Step 3: Velocity correction step\n",
+                        "    with b3.localForm() as loc:\n",
+                        "        loc.set(0)\n",
+                        "    assemble_vector(b3, L3)\n",
+                        "    b3.ghostUpdate(addv=PETSc.InsertMode.ADD_VALUES, mode=PETSc.ScatterMode.REVERSE)\n",
+                        "    solver3.solve(b3, u_.vector)\n",
+                        "    u_.x.scatter_forward()\n",
+                        "\n",
+                        "    # Write solutions to file\n",
+                        "    vtx_u.write(t)\n",
+                        "    vtx_p.write(t)\n",
+                        "\n",
+                        "    # Update variable with solution form this time step\n",
+                        "    with u_.vector.localForm() as loc_, u_n.vector.localForm() as loc_n, u_n1.vector.localForm() as loc_n1:\n",
+                        "        loc_n.copy(loc_n1)\n",
+                        "        loc_.copy(loc_n)\n",
+                        "\n",
+                        "    # Compute physical quantities\n",
+                        "    # For this to work in paralell, we gather contributions from all processors\n",
+                        "    # to processor zero and sum the contributions. \n",
+                        "    drag_coeff = mesh.comm.gather(assemble_scalar(drag), root=0)\n",
+                        "    lift_coeff = mesh.comm.gather(assemble_scalar(lift), root=0)\n",
+                        "    p_front = None\n",
+                        "    if len(front_cells) > 0:\n",
+                        "        p_front = p_.eval(points[0], front_cells[:1])\n",
+                        "    p_front = mesh.comm.gather(p_front, root=0)\n",
+                        "    p_back = None\n",
+                        "    if len(back_cells) > 0:\n",
+                        "        p_back = p_.eval(points[1], back_cells[:1])\n",
+                        "    p_back = mesh.comm.gather(p_back, root=0)\n",
+                        "    if mesh.comm.rank == 0:\n",
+                        "        t_u[i] = t\n",
+                        "        t_p[i] = t - dt / 2\n",
+                        "        C_D[i] = sum(drag_coeff)\n",
+                        "        C_L[i] = sum(lift_coeff)\n",
+                        "        # Choose first pressure that is found from the different processors\n",
+                        "        for pressure in p_front:\n",
+                        "            if pressure is not None:\n",
+                        "                p_diff[i] = pressure[0]\n",
+                        "                break\n",
+                        "        for pressure in p_back:\n",
+                        "            if pressure is not None:\n",
+                        "                p_diff[i] -= pressure[0]\n",
+                        "                break\n",
+                        "vtx_u.close()\n",
+                        "vtx_p.close()"
+                  ]
+            },
+            {
+                  "cell_type": "markdown",
+                  "metadata": {},
+                  "source": [
+                        "## Verification using data from FEATFLOW\n",
+                        "As FEATFLOW has provided data for different  discretization levels, we compare our numerical data with the data provided using `matplotlib`."
+                  ]
+            },
+            {
+                  "cell_type": "code",
+                  "execution_count": null,
+                  "metadata": {
+                        "tags": []
+                  },
+                  "outputs": [
+                        {
+                              "data": {
+                                    "image/png": "iVBORw0KGgoAAAANSUhEUgAAB8UAAAKqCAYAAACjPo/VAAAAOXRFWHRTb2Z0d2FyZQBNYXRwbG90bGliIHZlcnNpb24zLjUuMywgaHR0cHM6Ly9tYXRwbG90bGliLm9yZy/NK7nSAAAACXBIWXMAAA9hAAAPYQGoP6dpAACb9ElEQVR4nOzdeXxcdbk4/iczbVoKLYuAZaeAlSK7oJetIQhUBLQu8BNEwCt6XXCBi4FQyy1wQyAFETe4KlrQb1FQ6UVAoEiagiCCihfZROEKFwtWUcrapDP5/TGcZKaZmSxNZibJ+/169TU9Z85kPpnmNOd8ns/zPHXd3d3dAQAAAAAAAABjUKraAwAAAAAAAACAkSIoDgAAAAAAAMCYJSgOAAAAAAAAwJglKA4AAAAAAADAmCUoDgAAAAAAAMCYJSgOAAAAAAAAwJglKA4AAAAAAADAmCUoDgAAAAAAAMCYJSgOAAAAAAAAwJglKA4AAABj1OOPPx6HH354bLjhhlFXVxdLliyJiIj77rsv9t9//1h//fWjrq4uHnjggViwYEHU1dUN+j0OPvjgOPjgg4d34AAAADCMJlR7AAAAADBQixYtio985CM925MmTYpNNtkkdttttzjyyCPjIx/5SEydOrWKI6wtJ510Ujz55JPR0tISG220Ueyzzz7R1dUVxxxzTEyePDkuvfTSmDJlSmy33XbVHmpZd999d9x2223x+c9/PjbaaKNqDwcAAIBRpq67u7u72oMAAACAgUiC4uedd17MmDEjurq64tlnn41ly5bF0qVLY9ttt40bbrghdt9992oPtepeffXVmDJlSsybNy/+8z//s2f/o48+GrNmzYpvfetbccopp/TsX7NmTaxZsyYmT548qPfp7OyMiIj6+vrhGXgRF198cXzhC1+IJ598MrbffvsRex8AAADGJpniAAAAjDpHHHFE7LPPPj3bzc3Ncccdd8RRRx0V7373u+ORRx6J9dZbr+TrX3755Vh//fUrMdSqWblyZUREn8zqv/71r0X3T5gwISZMGPw0wUgGwwEAAGA46CkOAADAmHDIIYfE/Pnz489//nN8//vf79l/8sknxwYbbBB/+tOf4l3veldMnTo1PvShD0VExJ133hnHHHNMbLvttjFp0qTYZptt4rTTTotXX321z9e/7rrrYpdddonJkyfHrrvuGtdff32cfPLJA85c/tnPfhYNDQ0xderUmDZtWuy7776xePHiPu/x1re+NdZbb73YdNNN44QTTohnnnmmz9d69NFH4wMf+EBssskmMXny5Nhnn33ihhtu6Hl+wYIFPSXRv/CFL0RdXV1sv/32cfLJJ0dDQ0NERBxzzDFRV1fX0w+8VE/x73//+/G2t70tpkyZEhtvvHHMnj07brvttp7ni/UUX716dfzHf/xH7LTTTj2fa1NTU6xevbrguLq6ujj11FNjyZIlseuuu8akSZPiLW95S9xyyy0F38sXvvCFiIiYMWNG1NXVRV1dXfzv//5vP584AAAA5MgUBwAAYMz48Ic/HGeffXbcdttt8bGPfaxn/5o1a2LOnDlx4IEHxsUXXxxTpkyJiFwQ+pVXXolPfvKT8YY3vCF+9atfxVe/+tX4v//7v7juuut6Xn/TTTfF//f//X+x2267RWtra/zjH/+Ij370o7HVVlsNaFyLFi2Kf/3Xf423vOUt0dzcHBtttFH89re/jVtuuSWOP/74nmM+8pGPxL777hutra3x3HPPxWWXXRa/+MUv4re//W1PZvdDDz0UBxxwQGy11VZx1llnxfrrrx/XXnttzJ07N3784x/He9/73njf+94XG220UZx22mlx3HHHxbve9a7YYIMN4o1vfGNstdVWccEFF8RnP/vZ2HfffeONb3xjyXGfe+65sWDBgth///3jvPPOi/r6+rj33nvjjjvuiMMPP7zoa7LZbLz73e+Ou+66Kz7+8Y/HrFmz4sEHH4xLL700/vCHP8SSJUsKjr/rrrviJz/5SXzqU5+KqVOnxle+8pV4//vfH0899VS84Q1viPe9733xhz/8Ia655pq49NJLY9NNN42IiM0222xAnz0AAAAIigMAADBmbL311rHhhhvGn/70p4L9q1evjmOOOSZaW1sL9l900UUFZdY//vGPx0477RRnn312PPXUU7HttttGRK48+1ZbbRW/+MUvYoMNNoiIiHe84x1x8MEH92Rkl/LCCy/EZz/72Xjb294Wy5YtK+jZ3d3dHRERXV1dceaZZ8auu+4ay5cv7znmwAMPjKOOOiouvfTSOPfccyMi4nOf+1xsu+22cd9998WkSZMiIuJTn/pUHHjggXHmmWfGe9/73th9991j2rRpcdppp8Xee+8dJ5xwQsFnccEFF8RBBx0UH/jAB0qO+49//GOcd9558d73vjd+9KMfRSrVW2wuGXcxixcvjttvvz06OjriwAMP7Nm/6667xic+8Ym4++67Y//99+/Z/8gjj8TDDz8cO+64Y0RENDY2xh577BHXXHNNnHrqqbH77rvH3nvvHddcc03MnTtXT3EAAAAGTfl0AAAAxpQNNtggXnzxxT77P/nJT/bZlx8Qf/nll+Nvf/tb7L///tHd3R2//e1vIyLiL3/5Szz44INx4okn9gTEIyIaGhpit91263c8S5cujRdffDHOOuusgoB4RPSUK7///vvjr3/9a3zqU58qOObII4+MnXfeOW666aaIiHj++efjjjvuiGOPPTZefPHF+Nvf/hZ/+9vf4u9//3vMmTMnHn/88aLl1odiyZIlkc1m45xzzikIiOePu5jrrrsuZs2aFTvvvHPP+P72t7/FIYccEhER7e3tBccfeuihPQHxiOgJ6D/xxBPD8n0AAACATHEAAADGlJdeeik233zzgn0TJkyIrbfeus+xTz31VJxzzjlxww03xD/+8Y+C51544YWIiPjzn/8cERE77bRTn9fvtNNO8Zvf/KbseJKs9V133bXkMcl7vPnNb+7z3M477xx33XVXROSyt7u7u2P+/Pkxf/78ol/rr3/964DLupfzpz/9KVKpVOyyyy6Det3jjz8ejzzySMny5n/9618LtpNs/Hwbb7xxn38PAAAAGCpBcQAAAMaM//u//4sXXnihTwB70qRJfbKdM5lMHHbYYfH888/HmWeeGTvvvHOsv/768cwzz8TJJ58c2Wy2kkMfkGRMZ5xxRsyZM6foMcWC95WUzWZjt912iy996UtFn99mm20KttPpdNHjypVoBwAAgMEQFAcAAGDM+N73vhcRUTJgnO/BBx+MP/zhD3HVVVfFiSee2LN/6dKlBcclPcP/+Mc/9vkaxfatLSkN/vvf/75kwDp5j8cee6ynzHjiscce63l+hx12iIiIiRMnxqGHHtrve6+LHXfcMbLZbDz88MOx5557Dup1v/vd7+Id73hH2TLrgzFcXwcAAIDxSU9xAAAAxoQ77rgjzj///JgxY0Z86EMf6vf4JEM5PyO5u7s7LrvssoLjttxyy9h1113j6quvjpdeeqlnf0dHRzz44IP9vs/hhx8eU6dOjdbW1njttdcKnkvee5999onNN988rrjiili9enXP8z/72c/ikUceiSOPPDIiIjbffPM4+OCD47/+679ixYoVfd5r5cqV/Y5noObOnRupVCrOO++8Plnz5bK4jz322HjmmWfiW9/6Vp/nXn311Xj55ZcHPZb1118/IiL++c9/Dvq1AAAAIFMcAACAUednP/tZPProo7FmzZp47rnn4o477oilS5fGdtttFzfccENMnjy536+x8847x4477hhnnHFGPPPMMzFt2rT48Y9/XLSX9QUXXBDvec974oADDoiPfOQj8Y9//CO+9rWvxa677loQKC9m2rRpcemll8Ypp5wS++67bxx//PGx8cYbx+9+97t45ZVX4qqrroqJEyfGRRddFB/5yEeioaEhjjvuuHjuuefisssui+233z5OO+20nq/39a9/PQ488MDYbbfd4mMf+1jssMMO8dxzz8U999wT//d//xe/+93vBv+BFrHTTjvFvHnz4vzzz4+DDjoo3ve+98WkSZPivvvuiy233DJaW1uLvu7DH/5wXHvttfGJT3wi2tvb44ADDohMJhOPPvpoXHvttXHrrbfGPvvsM6ixvPWtb42IiHnz5sUHP/jBmDhxYhx99NE9wXIAAAAoR1AcAACAUeecc86JiIj6+vrYZJNNYrfddosvf/nL8ZGPfCSmTp06oK8xceLE+OlPfxqf/exno7W1NSZPnhzvfe9749RTT4099tij4Nijjz46rrnmmliwYEGcddZZ8aY3vSkWLVoUV111VTz00EP9vtdHP/rR2HzzzePCCy+M888/PyZOnBg777xzQbD75JNPjilTpsSFF14YZ555Zqy//vrx3ve+Ny666KLYaKONeo7bZZdd4v77749zzz03Fi1aFH//+99j8803j7322qvncxku5513XsyYMSO++tWvxrx582LKlCmx++67x4c//OGSr0mlUrFkyZK49NJL4+qrr47rr78+pkyZEjvssEN87nOfi5kzZw56HPvuu2+cf/75ccUVV8Qtt9wS2Ww2nnzySUFxAAAABqSuu1zNMwAAAKCkPffcMzbbbLM+fcgBAACA2qGnOAAAAPSjq6sr1qxZU7Bv2bJl8bvf/S4OPvjg6gwKAAAAGBCZ4gAAANCP//3f/41DDz00TjjhhNhyyy3j0UcfjSuuuCI23HDD+P3vfx9veMMbqj1EAAAAoAQ9xQEAAKAfG2+8cbz1rW+Nb3/727Fy5cpYf/3148gjj4wLL7xQQBwAAABqnExxAAAAAAAAAMYsPcUBAAAAAAAAGLMExQEAAAAAAAAYs0ZFT/FsNht/+ctfYurUqVFXV1ft4QAAAAAAAABQRd3d3fHiiy/GlltuGalU+VzwUREU/8tf/hLbbLNNtYcBAAAAAAAAQA15+umnY+utty57zKgIik+dOjUict/QtGnTqjyasaerqytuu+22OPzww2PixInVHg6Mac43qBznG1SO8w0qx/kGleWcg8pxvkHlON+gcpxvI2vVqlWxzTbb9MSSyxkVQfGkZPq0adMExUdAV1dXTJkyJaZNm+aEhBHmfIPKcb5B5TjfoHKcb1BZzjmoHOcbVI7zDSrH+VYZA2m/Xb64OgAAAAAAAACMYoLiAAAAAAAAAIxZguIAAAAAAAAAjFmjoqc4AAAAAAAA1LJsNhudnZ3VHgY1pKurKyZMmBCvvfZaZDKZag9nVKqvr49Uat3zvAXFAQAAAAAAYB10dnbGk08+GdlsttpDoYZ0d3fH9OnT4+mnn466urpqD2dUSqVSMWPGjKivr1+nryMoDgAAAAAAAEPU3d0dK1asiHQ6Hdtss82wZLUyNmSz2XjppZdigw028HMxBNlsNv7yl7/EihUrYtttt12nhQWC4gAAAAAAADBEa9asiVdeeSW23HLLmDJlSrWHQw1JSupPnjxZUHyINttss/jLX/4Sa9asiYkTJw756wzq07/88stj9913j2nTpsW0adNiv/32i5/97GdlX3PdddfFzjvvHJMnT47ddtstbr755iEPFgAAAAAAAGpJ0it6Xcs7A30l59W69mQfVFB86623jgsvvDB+/etfx/333x+HHHJIvOc974mHHnqo6PF33313HHfccfHRj340fvvb38bcuXNj7ty58fvf/36dBg0AAAAAAAC1RM9oGH7DdV4NKih+9NFHx7ve9a5405veFDNnzoyWlpbYYIMN4pe//GXR4y+77LJ45zvfGV/4whdi1qxZcf7558fee+8dX/va14Zl8AAAAAAAAABQzpB7imcymbjuuuvi5Zdfjv3226/oMffcc0+cfvrpBfvmzJkTS5YsKfu1V69eHatXr+7ZXrVqVUREdHV1RVdX11CHTAnJZ+qzhZHnfIPKcb5B5TjfoHKcb1BZzjmoHOcbVI7zbfh1dXVFd3d3ZLPZyGaz1R5OTVm2bFm84x3viL///e+x0UYbVXs4RT322GPR2NgYjz32WEydOnVYv3Z3d3fPYzV/Noby7/DKK6/EiSeeGLfffnu8+OKL/b72uOOOi3333bdPbHhdZbPZ6O7ujq6urkin0wXPDeb/sUEHxR988MHYb7/94rXXXosNNtggrr/++thll12KHvvss8/GG9/4xoJ9b3zjG+PZZ58t+x6tra1x7rnn9tl/2223xZQpUwY7ZAZo6dKl1R4CjBvON6gc5xtUjvMNKsf5BpXlnIPKcb5B5Tjfhs+ECRNi+vTp8dJLL0VnZ2e1hzNgn/rUp+Kaa67ps//Xv/517LDDDiWff8c73hE/+tGPBvQeu+66azz66KNRV1fXkwTb3d0dV111VXz/+9+PRx99NNLpdOywww5x7LHHxkknnRRTpkyJV155JRYuXBhLliyJFStWxAYbbBBvfvOb49Of/nS8613vWrdvfC1NTU1xyimnRHd3d6xatSruuuuu+MY3vhG/+c1v4sUXX4wddtghPvOZz8Sxxx7b85qrrroqfvCDH8QjjzwSERF77rlnzJ8/P9761rf2HLPxxhsXfb9zzz03PvvZz0ZExO677x5PP/10wfPnnHNOnHbaaRERAxrLQLzyyisREfHiiy9GKjWwQuJXXnll3HnnnXHLLbfEG97whoJ/w2I+97nPxZFHHhnHHHNMbLjhhoMaXzmdnZ3x6quvxvLly2PNmjUFzyXf10AMOij+5je/OR544IF44YUX4kc/+lGcdNJJ0dHRUTIwPhTNzc0FqwhWrVoV22yzTRx++OExbdq0YXsfcrq6umLp0qVx2GGHxcSJE6s9HBjTnG9QOc43qBznG1SO8w0qyzkHleN8g8pxvg2/1157LZ5++unYYIMNYvLkydUezoBNnDgx5syZE9/5zncK9m+22WaRTqdLPj9p0qRBxes23XTTgu0Pf/jDcf3118e8efPi0EMPjc022yx+97vfxVe+8pV485vfHHPnzo3PfOYz8atf/Sq++tWvxi677BJ///vf45577olXXnllWGOFTz31VNx6663xjW98o+fr/u53v4u99947zj777HjjG98YN910U3zyk5+M6dOnx1FHHRUREffee2+ccMIJsd9++8XkyZOjra0t3v/+98eDDz4YW221VUREPPPMM9Hd3R0vvfRSbLDBBnHLLbfExz72sTj++ON73iuVSsW5554bp5xySs+Ypk6dGuuvv/6AxzIQSdLx1KlTB/z5/eUvf4lddtkl/uVf/mVAx//Lv/xL7LTTTvHTn/40PvWpTw14bP157bXXYr311ovZs2f3Ob/KBenXNuigeH19fey0004REfHWt7417rvvvrjsssviv/7rv/ocO3369HjuuecK9j333HMxffr0su8xadKkmDRpUp/9EydO9B/0CPL5QuU436BynG9QOc43qBznG1SWcw4qx/kGleN8Gz6ZTCbq6uoilUoNOAu3FtTV1cXkyZNjyy23HNLzyTHf+ta34qabbopbb701ttpqq7jkkkvi3e9+d0TkynY3NjbGP/7xj9hoo43i2muvjcWLF8eSJUviPe95T8/X2WGHHWLu3LmxatWqSKVS8dOf/jQuu+yynsDvDjvsEPvuu2/P8Y8++mjsvffe8e1vfzuOP/74iIi49tpr46STTopf//rXA07m/dGPfhR77LFHbLPNNj375s2bV3DM5z//+Vi6dGksWbKk5/tavHhxwTFXXnll/OQnP4n29vY48cQTIyJiyy23jGw2G6tWrYpp06bFT3/602hsbOyJsyamTZtW8jMeyFiKufnmm+Pzn/98PP300/Ev//IvcdJJJ0VEFPyM/vjHP45zzjkn/vjHP8YWW2wRn/nMZ+Lf//3fIyLi4IMPjo6OjoiISKfT0dDQEMuWLYtvfOMbcemll8bTTz8dG264YRx00EEFVQOOPvro+OEPfxinnnpqybENViqVirq6uqL/Zw3m/7B1PjOz2WxB/+98++23X/z85z8v2Ld06dKSPcgBAAAAAACA0ePcc8+NY489Nv7nf/4n3vWud8WHPvSheP7554se+//+3/+LN7/5zQUB8URdXV1P2e3p06fHzTffHC+++GLRr7PzzjvHxRdfHJ/61Kfiqaeeiv/7v/+LT3ziE3HRRRcNqrr1nXfeGfvss0+/x73wwguxySablHz+lVdeia6urpLHPPfcc3HTTTfFRz/60T7PXXjhhfGGN7wh9tprr1i4cGGfEuGDHcvTTz8d73vf++Loo4+OBx54IE455ZQ466yzCo759a9/Hccee2x88IMfjAcffDAWLFgQ8+fPj0WLFkVExE9+8pP42Mc+Fvvtt1+sWLEifvKTn8T9998fn/3sZ+O8886Lxx57LG655ZaYPXt2wdd929veFr/61a9Kxo6raVCZ4s3NzXHEEUfEtttuGy+++GIsXrw4li1bFrfeemtERJx44omx1VZbRWtra0Tkasc3NDTEJZdcEkceeWT84Ac/iPvvvz+++c1vDv93AgAAAAAAADXg6K/eFStfrHxgcLOpk+KnnzlwwMffeOONscEGG/RsH3HEEXHdddeVfD4i4uyzz46zzz67Z/vkk0+O4447LiIiLrjggvjKV74Sv/rVr+Kd73xnn/d7/PHH481vfnO/4/rmN78ZH/rQh+INb3hD7LHHHnHggQfGBz7wgTjggAN6jvnUpz4VN998c5xwwglRX18f++67b3zmM58Z8PceEfHnP/+536D4tddeG/fdd1/RqtmJM888M7bccss49NBDiz5/9dVXx9SpU+N973tfwf7Pfvazsffee8cmm2wSd999dzQ3N8eKFSviS1/60pDHcvnll8eOO+4Yl1xySUTkWmM/+OCDcdFFF/Uc86UvfSne8Y53xPz58yMiYubMmfHwww/HwoUL4+STT45NNtkkpkyZEvX19T0VwJctWxbrr79+HHXUUTF16tTYbrvtYq+99ip47y233DI6Ozvj2Wefje22267kGKthUEHxv/71r3HiiSfGihUrYsMNN4zdd989br311jjssMMiIld3P78sxP777x+LFy+OL37xi3H22WfHm970pliyZEnsuuuuw/tdAAAAAAAAQI1Y+eLqeHbVa9UeRr8aGxvj8ssv79lOelmXej4i+mQp77777gWvnzZtWvz1r38t+n7d3d0DGtfs2bPjiSeeiF/+8pdx9913x89//vO47LLL4txzz+0J5EZEfOc734mZM2dGKpWKhx56KOrq6gb09ROvvvpq2T7w7e3t8ZGPfCS+9a1vxVve8paix1x44YXxgx/8IJYtW1bya333u9+ND33oQ32eP/3003v+vvvuu0d9fX3827/9W7S2tvZpNT2QsUREPPLII/H2t7+9YN/aVbwfeeSRPtn6BxxwQHz5y1+OTCYT6XS6z9c97LDDYrvttosddtgh3vnOd8Y73/nOeO9739vTrzwiYr311ouIXOZ8rRlUUPzKK68s+/yyZcv67DvmmGPimGOOGdSgAAAAAAAAYLTabOqk/g+qgfddf/31+/S4HszzEX37OtfV1UU2my167MyZM+PRRx8d0NgmTpwYBx10UBx00EFx5plnxn/+53/GeeedF2eeeWbU19dHRMTvfve7ePnllyOVSsWKFStiiy22GNDXTmy66abxj3/8o+hzHR0dcfTRR8ell17a0yd8bRdffHFceOGFcfvttxcsDsh39913x2OPPRY//OEP+x3P29/+9lizZk387//+b0FG/UDGMtKmTp0av/nNb2LZsmVx2223xTnnnBMLFiyI++67LzbaaKOIiJ6y+ZtttllVxljOoILiAAAAAAAAQHmDKWE+nhx//PHxwQ9+MP77v/+7T6Zyd3d3rFq1qqev+Np22WWXWLNmTbz22mtRX18fzz//fJx88skxb968WLFiRXzoQx+K3/zmNz3ZygOx1157xcMPP9xn/7Jly+Koo46Kiy66KD7+8Y8XfW1bW1u0tLTErbfeWrYE+/e///1461vfGnvssUe/43nggQcilUrF5ptvPqix5Js1a1bccMMNBft++ctf9jnmF7/4RcG+X/ziFzFz5syiWeKJCRMmxKGHHhqHHnpo/Md//EdstNFGcccdd/SUhf/9738fW2+9dWy66ab9jrPSBMUBAAAAAACAPlavXh3PPvtswb4JEyYMOeh57LHHxvXXXx/HHXdcfPGLX4zDDz88Nttss3jwwQfj0ksvjc985jMxd+7cOPjgg+O4446LffbZJ97whjfEww8/HGeffXY0NjbGtGnTIiLiE5/4RGyzzTbxxS9+MVavXh177bVXnHHGGfH1r399wOOZM2dOnHLKKQUlw9vb2+Ooo46Kz33uc/H+97+/5/uvr6/vKR1/0UUXxTnnnBOLFy+O7bffvueYDTbYoKAH+6pVq+K///u/Y+HChX3e+5577ol77703GhsbY+rUqXHPPffEaaedFieccEJsvPHGAx7L2j7xiU/EJZdcEl/4whfilFNOiV//+texaNGigmP+/d//Pfbdd984//zz4//7//6/uOeee+JrX/tafOMb3yj5Wd14443xxBNPxOzZs2PjjTeOm2++ObLZbEFG+5133hmHH3542c+8WlL9HwIAAAAAAACMN7fccktsscUWBX8OPHDoWfB1dXWxePHi+NKXvhRLliyJhoaG2H333WPBggXxnve8J+bMmRMRuWD1VVddFYcffnjMmjUrPvOZz8ScOXPi2muvjYiIq6++Om6++eb43ve+FxMmTIj1118/vv/978e3vvWt+NnPfjbg8RxxxBExYcKEuP3223v2XXXVVfHKK69Ea2trwfedZENHRFx++eXR2dkZH/jABwqOufjiiwu+/g9+8IPo7u6O4447rs97T5o0KX7wgx9EQ0NDvOUtb4mWlpY47bTT4pvf/OagxrK2bbfdNn784x/HkiVLYo899ogrrrgiLrjggoJj9t5777j22mvjBz/4Qey6665xzjnnxHnnnRcnn3xyya+70UYbxU9+8pM45JBDYtasWXHFFVfENddc09Pf/LXXXoslS5bExz72sZJfo5rqugfa0b6KklIJL7zwQs/qD4ZPV1dX3HzzzfGud72rT98HYHg536BynG9QOc43qBznG1SWcw4qx/kGleN8G36vvfZaPPnkkzFjxoyYPHlytYfDIH3961+PG264IW699dZh/9rZbDZWrVoV06ZNi1RqbOcqX3755XH99dfHbbfdNqxft9z5NZgYsvLpAAAAMNzaWyNS6YiGpt59HW0R2Uzu70N5rrF55McNAAAwzvzbv/1b/POf/4wXX3wxpk6dWu3hjFoTJ06Mr371q9UeRkmC4gAAAIxvIxHATqUj2lty+xqacvvbWyIa573+nkN4rr01Ut0REbsUvt8TyyJ2OFiQHQAAYAgmTJgQ8+bNq/YwRr1TTjml2kMoS1AcAACAsa9c4HskAtjJ+7S3RCxfGJHpLNw/lOc62iLd3hIzt3hfRLyr9/1mzB5ykF3AHAAAgPFAUBwAAIDRpVQwt1zGdLnA90gEsJP3Sfan6wtfM5TnGpoik8nErOUXRveFN/YJmA8lyD6kgHmEYDoAAACjytju6A4AAMDo1N6aC7Tm62jrDda2t/Q+nwRzy+1vaHo92NsScf5mfQPiDU25AHSpIPVQnuto692f6Sz8fob4XPagMyJTNyHqigTMBz3Gcp9Juc+y7Odf5t8NAAAAqkRQHAAAgNozlAD3ST8deuB7uAPY+VnX81f2jqujbejPRUTqzosj3b0muou931DGP5SA+VCD6QAAAFAlyqcDAABQHQPpaT3Y0uTlypIXCw4XK6WeX1Y8GcNgn8tm+o432R8xtOc62iK9/MJ4ZIv3xU7/+s2YePeluff73zsjnlw++DEm28U+k/4+y3Kff6l/Nz3MAQAAqBJBcQAAAEZOuUBouT7fyb6hBLgHG/geiQB2sSBv/viH8lx7a2RmnxV/eHGX2Cl//xPLhhxkH3LAfCjB9HL/3gLmAAAAjCBBcQAAANbNUAPf5bKKk68xmAB3uYzpcoHvkQhgj4TG5sh2dUXcfHPh+xV7zwEG2YcUMI8YWjC93L93sa/R3hKx/UGFAfcIwXIAAAAGTVAcAACAdbMuge9SWcVDyewulzE92MD3eFDuMykXMI8Yevb5YMuuJ/uSY9auJgAAAFAFjz32WDQ0NMTjjz8eU6dOrfZwRkxdXV1cf/31MXfu3AG/ZsGCBXH55ZfHX//6135fe8UVV8RNN90UP/3pT9d9sP1Ijfg7AAAAMPq1t+YCkvk62nL7G5peL4HdEnH+Zn0D4g1NvVnDAymDHlE88N04rzfAvXZAu6Ep4iM3F98vo3jwSn3Gjc3lnyv37xZR+t87OXbtn5NyP1vlfiYBAIB+nXzyyVFXV9fnzx//+Meyz7/zne/s87VaW1sjnU7HwoULe/Ztv/32RV+f/Dn55JMjIoo+d+CBB/Z8nbq6uliyZEnJ7+Ohhx6KY489NjbbbLOYNGlSzJw5M84555x45ZVXeo754Ac/2Gfct9xyS9TV1cWCBQsK9i9YsCC23Xbbsp9dc3NzfOYznykaEP/jH/8YU6dOjY022qhg/7e+9a046KCDYuONN46NN944Dj300PjVr35VcEx3d3ecc845scUWW8R6660Xhx56aDz++OMFx7S0tMT+++8fU6ZM6fMe+RYtWhS77757TJ48OTbffPP49Kc/XfZ7Gg6PPPJInHvuufFf//VfsWLFijjiiCPKHv+v//qv8Zvf/CbuvPPOER+boDgAAAA55YKMSTZ48nySsZtK57aHEvjOz/qdv7I3+NnRVj7wSu0q9+9W7t87ovTPSamfrXI/kwLmAAAwIO985ztjxYoVBX9mzJhR9vlrrrmmz9f5zne+E01NTfGd73ynZ999993X85of//jHEZHLsE72XXbZZT3Hfve73y14jxtuuGFA4//lL38Zb3/726OzszNuuumm+MMf/hAtLS2xaNGiOOyww6KzszMiIhobG+MXv/hFrFmzpue17e3tsc0228SyZcsKvmZ7e3s0NjaWfM+nnnoqbrzxxp6gfr6urq447rjj4qCDDurz3LJly+K4446L9vb2uOeee2KbbbaJww8/PJ555pmeY9ra2uIrX/lKXHHFFXHvvffG+uuvH3PmzInXXnut55jOzs445phj4pOf/GTJMX7pS1+KefPmxVlnnRUPPfRQ3H777TFnzpySxw+XP/3pTxER8Z73vCemT58ekyZNKnt8fX19HH/88fGVr3xlxMcmKA4AAEBOuSBjf9ngQwl895dVzNhS7t+73M9JuWB5qZ/J/hZxAABAranSws5JkybF9OnTC/6k0+myz2+88caFw+zoiFdffTXOO++8WLVqVdx9990REbHZZpv1vGaTTTaJiIjNN9+8Z9+GG27Y8zU22mijgvdIji+nu7s7PvrRj8asWbPiJz/5SbztbW+L7bbbLo455pj46U9/Gvfcc09ceumlEZELir/00ktx//3397x+2bJlcdZZZ8W9997bE3R+7bXX4t577y0bFL/22mtjjz32iK222qrPc1/84hdj5513jmOPPbbPc//v//2/+NSnPhV77rln7LzzzvHtb387stls/PznP+/5fr785S/HF7/4xXjPe94Tu+++e1x99dXxl7/8pSBT/txzz43TTjstdtttt6Lj+8c//hFf/OIX4+qrr47jjz8+dtxxx9h9993j3e9+d9nP8/HHH4/Zs2fH5MmTY5dddomlS5f2OebBBx+MQw45JNZbb714wxveEB//+MfjpZdeiohchv3RRx8dERGpVCrq6uoiIvc5v+1tb4v1118/NtpoozjggAPiz3/+c8/XPProo+OGG26IV199tez41pWgOAAAwHgyEmXQhxr4lg0+vgyl7PqTy8tnl5f6mVR2HQCA0WYUL+y88sor47jjjouJEyfGcccdF1deeWVF3veBBx6Ihx9+OE4//fRIpQpDnnvssUcceuihPVntM2fOjC233DLa29sjIuLFF1+M3/zmN3HMMcfE9ttvH/fcc09ERNx9992xevXqskHxO++8M/bZZ58++++444647rrr4utf//qAxv/KK69EV1dXzwKAJ598Mp599tk49NBDe47ZcMMN4+1vf3vP+AZi6dKlkc1m45lnnolZs2bF1ltvHccee2w8/fTTJV+TzWbjfe97X9TX18e9994bV1xxRZx55pkFx7z88ssxZ86c2HjjjeO+++6L6667Lm6//fY49dRTIyLijDPOiO9+97sRET0Z/2vWrIm5c+dGQ0ND/M///E/cc8898fGPf7wnYB4Rsc8++8SaNWvi3nvvHfD3OBSC4gAAAOPJSJRBF/hmXZX6OdnugOHtUR6h7DoAALWpv0XKI+TGG2+MDTbYoOfPMcccU/b5DTbYIC644IKe51etWhU/+tGP4oQTToiIiBNOOCGuvfbanuzhgTruuOMK3qNcD/HEH/7wh4iImDVrVtHnZ82a1XNMRC5bPCmVfuedd8bMmTNjs802i9mzZ/fsX7ZsWcyYMSO22267ku/75z//ObbccsuCfX//+9/j5JNPjkWLFsW0adP6HXtExJlnnhlbbrllTxD82WefjYiIN77xjQXHvfGNb+x5biCeeOKJyGazccEFF8SXv/zl+NGPfhTPP/98QTn5td1+++3x6KOPxtVXXx177LFHzJ49u+DfOSJi8eLF8dprr8XVV18du+66axxyyCHxta99Lb73ve/Fc889FxtssEFPj/Mk43/VqlXxwgsvxFFHHRU77rhjzJo1K0466aSCnu1TpkyJDTfcsCB7fCRMGNGvDgAAQHUkfcDXDmonAez2lojlC3MBw/7KoDc0FWaD529HFA9wj/DEDeNEuZ+tcj+TyXaxn+Xk9cXOgWJfI3kPAAAYaQ1Nvdeoay9SHiGNjY1x+eWX92yvv/76ZZ+PiILS5tdcc03suOOOsccee0RExJ577hnbbbdd/PCHP4yPfvSjAx7HpZdeWpAhvcUWWwz4td3d3QM67uCDD47Pf/7z0dXVFcuWLYuDDz44IiIaGhriv/7rvyIiFxQvlyUeEfHqq6/G5MmTC/Z97GMfi+OPPz5mz549oLFceOGF8YMf/CCWLVvW52utq2w2G11dXfGVr3wlDj/88IjI/TtNnz492tvbi/YWf+SRR2KbbbYpCPbvt99+fY7ZY489Cn5GDjjggMhms/HYY4/1CeZH5H5WTj755JgzZ04cdthhceihh8axxx7b5993vfXWi1deeWWdvu/+yBQHAAAYi/rrDz6cZdChGobaozw5Vtl1AABqTblKSCNk/fXXj5122qnnz9rByrWf32mnnQqC4ldeeWU89NBDMWHChJ4/Dz/8cHznO98Z1DimT59e8B5rB+eLmTlzZkTkgrXFPPLIIz3HROQC/C+//HLcd9990d7eHg0NDRGRC4rfe++98fzzz8e9994bhxxySNn33XTTTeMf//hHwb477rgjLr744p7P4KMf/Wi88MILUV9fH9///vcLjr344ovjwgsvjNtuuy123333gs8gIuK5554rOP65557reW4gkn/DXXbZpWffZpttFptuumk89dRTA/46w+W73/1u3HPPPbH//vvHD3/4w5g5c2b88pe/LDjm+eefj80222xExyFTHAAAYLQqmw3+eoZtqWzYYhm0xYKMEYVfL59scKqp3M9ke2vpn+WI0udAcmyx7JxkoUlyjCxyAACGU3+VkGrQgw8+GPfff38sW7asIFD+/PPPx8EHHxyPPvpo7LzzziP2/nvuuWfsvPPOcemll8YHP/jBgr7iv/vd7+L222+P1tbeRaw77rhjbLPNNnHDDTfEAw880BMU32qrrWKrrbaKSy65JDo7O/vNFN9rr73i4YcfLth3zz33RCbTu2j8v//7v+Oiiy6Ku+66q6CceltbW7S0tMStt97apy/5jBkzYvr06fHzn/889txzz4jIlae/995745Of/OSAP5cDDjggIiIee+yx2HrrrSMi92/yt7/9rWRZ+FmzZsXTTz8dK1as6Amqrx24njVrVixatChefvnlnkULv/jFLyKVSsWb3/zmsmPaa6+9Yq+99orm5ubYb7/9YvHixfEv//IvERHxpz/9KV577bXYa6+9Bvw9DoWgOAAAwGjVX5CuWHBPGXTGg0qXXR/IAhUAACin3CLlKlq9enWfftYTJkyITTfdNK688sp429veVrRk+L777htXXnllLFy4cFjG8eSTT8YDDzxQsO9Nb3pTXHnllXHYYYfF+9///mhubo7p06fHvffeG//+7/8e++23X3z+858veE1jY2N84xvfiJ122qmg3HdDQ0N89atfjZkzZ/bpF762OXPmxCmnnBKZTCbS6XRE9O1rfv/990cqlYpdd901Vq1aFRERF110UZxzzjmxePHi2H777Xs+16SPel1dXXz+85+P//zP/4w3velNMWPGjJg/f35sueWWMXfu3J6v/dRTT8Xzzz8fTz31VGQymZ7PZaeddooNNtggZs6cGe95z3vic5/7XHzzm9+MadOmRXNzc+y8884lA/6HHnpozJw5M0466aRYuHBhrFq1KubNK1wA/KEPfSj+4z/+I0466aRYsGBBrFy5Mj7zmc/Ehz/84aKl0yNy/27f/OY3493vfndsueWW8dhjj8Xjjz8eJ554Ys8xd955Z+ywww6x4447lv3c15WgOAAAQC0bajZ4ctzawb0anWiBiil3DvQXMJdFDgDASKnRRcq33HJLn5Lqb37zm+N//ud/4vvf/36ceeaZRV/3/ve/Py655JK44IILYuLEies8jtNPP73PvjvvvDMOPPDA+OUvfxnnnntuHHHEEfHiiy/GtttuGyeddFI0NzfHpEmTCl7T2NgYV199dU8/8URDQ0N897vfjeOPP77fsRxxxBExYcKEuP3224v25y7l8ssvj87OzvjABz5QsP8//uM/YsGCBRER0dTUFC+//HJ8/OMfj3/+859x4IEHxi233FLQd/ycc86Jq666qmc7ybBub2/v+b6uvvrqOO200+LII4+MVCoVDQ0Nccstt5T8t0ilUnH99dfHRz/60Xjb294W22+/fXzlK1+Jd77znT3HTJkyJW699db43Oc+F/vuu29MmTIl3v/+98eXvvSlkt/zlClT4tFHH42rrroq/v73v8cWW2wRn/70p+Pf/u3feo655ppr4mMf+9jAPsR1UNc90O7zVbRq1arYcMMN44UXXigoMcDw6Orqiptvvjne9a53Dct/TEBpzjeoHOcbVI7zbYSVCtLlB/XO36w3SDd/5cBfx6jjfBth/S1CSc6jZKHJ2otQij0ni3xUc85B5TjfoHKcb8PvtddeiyeffDJmzJhRELxk7Pr6178eN9xwQ9x6661lj8tms7Fq1aqYNm1aQXl3ch566KE45JBD4g9/+ENsuOGGRY8pd34NJoYsUxwAAKCWlSvZHDG0/uBAcetSdl0WOQAAjBv/9m//Fv/85z/jxRdfjKlTp1Z7OKPWihUr4uqrry4ZEB9OguIAAADV1l8maalgm/7gUDn9LTQZSi9yAABgVJowYUKfntsM3qGHHlqx95KnDwAAUG1JJmlHW247CW6n0r3bawfbIooH6RrnyQaHkZAsUMnX0FRYVr1xXq6FQeO8wnO6oan3/M1f2NLe2ntMoqMttx8AAIBhI1McAACgEgbSV7hYJqlscKh9Q80iV1odAACgIgTFAQAAKqG/4FepEul6g0PtW5de5BF9F8RkM72B88Tai2gAAKg53d3d1R4CjDnDdV4JigMAAAyXoWaDJ8cVyySVDQ6jW38LW4otiFk7cC6DHACgpqXTudZXnZ2dsd5661V5NDC2dHZ2RkTveTZUguIAAADDZajZ4APJJAVGp/4WtpRaEBNRfBHNQBbfAABQURMmTIgpU6bEypUrY+LEiZFKpao9JGpENpuNzs7OeO211/xcDEE2m42VK1fGlClTYsKEdQtrC4oDAAAMl3KBrIjSwS8l0mF86m9BTLFFNPqQAwDUnLq6uthiiy3iySefjD//+c/VHg41pLu7O1599dVYb731oq6urtrDGZVSqVRsu+226/z5CYoDAAAMRn9ZmkPJBlciHcancgtiSi2ikUUOAFCT6uvr401velNPqWeIiOjq6orly5fH7NmzY+LEidUezqhUX18/LFn2guIAAACD0V+WpmxwYKBKLYjpL4NcFjkAQE1KpVIxefLkag+DGpJOp2PNmjUxefJkQfEqExQHAAAYjHJZmrLBgeHQ3yKaoWSRAwAAjGOC4gAAAGsbaol02eDAcCi3iGaoWeRKqwMAAOPYuhdgBwAAGGuSEsQdbbntJOiUSvdur52lGdEbMM/X0CTgBAyfYotvGueVzyKP6P//NQAAgDFMpjgAAMDahloiXYliYKStSxZ5hNLqAADAuCQoDgAAjF/9lRNWIh0YTfr7/0lpdQAAYJwSFAcAAMavpJxwRN8s8GIliEuVQpdpCdSC/v5/KvX/Wrn/CwEAAMYAQXEAAGD8KlVOONmnRDowVgy1tLoscgAAYAxIVXsAAAAAI6q9NRfAydfRltsfkQv0JFmTSTnhYiWIG+cpkQ6MXv39v1bs/8KI3izy5P/RJJieSlf+ewAAABgimeIAAMDY1l9Z4GLlhJVIB8aaoZZWL5dFDgAAMEoIigMAAGNbuYDOQMoJA4x1/f1f2NDU+/9nfha50uoAAMAooXw6AAAw+g2lRHqEMukAEf3/X1gsizxCaXUAAGDUkCkOAACMfkMpkd7QpEw6QET5/wsHUlGjWCUOWeQAAEANERQHAABGPyXSAUZGsSzyZH+yXay0en+LlQAAACpIUBwAABgd+ss6LBWY6S+gA0Bp/VXUKFWJo9xiJQAAgArTUxwAABgd+utdW6rnbRIwz1eqdDoAA5ef/T1/Ze4x///phqbe/5OTxUrtrb3PF3yd1sqPHwAAGDdkigMAAKODEukAtaW/ShzFFispqw4AAFSBoDgAAFA7lEgHGD3KlVYvtVipcV5vRrmy6gAAQIUIigMAALWjvwzCUr1r++t5C0BllVus1NhcfIFTfwujAAAAhkhQHAAAqB1KpAOMDf1lkRdb4KS0OgAAMEIExQEAgNqiRDrA2DWQBU5KqwMAAMNMUBwAAKis/srjKpEOMHb1t8Cp1MIoAACAdZCq9gAAAIBxJimP29GW206yBFPpwgzC+Stzj/nHAjC6NTb3DXTnL3wqtjAqIregau3fBR1tuf0AAAD9kCkOAABUVrnyuO2tSqQDjFflSqvrNw4AAKwDQXEAAGD49VcivVR5XCXSAcavcqXVk98P+o0DAABDoHw6AAAw/MqVSE+2i5XHBWD86q+0ekNT7++N/AVVSqsDAAD9EBQHAACGX0NTbz/w8zcrXg5X33AABqPUgqr+FmIBAADjnvLpAADAyChVIr1ceVwAKKZcv/GejPEipdX7a+cBAACMC4LiAADA0CSBhv1P692XH2goltGXXwY3n56wAJTT34KqUguxkizy5Jj84DoAADBuCIoDAABD83qgIZXJRMQukbrz4ojlF+YCDQPJ6AOAgepvQVWphVjlssgBAIBxQ1AcAAAYmtcDCun2ljiqbkKku9cUlqtVIh2ASuhvIVapLHIAAGDcEBQHAACGrqEpupcvjHSmM7rT9VGXBBqUSAegUvorrV4qi1y/cQAAGDcExQEAgNL6Cxh0tEVdpjMydRMinR9oAIBKKbcQq1wWuX7jAAAwbgiKAwAApZULGLz+98zss+LGF3eJo6Y+HGl9wwGoJeWyyJNgun7jAAAw5gmKAwAApSWBgWIBg9f7hmf3Py3i5psje9AZkU6n9Q0HoHb0186jVL/xpFLK/qf1Hqu0OgAAjFqpag8AAACocQ1NvX1Y8wMGjc19s+kamgQLABg9ivUbj+iplJK68+Lc5p0X5xaIpdJVHCwAADBUMsUBAIDyvcNT6b4BA6VlARjtyvUbf/33XLq9JY6qmxDp7jVKqwMAwCgmKA4AAJTuHT5jdsSTy8sGDABgVCrXb/z17e7lCyOd6YzudH3U+b0HAACjlqA4AABQund4NhOx/UGlAwYAMFr112+8oy3qMp2RqZsQ6fxKKeWqq2ghAgAANUlQHAAAyGlo6g2I5/cOL3YcAIxlr1dGycw+K258cZc4aurDkU4qpZSqrtI4r3rjBQAAyhIUBwCA8aK/zLaONr3DASCip7R6dv/TIm6+ObIHnRHpdLowG3zt6ip+ZwIAQM1KVXsAAABAhSSZbR1tue0ksy2VLsxym78y95h/LACMJ43NfYPcDU29AfGGpt5FZOWqqwAAADVBpjgAAIwXpfqGJ/1R87Pc9A4HgNKKVVfJZvQaBwCAGiUoDgAA40mpvuHFJutlvQFAX/nVVfJ7is+YHfHk8twxeo0DAEBNERQHAICxRN9wABhZr/cbL1pdZfuD9BoHAIAaNKie4q2trbHvvvvG1KlTY/PNN4+5c+fGY489VvY1ixYtirq6uoI/kydPXqdBAwAAJegbDgAjq1y/8VK9xttb+/6+7WjL7QcAAEbcoILiHR0d8elPfzp++ctfxtKlS6OrqysOP/zwePnll8u+btq0abFixYqeP3/+85/XadAAAEAJDU29we7zNyss71oss61xnr7hADBcilVkiSi/aA0AABhxgyqffssttxRsL1q0KDbffPP49a9/HbNnzy75urq6upg+ffrQRggAAAyOvuEAUHmleo1H5GWMK60OAADVsE49xV944YWIiNhkk03KHvfSSy/FdtttF9lsNvbee++44IIL4i1veUvJ41evXh2rV6/u2V61alVERHR1dUVXV9e6DJkiks/UZwsjz/kGleN8YyxLLb8ooi4d2YPO6N1358UR3ZnIzj4zUndeHOlMZ3Sn66Mu0xmZO1oLjh1uzjeoHOcbVNZgzrnUms6I2WdFdv/TIrq6IvY/LVKZTMSazsi+vj1h+cKoe/139JrXj+vv9zqMF37HQeU436BynG8jazCfa113d3f3UN4km83Gu9/97vjnP/8Zd911V8nj7rnnnnj88cdj9913jxdeeCEuvvjiWL58eTz00EOx9dZbF33NggUL4txzz+2zf/HixTFlypShDBcAAMaMmc8uiVkrfhKPbPG++MP0uQXbEVHyuT9Mn1vdgQPAOJb8Ts7UTYh095qSv6v97gYAgIF55ZVX4vjjj48XXnghpk2bVvbYIQfFP/nJT8bPfvazuOuuu0oGt4vp6uqKWbNmxXHHHRfnn39+0WOKZYpvs8028be//a3fb4jB6+rqiqVLl8Zhhx0WEydOrPZwYExzvkHlON8Y61J3Xhzp5Rf2ZoPPPiuyB51RlWwz5xtUjvMNKmu4zrnk93bP7+sS22v/XofxxO84qBznG1SO821krVq1KjbddNMBBcWHVD791FNPjRtvvDGWL18+qIB4RMTEiRNjr732ij/+8Y8lj5k0aVJMmjSp6Gv9wIwcny9UjvMNKsf5xph1SHPEL74Uda/3DU8f0hzpiIh3fDEiIvf3/GPX3jcCnG9QOc43qKx1PufqIqJxXqQbmnK/jw9pjkinI53NRHrixNK/12Ec8jsOKsf5BpXjfBsZg/lMU4P5wt3d3XHqqafG9ddfH3fccUfMmDFj0IPLZDLx4IMPxhZbbDHo1wIAwLjR3hrR0Va4r6Mttz/5++sT55Hp7HssAFA7GpsjGpoK9zU05fZHlP693t/1AAAAMCCDCop/+tOfju9///uxePHimDp1ajz77LPx7LPPxquvvtpzzIknnhjNzc092+edd17cdttt8cQTT8RvfvObOOGEE+LPf/5znHLKKcP3XQAAwFiTSke0t/ROhHe05bZT6d6/N86LmL8y95h/LAAwepT7vV7uegAAABiwQZVPv/zyyyMi4uCDDy7Y/93vfjdOPvnkiIh46qmnIpXqjbX/4x//iI997GPx7LPPxsYbbxxvfetb4+67745ddtll3UYOAABjWZJN1t4SsXxhLmuscV5uf3tr79/zj81mqjNWAGDospnSv9eTTPJi1wMAAMCADSoo3t3d3e8xy5YtK9i+9NJL49JLLx3UoAAAgMhNeCcT4On63gnwxubixwIAo09/v9dLXQ8AAAADNqjy6QAAwDDSNxwA6I/rAQAAWGeDyhQHAACGUdInNCKX9ZXfUzT/7/nPJccCAGNfueuBbCZ3LZF/XdDRVlh2HQAAiAhBcQAAqB59wwGAcsr1Gy+3uA4AACggKA4AANWkbzgAUMpArgeKLa4DAAAK6CkOAADVpE8oADBUDU291xD5i+sAAIACMsUBAGAktbeW7veZlD3VNxwAGIpii+tcQwAAQB+C4gAAMJLK9fss1ycUAKCc/GuKtRfXJYvvii3KK1aSHQAAxjhBcQAAGEnJZPRA+33K7gIABqLc4rpyi/IAAGAcEhQHAICR1tDUGxDX7xMAGA7FMr7XvsYY6KI8AAAY41LVHgAAAIx67a25DKx8HW25/cnf1+73CQAwkhqaeq89LMoDAGCcExQHAIB1lZQoTYLdSYnSVLqwXOn8lbnH/GMBAEaCRXkAANBD+XQAAFhX5fqGt7eW7vcJADAS8hfl5fcUj+jtOZ6fOd7R9nqP8iIl2QEAYAwQFAcAgOFQqm/4QPp9AgAMp2ym9KK8pMJNsj8/gA4AAGOUoDgAAAyHYiVKBb8BgGoYyKK8YhVuAABgjNJTHAAABqq9tW8/zo62iEVH6RsOAIweDU29C/nyK9yUutZpb638GAEAYBgJigMAwEAl5UaTyeL8/pxrlyhtnKdvOABQm4pVuIkofa2TSldvrAAAMAyUTwcAgIHqyaIaQLlRJUgBgFqU30M8v6d4xOCudQAAYBSRKQ4AAINRqtwoAMBokM2Ur3DjWgcAgDFIUBwAAAajVLlRAIDRoLG5b6C7oSm3P6L0tY5+4wAAjGLKpwMAQL721lzfzPzJ4o62XPZU0mezXLlRAIDRqlxp9eQ6KKLwucZ51RsvAAAMkKA4AADkKzfhW6zcaERvuVEAgNGs3LVOkkmu3zgAAKOQoDgAAORLJnYHOuFrIhgAGCuSwHe+/Gudhqbe6yP9xgEAGEX0FAcAgLU1NPX20TThCwCQU6rfOAAA1DhBcQAAxp/21r6TuB1tuf3J3034AgD0ym8pM39l7rG9JWLRUeWvqwAAoAYIigMAMP4kfcOTCdxkkjeVLj3hKzAOAIxnxfqNN87L/b3UdRUAANQIPcUBABh/yvUNb2/tO+EbkZsIBgAYr0r1G29o6g2Er31dBQAANUJQHACA8amhqXfiNr9veKkJXwAAiit1XQUAADVC+XQAAMYnfcMBAIaH6yoAAGqcTHEAAMam9tZcL8v8TKWOtlwZ9KSneFLaMyn5GSGzCQBgMJLrKNdVAADUMEFxAADGpiTwHVE4Qds4LxcY1zccAGDdlbuuKrdIsVjLGgAAGCGC4gAAjE3J5Gt7S2+Py/wJ21LHAwAwcMWC28l11dpZ4/mLFAEAoIIExQEAGLsamnoD4ul6gW8AgEoa7CJFAAAYIalqDwAAAEZMR1tvQDzTmdsGAKByGpp6r8UsUgQAoEpkigMAMHqV61OZ9BRPspHWLt8JAMDIK7ZI0bUYAAAVJlMcAIDRKwl8JxngSeA7lc4FxvPLczY05bazmeqNFwBgPMnvIT5/Ze4x/9oNAAAqRKY4AACj12D7VMpKAgConGKLFJP95Sr+NDZXfqwAAIxpMsUBABjd9KkEAKhNjc19r80amnL7y1X8AQCAYSZTHACA0U2fSgCA0WewFX8AAGAdCIoDAFDbypXWTDKMkgnUJMMowoQqAECta2jqDYir+AMAwAhSPh0AgNpWrrRmsT6VjfNy+wEAqG3FKv4AAMAIkCkOAEBtG2xpTRlGAAC1L1noWKziT1IRqFiloMbm6owXAIBRTaY4AAC1r6GpN4NIaU0AgNGvXMWfcpWCAABgCGSKAwBQ+4qV1hQYBwAYvYplfK99fTfQSkEAANAPQXEAAKqvvbV0icwkU6hYaU0TowAAY1NDU29AXKUgAADWkfLpAABUX7kSmeVKawIAMDYVqxQUkVtMmfw9/9j21sqPEQCAUUOmOAAA1ZcEvAdaIlOmEADA2JUskCxWKShZTBlR+FzjvOqNFwCAmicoDgBAbVAiEwCAiOKVgnr2v96LXL9xAAAGQVAcAIDaUKxEpslNAIDxJwl858u/LrSYEgCAQRIUBwCgMtpbc+Uu8yctO9pyGT9JGcxiJTJNcgIAkK/UYspy15vFAu0AAIwbqWoPAACAcSIJfHe05baTwHcqXbxEZuO83H4AAEjk9xCfvzL3mFxjlrveBABgXJMpDgBAZSQB74H2f5QhDgDA2vQbBwBgCATFAQCoHP0fAQBYF/qNAwAwBMqnAwBQOcX6PwIAwHBxvQkAQBEyxQEAGD7trbmejfkZOR1tuXKWSY/HpIRl0uMxQgYPAADrLr/f+NrXm8n1aLHr1GLZ5wAAjCmC4gAADJ8k8B1ROBHZOK98/0cAAFhX5a43y12nAgAw5gmKAwAwfJKJx/aW3l6O+ROTpY4HAIB11V+/8YiBX6cCADCm6CkOAMDwamjq7eGYrjfRCABAbXCdCgAwbgmKAwAwvDraeicaM525bQAAqDbXqQAA45agOAAAwye/N+P8lbnH9hYTjgAAVJfrVACAcU1PcQAABq+9NSKVLiw52dEW8cSywt6MyWM2U/EhAgBAj2zGdSoAwDgmKA4AwOCl0rnMmojchGJ+5s3avRn1agQAoNoam/vuS65TSy34zGaKvw4AgFFHUBwAgMHrmUBsiVi+MNeTsVhAHAAAal25BZ8AAIwJguIAAAxNQ1NvQDxdLyAOAMDoZMEnAMCYl6r2AAAAGKU62noD4pnO3DYAAIxGDU2917UWfAIAjDkyxQEAKK5cb8WkxGSSQZOUmIwwgQgAwOhTbMGn61oAgDFDpjgAAMUlge8kAzwJfKfSucB4fknJhqbcdjZTvfECAMBQ5PcQn78y95h/HQwAwKgnUxwAgOIG21tRJg0AAKNRsQWfyX4AAMYEmeIAAJSmtyIAAGNdY3Pf69xke+1s8Y62XJshAABGFUFxAABKK9ZbEQAAxoNy7YQAABhVlE8HABjP2ltzk3r5mTEdbblSkckkYFJKMpkEjJAxDgDA2DfYdkIAANQsmeIAAONZueyXYr0VG+fprQgAwPihnRAAwJggUxwAYDwbbPaLSUAAAMaTYu2EXBMDAIw6MsUBAMY72S8AANBXUkWpcV7E/JW5x/wqSwAAjBqC4gAA412x7BcAABjvyrUTam/te93c0ZbbDwBAzREUBwAYz2S/AABAcY3NfasoNTTl9qfShdfNyXV1Kl35cQIA0C89xQEAxrr21tzkXP6EXkdbLsMlom/2S0TvcwAAQF/JdXN7S8TyhbmKS/nX1QAA1BRBcQCAsS7JYonITdLlZ4cXm7QzkQcAAP1raOoNiKfrXUcDANQwQXEAgLFOFgsAAAy/jrbegHimM7ftGhsAoCYJigMAjAeyWAAAYPisXX0p2Y7ItSIq1b6osbk64wUAGOdSgzm4tbU19t1335g6dWpsvvnmMXfu3Hjsscf6fd11110XO++8c0yePDl22223uPnmm4c8YAAAhqBYFgsAADA02Uxh9aWGptx2EhBvb+m95k4C5ql09cYLADDODSpTvKOjIz796U/HvvvuG2vWrImzzz47Dj/88Hj44Ydj/fXXL/qau+++O4477rhobW2No446KhYvXhxz586N3/zmN7HrrrsOyzcBADDutbeWzkZJJuWKZbHIGAcAgMErlvG99rW19kUAADVjUJnit9xyS5x88snxlre8JfbYY49YtGhRPPXUU/HrX/+65Gsuu+yyeOc73xlf+MIXYtasWXH++efH3nvvHV/72tfWefAAALyuXDZKuSwWAABg+DU09VZp0r4IAKDq1qmn+AsvvBAREZtssknJY+655544/fTTC/bNmTMnlixZUvI1q1evjtWrV/dsr1q1KiIiurq6oqurax1GTDHJZ+qzhZHnfIPKGXfn2/6nRSqTiXR7S3QvXxh1mc7IzD4rsvuf1ntM/meR7B8vnw8jatydb1BFzjeoLOccQ5W68+JIZzqjO12fuza/ozWyB50RqeUXRdSlI3vQGQXHRncmsrPPrOKIq8/5BpXjfIPKcb6NrMF8rnXd3d3dQ3mTbDYb7373u+Of//xn3HXXXSWPq6+vj6uuuiqOO+64nn3f+MY34txzz43nnnuu6GsWLFgQ5557bp/9ixcvjilTpgxluAAA48JRD/xrpLvXRKZuQty453eqPRwAABh3Zj67JGat+Ek8ssX74g/T5xZsR0TJ5/4wfW51Bw4AMMq88sorcfzxx8cLL7wQ06ZNK3vskDPFP/3pT8fvf//7sgHxoWpubi7ILl+1alVss802cfjhh/f7DTF4XV1dsXTp0jjssMNi4sSJ1R4OjGnON6ic8Xi+pe68ONLda6I7XR/pTGccNfXhggwUGCnj8XyDanG+QWU55xiK1PIHI/Oms2Kng86InSIi4l2RuXNmzHw9Gzxz58yYtfzC2PmvN/ZUeOo9dvxyvkHlON+gcpxvIyupNj4QQwqKn3rqqXHjjTfG8uXLY+utty577PTp0/tkhD/33HMxffr0kq+ZNGlSTJo0qc/+iRMn+oEZQT5fqBznG1TOuDnfOtoill8Y0Tgv6hqaIjraIt3eEul0Wv9CKmbcnG9QA5xvUFnOOQblHV+MiIh0/r5Dmnv3HdIc8YsvRd3r/cbThzQXHjvOOd+gcpxvUDnOt5ExmM80NZgv3N3dHaeeempcf/31cccdd8SMGTP6fc1+++0XP//5zwv2LV26NPbbb7/BvDUAAO2tueB3vo623P5sJqJxXm8AvKEpt53NVH6cAABAaR1tEa8HxCPT2fcaHwCAYTeoTPFPf/rTsXjx4vjv//7vmDp1ajz77LMREbHhhhvGeuutFxERJ554Ymy11VbR2toaERGf+9znoqGhIS655JI48sgj4wc/+EHcf//98c1vfnOYvxUAgDEulY5ob8n9/fVs8GhvKQyG55MhDgAAtWXta/hkOyK3oDW1VqWnjrbXF8A2V2e8AABjxKCC4pdffnlERBx88MEF+7/73e/GySefHBERTz31VKRSvQno+++/fyxevDi++MUvxtlnnx1vetObYsmSJbHrrruu28gBAMabZHKsvSVi+cJcVkmpgDgAAFB7ilV4SvaXWwQLAMA6GVRQvLu7u99jli1b1mffMcccE8ccc8xg3goAgGIamnoD4ul6AXEAABhNimV8r31NbxEsAMCwG1RPcQAAqkz/QQAAGLsamnqv9S2CBQAYNoPKFAcAYIS1t5buI5iUUyzWf9BkGQAAjH7FFsG61gcAWGcyxQEAakkS+E4ywJPAdypdvP9g47zcfgAAYHTL7yE+f2XuMf/eAACAIZMpDgBQS5KA90D7CMoaAQCAsaHYIthkf7mKUsX6lAMAUECmOABArdFHEAAAxp/G5r7X/g1Nuf3lKkoBANAvmeIAALVGH0EAACDfYCtKAQBQQKY4AEAt0UcQAAAoRkUpAIAhkykOAFBp5foBRpTuIwgAAIxfKkoBAAyZoDgAQKUl/QAjcpNY+dnhxSa1THQBAMD4tvY9Q7Id4X4BAGAABMUBACpNP0AAAGAwshkVpQAA1oGgOABANTQ09QbE9QMEAADKaWzuu889BADAgKWqPQAAgHGpWD9AAACAwWpv7Xs/0dGW2w8AQEQIigMAVF5+P8D5K3OP7S0C4wAAwOCl0oX3E8n9Ripd3XEBANQQ5dMBAEZKe2tuIiq/rGFHW8QTy/QDBAAAhkdyP9He0tuiKf9+AwAAmeIAACOmVMbGDgf3naBqaCreJxAAAKA/DU29rZnS9QLiAABrkSkOADBSZGwAAACV0NHWGxDPdOa23XcAAPSQKQ4AMJJkbAAAACMpqUjVOC9i/srcY37FKgAAZIoDAIwoGRsAAMBIymYKK1Ilj9lM9cYEAFBjBMUBANZFe2uud3h+oLujLTcBlfQUTyaokgyOCIFxAABgeDQ2993nfgMAoIDy6QAA6yIJfCelCZPAdypdPGOjcZ6MDQAAoDLaW/uWUe9oy+0HABhHZIoDAKyLJODd3hKxfGGuRHp+ILzU8QAAACMtWcQbUVi9qnFedccFAFBhguIAAOuqoak3IJ6uF/gGAABqw2AX8QIAjFHKpwMArKuOtt6AeKazb3lCAACAamlo6r1XsYgXABinBMUBANZFfvnB+Stzj/k9xgEAAKrJIl4AAOXTAQD61d6a68WXn1HR0RaRzeT+nl9+MHlMngMAAKiW/EW8+T3FI2SMAwDjiqA4AEB/UunCiaO1J5bWZnIJAACoBdlM6UW85Rb/NjZXfqwAACNIUBwAoD/JJFF7S8TyhbmSg6UC4gAAALWiWHA7uY9ZO2s8f/EvAMAYIygOADAQDU29AfF0vYA4AAAwuln8CwCMI6lqDwAAYFToaOsNiGc6c9sAAACjWUNT7z2Oxb8AwBgmKA4A0J/8MoLzV+Ye21sExgEAgNHN4l8AYJxQPh0AICKivTUilS7MjOhoi8hmcn/PLyOYPCbPAQAAjDb5i3/ze4o/uTxixuzi90bFepQDAIwCguIAABG5gHh7S+7v+RNCpXrqKSsIAACMZtlM8cW/Ty4vfW8EADBKCYoDAET0TgC1t0QsX5grHVgqIA4AADDaFcv6bmgqDIS7NwIAxgg9xQEAEg1Nvb300vUmfQAAgPHJvREAMMYIigMAJDraeid9Mp25bQAAgPGm1L1Re2vf+6SOttx+AIAapnw6ADB+tLfmeofnZzl0tOV66SU9xZOygEm5wAhZEQAAwPiR30N87Xuj5L4pQr9xAGBUERQHAMaPchM42Uxhn7zkMZupzlgBAACqody9UdKHXL9xAGCUERQHAMaPZKJmoBM4JnYAAIDxJgl858u/N2po6r2f0m8cABgl9BQHAMaXhqbevngmcAAAAAanVL9xAIAaJigOAIwvJnAAAACGJr8F1fyVucf2FvdVAEDNUz4dABg/8idw8nuKR8gYBwAA6E+5fuPtrRGpdOG9VUdbYS9yAIAqERQHAMaWZCJm/9N69yUTMRGlJ3AAAAAor1y/8bUXHecvSgYAqDJBcQBgbEmlI9pbIpXJRMQukbrz4ojlFxYGw/PJEAcAAFh3yb1Ve0vE8oW5dlWl7sMAACpMUBwAGFten3BJt7fEUXUTIt29xkQMAABAJTQ09QbE0/XuwwCAmpGq9gAAAIZdQ1N0p+sj3b0muk3EAAAAVEZHW29APNOZ2wYAqAGC4gDA2NPRFnWZzsjUTYg6EzEAAAAjL7+H+PyVucf2FvdjAEBNUD4dABhbXp+Iycw+K258cZc4aurDkW5vyT0nYxwAAGBkZDOFrauSx2ymemMCAHidoDgAMPq0t0ak0oVB7o623smWxnmR3f+0iJtvjuxBZ0Q6nTYRAwAAMJIam/vuS+7Zyt3DFXsdAMAwUz4dABh9UunCMnxJmb5UOjehsnZGeEOTiRYAAIBqKXcPBwBQATLFAYDRpyfboCVi+cKITGdhmT4AAABqh3s4AKDKZIoDAKNTQ1NEuj43mZKuN5kCAABQy9zDAQBVJCgOAIxOHW29kymZzt4yfAAAANQe93AAQBUJigMAo0/Sf65xXsT8lbnH/P50AAAA1A73cABAlekpDgDUpvbWiFS6sKReR1tENpP7e37/ueQxeQ4AAIDakc24hwMAqkpQHACoTal0LnMgIjdhkp9ZUKz3nH50AAAAtamxue8+93AAQAUJigMAtSmZIGlviVi+MNdzrlRAHAAAgNEpqRK2/2m9+5IqYcWC6QAAQ6CnOABQuxqaItL1uYB4ul5AHAAAYKx5vUpY6s6Lc5t3XpxbHJ1KV3lgAMBYIlMcAKhdHW29AfFMZ25bYBwAAGDseP0eL93eEkfVTYh09xpVwgCAYSdTHACoTfk9xOevzD22t+T2AwAAMHY0NEV3uj7S3WuiW5UwAGAECIoDANXV3to30N3RFvHEssLsgIam3HY2U/EhAgAAMII62qIu0xmZuglRl1QJAwAYRsqnAwDV9Xr/uIjIBb7zM8TXzg6QLQAAADC2vH4PmJl9Vtz44i5x1NSHI51/jwgAMAwExQGA6komOdpbIpYvzPUO1z8OAABgfMhmIhrnRXb/0yJuvjmyB50R6XRalTAAYFgJigMA1dfQ1BsQ1z8OAABg/Ghszj12dfXuc08IAAwzPcUBgOrraOsNiOsfBwAAQEREe2vf+8OOttx+AIBBEBQHAKorv4f4/JW5x/YWgXEAAIDxLpUuvD9M7h9T6eqOCwAYdZRPBwBGXntrbtIivwReR1tvj7j8HuLJo/5xAAAA41tyf9je0ttyK//+EQBggATFAYCRl6zuj8hNXuRnhxebzDDBAQAAQETu/jAJiKfr3S8CAEMiKA4AjDyr+wEAABiKjrbegHimM7ftXhIAGCQ9xQGAymho6p3EsLofAACA/uRXGZu/MveY32McAGCAZIoDAJVhdT8AAACDkc0UVhlLHrOZ6o0JABiVBMUBgOHR3prrHZ4f6O5oy01WJD3Fk8mMZLV/hMA4AAAAxTU2993X056rzD1osdcBAOOa8ukAwPBIAt9JGbsk8J1KF1/d3zjP6n4AAACGptw9KADAWmSKAwDDo2e1fkvE8oW5Eun5gfBSxwMAAMBgDfYeFAAY12SKAwDDp6Gpt2d4ut5kBAAAACPHPSgAMECC4gDA8Olo652MyHT2lrEDAACA4eYeFAAYIOXTAYDhkfRvS8rVJdsRVusDAAAwvMrdg2Yzud7i+feiHW25/Y3N1RkvAFBVguIAwMC1t5aeWIgo7N+WPCbPAQAAwHDJZkrfg6bShYu08wPoAMC4JCgOAAxcuYmFYtngMsQBAAAYCcUyvte+B21viVi+MFdavdR9KwAwLgiKAwADl0wgmFgAAACgljU09d63puvdtwLAOJca7AuWL18eRx99dGy55ZZRV1cXS5YsKXv8smXLoq6urs+fZ599dqhjBgCqqaEpN6FgYgEAAIBa1dHWe9+a6cxtAwDj1qCD4i+//HLsscce8fWvf31Qr3vsscdixYoVPX8233zzwb41AFALTCwAAABQy/Jbfc1fmXtsb3H/CgDj2KDLpx9xxBFxxBFHDPqNNt9889hoo40G/ToAoIas3UM82Y6QMQ4AAEBtyGYKW30lj08sK9yOyN3XZjPFe5QDAGNGxXqK77nnnrF69erYddddY8GCBXHAAQeUPHb16tWxevXqnu1Vq1ZFRERXV1d0dXWN+FjHm+Qz9dnCyHO+MRqkll8UUZeO7EFn9O678+KI7kxuY/ZZkd3/tIiuroj9T4tUJhOxpjOyNfZz7XyDynG+QeU436CynHNQOcN6vh14RvJFe/e9fv+abm+JTCYT2YPOiNSdF0d6+YWRmX1Wzd3Twkjy+w0qx/k2sgbzudZ1d3d3D/WN6urq4vrrr4+5c+eWPOaxxx6LZcuWxT777BOrV6+Ob3/72/G9730v7r333th7772LvmbBggVx7rnn9tm/ePHimDJlylCHCwAMwMxnl8SsFT+JR7Z4X/xh+tw+2wAAADBaJfe4mboJke5e414XAEaxV155JY4//vh44YUXYtq0aWWPHfGgeDENDQ2x7bbbxve+972izxfLFN9mm23ib3/7W7/fEIPX1dUVS5cujcMOOywmTpxY7eHAmOZ8Y7RIVst3p+ujLtOZWzWflzk+GjjfoHKcb1A5zjeoLOccVE4lz7cJF24ZdZnO6E7Xx5qz/jKi7wW1yO83qBzn28hatWpVbLrppgMKilesfHq+t73tbXHXXXeVfH7SpEkxadKkPvsnTpzoB2YE+Xyhcpxv1LxDmiN+8aWoy3RGpOsjfUhzpKs9piFyvkHlON+gcpxvUFnOOaicET/fOtoiXr/Xrct0xsS7Ly3sMQ7jiN9vUDnOt5ExmM+0KkHxBx54ILbYYotqvDUAMBB5kwSR6cxtmyQAAABgNOtoi2hviWicl7vHTbYjIrKZiFS68N63oy23v7G5OuMFAIbNoIPiL730Uvzxj3/s2X7yySfjgQceiE022SS23XbbaG5ujmeeeSauvvrqiIj48pe/HDNmzIi3vOUt8dprr8W3v/3tuOOOO+K2224bvu8CABg+5SYJBMYBAAAYrbKZ3nvdiN7HJCCef++bf28MAIx6gw6K33///dHY2Nizffrpp0dExEknnRSLFi2KFStWxFNPPdXzfGdnZ/z7v/97PPPMMzFlypTYfffd4/bbby/4GgBAhbW3ll4BH1F6kgAAAABGq2IZ32sv/m5viVi+MFc1Lf/eGAAY1QYdFD/44IOju7u75POLFi0q2G5qaoqmJhcOAFBTyq2AL3bDbxIAAACAsa6hqTcgnq53LwwAY0hVeooDAFWW3NhbAQ8AAAA5HW29AfFMZ27bfTIAjAmpag8AAKiShqbeG30r4AEAABjP8iuozV+Ze2xvye0HAEY9QXEAGK+KrYAHAACA8SibKayg1tCU285mItpb+94zd7Tl9gMAo4KgOACMR1bAAwAAQK/G5r4V1BqacvtT6cJ75uSeOpWu/DgBgCHRUxwAxqr21twNev5NfUdbbpV7RN8V8BG9zwEAAAA5yT1ze0vE8oW5amv599QAQM0TFAeAsSpZyR6Ru1HPzw4vduPuZh4AAACKa2jqDYin691DA8AoIygOAGOVlewAAAAwPDraegPimc7ctvtrABg19BQHgLGsoan3ht1KdgAAABi8/Mpr81fmHvN7jAMANU+mOACMZVayAwAAwLrJZgorryWP2Uz1xgQADIqgOACMVWv3EE+2IwTGAQAAYKAam/vu62lZ1hqRShfeZ3e0vR5IL/I6AKAqBMUBYDQrd/MdYSU7AAAAjKRUunABev4CdQCgZgiKA8BoVu7mu1g2uAxxAAAAGD49GeMtEcsX5lqXlbonBwCqRlAcAEYzN98AAABQXQ1Nvffk6Xr35ABQg1LVHgAAsI4amnI33W6+AQAAoPI62nrvyTOduW0AoKYIigPAaOfmGwAAAKojv43Z/JW5x/YW9+YAUGOUTweA0WztHuLJdoSMcQAAABhp2UxhG7PkMZup3pgAgD4ExQGg1rW3RqTShUHujrbeG2w33wAAAFAdjc1991mkDgA1R1AcAGpdKl2Y/b12dvja3HwDAABA9ZVb5F4smA4AjBhBcQCodcnNc3tLxPKFub7hpQLiAAAAQG0ot8gdAKgoQXEAGA0amnoD4ul6AXEAAACodRa5A0DNSFV7AADAAHS09QbEM525bQAAAKC2NTT13stb5A4AVSMoDgC1Lr+82vyVucf2FoFxAAAAqHUWuQNATVA+HQBqRXtrrt9Y/qrxjraIJ5YVlldLHrOZig8RAAAAGKD8Re75PcUjZIwDQIUJigNArUilC2+O1755zufmGQAAAGpbNmOROwDUCEFxAKgVyc1xe0vE8oW5smrFAuIAAABA7Wts7rvPPT4AVIWe4gBQSxqaevuMpevdLAMAAMBY1N7at794R1tuPwAw7ATFAaCWdLT1BsQznX1vkAEAAIDRL2mhltz3Jy3UUunqjgsAxijl0wGgVqzdQzzZjpAxDgAAAGOJFmoAUFGC4gBQSe2tuVXf+Te5HW0R2Uzu7/k3wMlj8hwAAAAwdjQ09QbEtVADgBElKA4AlZSUR4sozAYvtRrcDTEAAACMTcVaqJkHAIARISgOAJWkPBoAAACghRoAVJSgOABUmvJoAAAAML5lM1qoAUAFCYoDQKUpjwYAAADjW2Nz33091eVac+3X8ucKOtpeD6QXeR0A0C9BcQAYbuVuXpOe4sqjAQAAAMUkcwcRhXMHjfOqOy4AGMUExQFguJW7eVUeDQAAACinJ2O8pbf9Wv5cAgAwaILiADDcBnvz6qYWAAAAyNfQ1DunkK43dwAA6yhV7QEAwJjU0NTbM9zNKwAAADAYHW29cwqZztw2ADBkguIAMBLcvAIAAABDkd+Gbf7K3GN7i7kFAFgHyqcDwHDLv3nN7ykeIWMcAAAAKC+bKWzDljxmMxHtrRGpdOH8Qkfb669prvxYAWCUEBQHgKEodxMaUfrmFQAAAKCcYsHtZG5h7YX3+QvzAYCSBMUBYChS6dI3ocWywWWIAwAAAOsqmV9ob4lYvjDXsq3UXAQA0ENQHACGwk0oAAAAUA0NTb1zEel6cxEAMACpag8AAEathqbczaebUAAAAKBSOtp65yIynbltAKAsQXEAGCo3oQAAAEAl5bdvm78y99jeYk4CAPqhfDoADMXaPcST7QgZ4wAAAMDIyGYK27clj08sK9yOyM1VZDMRjc0VHSIA1CJBcQAopb01IpUufkMZUfwmNHkOAAAAYLgVC3AncxL5i/XzF/MDAILiAFBSKl36hrJYNrgMcQAAAKAa8gPjyxfm2ryVmr8AgHFIUBwASnFDCQAAAIwWDU298xfpevMXAJAnVe0BAEBNa2jK3Ui6oQQAAABqWUdb7/xFpjO3DQBEhExxACiv2A2lwDgAAABQS9Zu+ZZsR0RkM7kWcfnzGR1tuf3FepQDwBgkUxwASsm/oZy/MvfY3mKlNQAAAFBbspnClm8NTbntJCCeP5+RzHek0tUbLwBUmExxAMa39tbSq6Uj+t5QRvQ+BwAAAFALimV8r13prr2lt+d4/nwHAIwDguIAjG/JaumIwvJipW4O3TACAAAAo01DU29APF1vfgOAcUdQHIDxLbkJtFoaAAAAGKs62noD4pnO3La5DwDGET3FAaChqfem0GppAAAAYCzJr4o3f2XuMb/HOACMA4LiAFBstTQAAADAWJDNFFbFa2jKbWczEe2tfedBOtpy+wFgDBEUB2B8s1oaAAAAGMsam/tWxWtoyu1PpQvnQZJ5klS68uMEgBGkpzgAY197a+5mLv8GsKMttyI6ou9q6Yje5wAAAADGqmQepL0lYvnCXAW9/HkSABgjBMUBGPuSVc8RuZu6/OzwYjd5bvwAAACA8aKhqTcgnq43LwLAmCQoDsDYZ9UzAAAAQHEdbb0B8UxnbtucCQBjjJ7iAIwPDU29N3dWPQMAAAAUVtObvzL3mN9jHADGCEFxAMaHYqueAQAAAMazbKawml5DU247m4lob+07f9LRltsPAKOM8ukAjA3trbne4fkZ4B1tuZu4pKd4cpOXrIKOkDEOAAAAjF+NzX33JXMla8+f5GeVA8AoIygOwNiQBL4j+t6oFVv1HJHbDwAAAEBfyfxJe0vE8oW5ynv58ysAMIoIigMwNgz2Rs0NHAAAAEB5DU298yzpevMpAIxaeooDMHY0NPX2DHejBgAAALBuOtp651kynX17jAPAKCEoDsDY4UYNAAAAYHjkt6abvzL32N5ivgWAUUn5dADGhvwbtfye4hEyxgEAAAAGK5spbE2XPGYz1RsTAAyRoDgAo0t7a0QqXRjo7miLeGKZGzUAAACA4dLY3HdfMt9San4mmyn+OgCoMuXTARhdUunCUl1JRvgOB/fNCG9ociMGAAAAMNxKzc+k0tUdFwCUIFMcgNGlZ0VyS8Tyhbne4fkZ4gAAAACMLPMzAIwyMsUBGH0amiLS9bkbrnS9Gy4AAACASjM/A8AoIigOwOjT0dZ7w5Xp7C3VBQAAAEBlmJ8BYBQRFAdgdEl6VDXOi5i/MveY38MKAAAAgJFlfgaAUUZPcQBqT3trRCpdWHaroy0im8n9Pb9HVfKYPAcAAADAyMpmzM8AMKoIigNQe1Lp3OriiNxNVf7q42L9qfSsAgAAAKicxua++8zPAFDDBMUBqD3JTVR7S8Tyhbm+VKUC4gAAAADUjnIVAIsF0wGgAvQUB6A2NTRFpOtzAfF0vYA4AAAAwGiQVABM+osnFQBT6eqOC4BxTaY4ALWpo603IJ7pzG0LjAMAAADUNhUAAahBg84UX758eRx99NGx5ZZbRl1dXSxZsqTf1yxbtiz23nvvmDRpUuy0006xaNGiIQwVgDGlvbV3xXCio613f9JDfP7K3GP+CmMAAAAAapcKgADUmEEHxV9++eXYY4894utf//qAjn/yySfjyCOPjMbGxnjggQfi85//fJxyyilx6623DnqwAIwh5UppZTOFK4gbmnLb2Uz1xgsAAADAwBSrAAgAVTTo8ulHHHFEHHHEEQM+/oorrogZM2bEJZdcEhERs2bNirvuuisuvfTSmDNnzmDfHoCxYrCltKwoBgAAAKh9+RUAG5p6tyPM7wBQNSPeU/yee+6JQw89tGDfnDlz4vOf/3zJ16xevTpWr17ds71q1aqIiOjq6oqurq4RGed4lnymPlsYec63tex/WkxYvjDqMp3Rna6PNfufFuGzYZg436BynG9QOc43qCznHFSO823sSK3pjJh9VmSTeZ79T4tUJhOxpjOy/n1rgvMNKsf5NrIG87nWdXd3dw/1jerq6uL666+PuXPnljxm5syZ8ZGPfCSam5t79t18881x5JFHxiuvvBLrrbden9csWLAgzj333D77Fy9eHFOmTBnqcAGoMTOfXRKzVvwkMnUTIt29Jh7Z4n3xh+lzqz0sAAAAAEbAm1f8JLrrUgXzPzOfXRJ13dl4bIv3VW9gAIxKr7zyShx//PHxwgsvxLRp08oeO+KZ4kPR3Nwcp59+es/2qlWrYptttonDDz+832+Iwevq6oqlS5fGYYcdFhMnTqz2cGBMc771St15caR/+5PIzD4rsgedEXHnxTFr+YUx800zc9uwjpxvUDnON6gc5xtUlnMOKsf5Nj6k7nw40nnzP/nzQzse9K5qD2/ccL5B5TjfRlZSbXwgRjwoPn369HjuuecK9j333HMxbdq0olniERGTJk2KSZMm9dk/ceJEPzAjyOcLlTNuzrf21ohUurBfVEdbRDYTURcRjfMi3dAU6YiIQ5oj0ulIZzORHg+fDRUzbs43qAHON6gc5xtUlnMOKsf5NsYl8z/tLZH+xZciMp2F80NUlPMNKsf5NjIG85mmRnAcERGx3377xc9//vOCfUuXLo399ttvpN8agGpLpSPaW3KB8IjcY3tLbn9jc2GwPCK33djc9+sAAAAAMDY0NEWk63MB8XR93/khABgBg84Uf+mll+KPf/xjz/aTTz4ZDzzwQGyyySax7bbbRnNzczzzzDNx9dVXR0TEJz7xifja174WTU1N8a//+q9xxx13xLXXXhs33XTT8H0XANSm5KamvSVi+cKe1b9udgAAAADGqY623oB4pjO3ba4IgBE26Ezx+++/P/baa6/Ya6+9IiLi9NNPj7322ivOOeeciIhYsWJFPPXUUz3Hz5gxI2666aZYunRp7LHHHnHJJZfEt7/97ZgzZ84wfQsA1DSrfwEAAACI6K0i2DgvYv7K3GN+lUEAGCGDzhQ/+OCDo7u7u+TzixYtKvqa3/72t4N9KwDGAqt/AQAAAIiIyGYKqwgmj9lM9cYEwLgw6KA4ABRob831CM8PdHe05W5mkp7iyc1Osho4QmAcAAAAYLxpbO67r6f9Xpk5pmKvA4BBGHT5dAAokAS+kzJXSeA7lS6++rdxntW/AAAAABQqN8cEAOtIpjgA66ZnNW9LxPKFuRLp+YHwUscDAAAAQGKwc0wAMAgyxQFYdw1NvT3D0/VuVgAAAAAYPHNMAIwQQXEA1l1HW+/NSqazt8wVAAAAAAyUOSYARoigOADrJunv1DgvYv7K3GN+/ycAAAAA6I85JgBGkJ7iAPSvvTUilS4sWdXRFpHN5P6e398peUyeAwAAAID+ZDOl55jKzU01Nld+rACMOoLiAPQvlc6tzI3I3Xzkr9wt1ttJvycAAAAABqNYcDuZY0rmopJ9+XNTADAAguIA9C+5AWlviVi+MNfTqVRAHAAAAACGk7kpANaRnuIADExDU0S6PnfTka530wEAAABA5ZibAmAdCIoDMDAdbb03HZnO3DYAAAAAVIK5KQDWgfLpAOS0t+Z6h+evsu1oi8hmenuKJ2Wp1u7jBAAAAAAjJb+HuLkpAIZAUByAnCTwHVF4c9E4LxcYz+/TlDxmM9UZKwAAAADjR6m5qSeWFW5H9CZ5NDZXdIgA1DZBcQBykpuH9paI5QtzZajybzZKHQ8AAAAAI6lYgDt/LivZzk/yAIA8guIA9Gpo6g2Ip+sFvgEAAACoXYNN8gBg3EpVewAA1JCOtt6AeKYztw0AAAAAtaqhqXcuS5IHACUIigOQk19eav7K3GN7i8A4AAAAALVLkgcAA6B8OsB40t4akUoXrpjtaIvIZnJ/zy8vlTwmzwEAAABALclP8sjvKR4hYxyAAoLiAONJKl14Y7D2jcPa3DwAAAAAUKuymdJJHuWSQxqbKz9WAKpKUBxgPEluAtpbIpYvzJWUKhUQBwAAAIBaViy4ncxzrZ01np8cAsC4IygOMN40NPUGxNP1AuIAAAAAjD2SQwDIk6r2AACosI623oB4pjO3DQAAAABjTUNT7xyY5BCAcU1QHGAsam/tG+zuaItYdFRvmaj5K3OP7S0C4wAAAACMPZJDAHid8ukAY1EqXbxn0vYHFZaJSh6zmeqMEwAAAABGQn4P8fz5sYjcXFgqXZg53tGW21+sTzkAo56gOMBYNJieScpGAQAAADDWZDOlk0NKJZQ0zqvOWAEYcYLiAGNVQ1NvQFzPJAAAAADGk2IZ32vPjw0koQSAMUFPcYCxSs8kAAAAACiuoal33kxCCcCYJ1McYLRqby3d+ygpAVWsZ5ILfAAAAADGu2IJJebNAMYsmeIAo1US+E4ywJPAdypdvGdS47zcfgAAAAAYz/J7iM9fmXvMn2cDYMyRKQ4wWiUB74H2PrLSFQAAAACKJ5Qk+8tVZyzWpxyAUUGmOMBopvcRAAAAAAxOY3PfebSGptz+ctUZARi1ZIoDjGZ6HwEAAADA8BlsdUYARgVBcYBaVq5cU7JqNbkoT1atRrhIBwAAAIChamjqDYirzggwJiifDlDLypVrKtb7qHFebj8AAAAAMDTFqjMCMKrJFAeoZYMt12TVKgAAAAAMXZKUojojwJgiKA5Q65RrAgAAAIDKKFadMdlfrtVhY3PlxwrAgCmfDlDrlGsCAAAAgMpobO6blNLQlNtfrtUhADVNpjhAtZVbYZpcaCvXBAAAAADVNdhWhwDUDJniANVWboVpsXJNjfNy+wEAAACAympo6q3oqNUhwKghUxyg2ga7wtSFNgAAAABUR7FWh+brAGqeTHGAWmCFKQAAAADUtqTCY+O8iPkrc4/5FSABqFmC4gC1oNgKUwAAAACgdpRrddje2ndOr6Mttx+AqhMUB6g2K0wBAAAAoPY1Nvet8NjQlNufShfO6SVzfql05ccJQB96igNUQntr7gJ4/9N693W05VaRRvRdYRrR+xwAAAAAUNuSOb32lojlC3PVIPPn/ACoKkFxgEp4faVoKpOJiF0idefFEcsvLH1h7GIZAAAAAEaXhqbegHi63hwfQA0RFAeohNcvgNPtLXFU3YRId6+xUhQAAAAAxpKOtt6AeKYzt23+D6Am6CkOUCkNTdGdro9095rotlIUAAAAAMaOpId447yI+Stzj/k9xgGoKkFxgOHS3tr3IrejLbf/9b/XZTojUzch6pKVogAAAADA6JfNFFaGbGjKbWcz/c8bAjDiBMUBhsvrfcN7LnCT1aGpdM/fM7PPihv3/E5kZp9lpSgAAAAAjBWNzX0rQzY05faXmzcEoCL0FAcYLslFb3tLxPKFub5ByerQ9taIxnmR3f+0iJtvjuxBZ0Q6nc6tFAUAAAAAxq5y84YAVISgOMBwamjqvbDN7xve2Jx77OoqPBYAAAAAGPtKzRsCUBHKpwMMp4623gtbfcMBAAAAgAjzhgBVJlMcYDDaW3O9fvJXcna05cqgJ72BktJHSW+gCCs/AQAAAGC8SuYJzRsCVI2gOMBgJIHviMIL2MZ5ucB4fi+g5FHfcAAAAAAYv8wbAlSdoDjAYCQXrO0tvT2A8i9oSx0PAAAAAIxPjc199/XMM5apTFnsdQAMiZ7iAIPV0NTb+yddL/ANAAAAAAxNUpky6TGeVKZMpas7LoAxRqY4wGB1tPUGxDOduW2BcQAAAABgsAZbmRKAIREUB1hbuZJFycrN5MI0WbkZ4UIVAAAAABi8hqbegLjKlAAjQvl0gLWVK1mUzRSu1Gxoym1nM9UbLwAAAAAwehWrTAnAsJIpDrC2wZYssnITAAAAABiKJCFHZUqAESUoDlCMkkUAAAAAwEgrVpkyIuKJZYXbEb0tHhubKzpEgLFA+XSAYpQsAgAAAABGWmNz34SchqaIHQ4u3eIRgEGTKQ6MT+2tuQvIYistk57iShYBAAAAANUw2BaPAJQlUxwYn5LAd7GVlsVKFjXOy+0HAAAAAKiEhqbeSpZaPAKsE5niwPg02JWWLjgBAAAAgEoq1uLRPCXAkMgUB8YvKy0BAAAAgFqUVLZsnBcxf2XuMb/yJQCDIlMcGNv66x1upSUAAAAAUGuKtXhM9peb82xsrvxYAUYBQXFgbEt6h0fkLhKTFZYzZkc8ubz3wjLZnxwHAAAAAFAtxYLbybzl2nOZ+VnlABQlKA6MbaV6h2czEdsfVHylJQAAAABArSo15ynZB6AkQXFg7Gto6r04LNc73EUjAAAAADAaDHTOE4CIiEhVewAAI66jrW/vcAAAAACA0cqcJ8CgyBQHRr/21lzv8PzVkB1tuVLoSU9xvcMBAAAAgLEgv4e4OU+AAREUB0a/JPAdUXgRmPQOz++no3c4AAAAADCalZvzLJdA1Nhc+bEC1AhBcWD0Sy7w2lt6++jkXxSWOh4AAAAAYLQpFtxO5jzXzhrPTyACGMcExYGxoaGpNyCerhf4BgAAAADGn8EmEAGME6lqDwBgQNpbc6sa83W05fYnf08C4pnOvscCAAAAAIwHDU2986QSiAAiQlAcGC2SvuFJsDsp+5NKF5YAmr8y95h/LAAAAADAeCGBCKAP5dOB0aFc2Z/21sISQMljNlOdsQIAAAAAVEN+AlF+T/EIGePAuCYoDowepfqGNzYXPxYAAAAAYDzJZkonELW35ipv7n9a7/Edba+/psgcK8AYMqTy6V//+tdj++23j8mTJ8fb3/72+NWvflXy2EWLFkVdXV3Bn8mTJw95wMAYpm84AAAAAMDQNTb3TRhqaMrtf71FZerOiyMico9Ji0qAMW7QmeI//OEP4/TTT48rrrgi3v72t8eXv/zlmDNnTjz22GOx+eabF33NtGnT4rHHHuvZrqurG/qIgbEr6RseUVjap3Gesj8AAAAAwP/f3t1Hx1mWCQO/ZqZJCtqigLRUysci5bsUitu3RchWgS6LrD26CIgvtbLsedlWgQixAfkSSzF8iGtZvo58nMUuKEL1cBCpNaQodSmF7gEFCuKCR2gprtJStE1n8v4xnWRCJ2nTJvMkT36/c3oyz80z6ZWc3meG+5rrutgRm89Rcy1z45OZYZFr39S1qhwgxXpdKX7DDTfEOeecEzNnzoxDDjkkbrnllth5553jjjvu6PY5mUwmRo8e3fFn1KhROxQ0kFL1jcU3YS1zI676UNckeKW2P1MvMTccAAAAAGBb1TdGe642cu2bor18RCVAyvWqUnzjxo2xfPnyaGrqnC2RzWbj+OOPj6VLl3b7vHfeeSf22WefKBQKcdRRR8XVV18dhx56aLf3b9iwITZs2NBxvXbt2oiIaGtri7a2tt6EzDYo/U79bhkQplwQw5ZcG5n8xmjP1camKRdEtLVFfOzC4n8v/3damn0ziP7t2m9QPfYbVI/9BtVjv0F12XNQPfYbVEf28esil98Y+cyw4tefz4vCsRcmHRaklte3/tWb32umvb29fVtvfv311+PDH/5wPPHEEzF58uSO9cbGxmhtbY3/+q//2uI5S5cujZdeeinGjx8fb7/9dlx33XWxZMmS+PWvfx177bVXxb/niiuuiCuvvHKL9QULFsTOO++8reECA9CBbzwQ7ZlsrBw9vWNt3KqFkWkvxIt7fjrGrVoYB7/xQPFNWfumeH7PT3e5FwAAAACA3iudvZbOXMuvM+2FHs9tAQaid999Nz73uc/F22+/HSNHjuzx3l7PFO+tyZMnd0mgT5kyJQ4++OC49dZb46qrrqr4nKampmhoaOi4Xrt2bYwdOzZOPPHErf5A9F5bW1ssWrQoTjjhhKipqUk6HFIu+/hvIrfkmhh3wLgoHHth8ZOJzzwQ+ePmxAHxm47HhWMvjHj8uji47N40sN+geuw3qB77DarHfoPqsuegeuw36H/ZJc9G/oA5sc//OS9WLloU+/zfmyL/q3Exrj0fkcl1e267/7H/kHToMGh5fetfpW7j26JXSfHdd989crlcrF69usv66tWrY/To0dv0PWpqauLII4+Ml19+udt76urqoq6uruJz/YPpP36/VMXHmyJyuci1zI3cL2+IyG+MmHpJ5OobI1rmdTzOld9byEcuZf827TeoHvsNqsd+g+qx36C67DmoHvsN+tEnvhYRETWb2w3X1NRE7uOd43K7O7fNJRErpIzXt/7Rm99ptjffuLa2NiZOnBiLFy/uWCsUCrF48eIu1eA9yefz8eyzz8aee+7Zm78aSJP6xohcbfGNVa62eB0RMbWp83H5vVObtvweAAAAAAD0ne7ObQFSoFdJ8YiIhoaGuP322+Puu++O559/Ps4999xYv359zJw5MyIizjrrrGhq6kxgff3rX49HH300XnnllXj66afj85//fLz66qvxz//8z333UwADS8u8iNbmrmutzcX10uPSG6v8xi3vBQAAAACgupzbAinW65nip512WqxZsyYuu+yyWLVqVUyYMCEeeeSRGDVqVEREvPbaa5HNduba//SnP8U555wTq1atig9+8IMxceLEeOKJJ+KQQw7pu58CGFiyuYiWucXH9Y2bE+JzI6Ze0vVx+X8r3QsAAAAAQHX1dG5byBfPfMvPb1ubi+u6fAKDRK+T4hERs2fPjtmzZ1f8b4899liX629961vxrW99a3v+GmCwKr05apkbseTajvkzUTY3vOOe0tdCPplYAQAAAACGukK++3PbnoqgAAaJ7UqKA0TLvJ4/HVjf2JkQf+/c8PdSIQ4AAAAAkJxtObetVAQFMEj0eqY4QER0fjqwNFem9OnAbK7z2vwZAAAAAIDBr76x86y3vAgKYJBQKQ5sn55apJsbDgAAAACQHpWKoJz1AoOIpDjQve1tkd7T/BkAAAAAAAaPnoqgSjPHuztDBhggJMWB7pVapEdsWQEe0f2nA80NBwAAAABIh56KoLZ2hgwwQEiKA93TIh0AAAAAYGjbliKoSmfIAAOIpDiw9TbpWqQDAAAAAFBJd2M2AQaQbNIBAANAqcVNa3PxulT1nc1VbpEe0TlTvFx3rdMBAAAAAEin7s6QAQYQleJA923SS2tapAMAAAAA8F49jdkszRzvrkMpQBWpFIehomXelp/Qa20urkcU35iUPslXanFTqUX61Eu0SAcAAAAAoOcz5J46lAJUmUpxGCpKb0Aiun5ir1QRXqnFTaVP66kQBwAAAAAgYtvOkN/bodQZM5AASXEYKrprkf7eBLk26QAAAAAA9IX6xs7z6FKHUoAEaJ8OabI9LdIjtEkHAAAAAKDvVepQCpAAleKQJtvTIr2+UZt0AAAAAAD6Vk8dSkszx8vPoVubNxdwVTivBthBkuIw2LTM2/qbBS3SAQAAAABIUqUOpaX1rRV4AfQxSXEYbLb2ZqG7GS09vQEBAAAAAIC+tC0dSisVeAH0A0lxGGxKbwq6e7OgRToAAAAAAANddwVeAP0gm3QAQAUt84rJ7HKtzcX1iOKbg1LSu/zNQnnV+KVril9b5m75vQAAAAAAIEmVCrwA+omkOAxEpRbppTcBpWR3Ntd5XenNQqUW6VMv0SIdAAAAAICBo7sCr7s+2XPBGMB20j4dktIyr5jkLm8J09q8ObG9udV5pRbp5W8Wyq8jtEgHAAAAAGDgq1TgFRHxuyWd593vPQ8H2AGS4pCUUjV4ROUX9+7mqXT3ZkE1OAAAAAAAg0F3BV7lZ+XvLRgD2AGS4tCftrcavHTfe1uk1zeqBgcAAAAAIL26KxgD2AFmikN/2tps8PrGzqR3+Yt7d/NU3jtLBQAAAAAA0qRSwRjADlIpDjuqP6rBtUgHAAAAAGCoKS8YK2+lHlE8H9/aWTxANyTFYUdt72zwnl7ctUgHAAAAAGCo6algbGtn8QA9kBSHbaEaHAAAAAAA+te2FIx1dxYP0AMzxWFb9Mds8KlNW75Y1zdq8wIAAAAAAJV0dxYPsBWS4lCuZV5n4rukoyJ8c0L7qg91bXteuue91eARlavBp16iGhwAAAAAAHqru7P47s72W+ZVP0ZgQNI+Hcr1NJPEbHAAAAAAAEhGT2fx5o0DWyEpztCzvfPBzQYHAAAAAIBk9HQW39PZPkBIijMUbe0TY5UqwlWDAwAAAABAcrZ2Ft9dt1eAkBQnrba3Grx033srwlWDAwAAAADAwNVdt1eAiMgmHQD0i1I1eGtz8bpU2Z3NFa/rGztfGLubD37pmuLX0vPe++JZ31j5k2kAAAAAAED1dHe239pcLKIr5Qq63D8vmViBRKgUZ/Dq62pw88EBAAAAAGDw6elsf2sjVYEhQVKcwWt7ZoNHmA8OAAAAAABpsi1n+90V0QFDgqQ4A5tqcAAAAAAAYEd0V0QHDBlmijOw9fVs8NbmYjLdfHAAAAAAABgaKhXRAUOKSnGSpxocAAAAAADoDz2NVC3NHO8pPwGkgqQ4yTMbHAAAAAAA6A89FdFtLT8BpIakOMkrvQCpBgcAAAAAAPrSthTRdZefAFJDUpzq2FqLdNXgAAAAAABAtXWXnwBSJZt0AAwRpRYkrc3F61JyO5vrvH5vNXhE5WrwqZeoBgcAAAAAAHZcd/kJIFVUitN3KlSD51u+GbkodFZ1V2pBohocAAAAAACotp7yE6WZ4911wAUGFUlx+s7mavB8oT0eG/2FWPfTq2P6n+8qvphEdN+CxGxwAAAAAACg2nrKT5Q64JbWyxPowKAjKU6f+cMRX4r/+e1bcUzr1fGx9uaoy2yK69v+KT518L/GRyIqtyCpb1QNDgAAAAAAVN+25CcqdcAFBh0zxem9lnkdMzXa29vjly+/FQ/eeF784Lp/jTNX1seG9mFRl9kUG9qHxf3v/1y8/ue/dP0E1aVril/LZ4wDAAAAAAAMJPWNnYV+5R1wgUFHpTi9t7llyHN/eDsufHNanLDm7vhKzf1xffs/xZdyD0RdZlO0RU3UZdril5Ofiuy4T0T8QYt0AAAAAABgEOmuA27LPPPGYZCRFKdX1m/YFP8Rn4n27Mtx7sr58aP2W6KuptgmfcTwYfEv+Xtj3eSvxohpF0e0Nke2ZW5EJqNFOgAAAAAAMHiUd8AtnykeYd44DEKS4myT9Rs2xX/86tW4bckr8b/rN0bEp+KLdT/cXBU+LA487ar4h7fuishdEiNUgwMAAAAAAINZoYcOuKVCQPPGYdCQFKeyza0/8sdeFPcv/31c+9OVccZf/jPOyhTixvin+PKwYpv0QrY2agob45N/uifi4xdv+X28AAAAAAAAAIPN1jrg1jd2JsTNG4cBL5t0AAxQm1t/LLh2Vnz1h8/GGX/5z/hKzf1RiGzctNfPomHY/RFTL4nsZWuKn35qmVtsDwIAAAAAAJB2leaNAwOWSnG28Ne2fNyw/pQYvunFaPjL9+KzdfdFXWZT/HjXmfGPp38jPvLr70Rku2kZAgAAAAAAkGY9zRsv5IuFh+WV463NXduuA1UnKU4X//PW+viX/3gqVq5+JyI+HbNyCzvapP/jl28s3rTHVlqGAAAAAAAApFVP88Y3d+LtWC9PoAOJkRSnw5P/879x7vdWxNq/boqIiPNrHoy6zKZoz9VGttT6Q/IbAAAAAAAYyrY2bzyimAgvzRwvT6ADiTBTnIiIWPVuxP8rS4hfvstDcX7uBxFTL4nMpeaGAwAAAAAAbJP6xs5Z47laCXEYAFSKD2Ut8yKyufjfI2bFbS/kYt2GTfGl3AOx327D4+TDPxxRa244AAAAAABAr7Q2dybES514zRqHREmKD2Wb51rc8+iL8cf8p+NLuQfiKzX3x8YjmqL2E3O2vN8nmQAAAAAAALpXPkO8fKb4fsdF/G5J8R6zxqHqJMWHsvrGePYPf46vrLwpZg9bGHWZTbFucmOMqJQQBwAAAAAAoGeFfNcZ4uWdePc91qxxSIik+BD38z1mxrgXb426zKbYlKmJEdN8IgkAAAAAAGC7VGqFXp74LiXEzRqHqsomHQDJGv9KMSG+oX1YDGtvK7brAAAAAAAAoG9VmjUOVIVK8aGstTmmvn57/GzU2XHTO1PjzkOfiQ+0zC3+N59OAgAAAAAA6BvdzRqPKLZWz+a65mZamze3Yq9QeQ70mqT4ULZ5rkX9lAti/cMPx/tOaIp43/DiOgAAAAAAAH2jp1nj2Vxngrw8YT7VyFvoK5LiQ1np00VtbZ1rKsQBAAAAAAD61tZmjUcUE+GlmePlCXRgh5kpDgAAAAAAAEmqb+ycNZ6rlRCHPiYpDgAAAAAAAElqbe5MiOc3Fq8jIlrmdT4uv7dlXvVjhEFMUhwAAAAAAACSUj5D/NI1xa8tc4vrpXnjpcR46d5sLtmYYZAxUxwAAAAAAACSUsh3nSFe+lrId84iN28cdoikOAAAAAAAACSllPguV570rm/sTIibNw7bRft0AAAAAAAAGKjMG4cdJikOAAAAAAAAA5F549AntE8HAAAAAACAgci8cegTkuIAAAAAAAAwEJk3Dn1C+3QAAAAAAAAYjMwbh20iKQ4AAAAAAACDjXnjsM20TwcAAAAAAIDBxrxx2GaS4gAAAAAAADDYmDcO20z7dAAAAAAAAEgb88ahg6Q4AAAAAAAApIl549CF9ukAAAAAAACQJuaNQxfbVSl+0003xb777hvDhw+PSZMmxZNPPtnj/T/4wQ/ioIMOiuHDh8fhhx8eDz/88HYFCwAAAAAAAGzF1KYtk9z1jZ0J8frGzrbq5fPGtVYnpXqdFL/vvvuioaEhLr/88nj66afjiCOOiGnTpsWbb75Z8f4nnngizjjjjDj77LPjmWeeienTp8f06dPjueee2+HgAQAAAAAAgF7qbt641uqkVK+T4jfccEOcc845MXPmzDjkkEPilltuiZ133jnuuOOOivd/+9vfjr//+7+Piy66KA4++OC46qqr4qijjor58+fvcPAAAAAAAABAL/Q0b7y+sfP6qg913qe1OoNcr2aKb9y4MZYvXx5NTU0da9lsNo4//vhYunRpxecsXbo0GhoauqxNmzYtFi5c2O3fs2HDhtiwYUPH9dq1ayMioq2tLdra2noTMtug9Dv1u4X+Z79B9dhvUD32G1SP/QbVZc9B9dhvUD32G9lNGyOOmxOFKRdEtLVFTLkgsvl8xKaNUdh8PWzJtZHJb4z2XG1sKt1Hr9lv/as3v9deJcXfeuutyOfzMWrUqC7ro0aNihdeeKHic1atWlXx/lWrVnX798ybNy+uvPLKLdYfffTR2HnnnXsTMr2waNGipEOAIcN+g+qx36B67DeoHvsNqsueg+qx36B67Leh7PDil4cfLls7pGNt3KqFcXB+Y+QzwyKX3xgv3/EvsXL09DjwjQeiPZONlaOndzxr3KqFkWkvxIt7frpq0Q9G9lv/ePfdd7f53l4lxaulqampS3X52rVrY+zYsXHiiSfGyJEjE4wsndra2mLRokVxwgknRE1NTdLhQKrZb1A99htUj/0G1WO/QXXZc1A99htUj/1GT7KPXxe5Zx6I/HFzonDshRGPXxcHL7kmxh0wLmLEQZHb/Lhw7IVd7t3/2H9IOvQByX7rX6Vu49uiV0nx3XffPXK5XKxevbrL+urVq2P06NEVnzN69Ohe3R8RUVdXF3V1dVus19TU+AfTj/x+oXrsN6ge+w2qx36D6rHfoLrsOage+w2qx36jokxETL0kcvWNkYuI+HhTRC4XuUI+Yurmxy1zI/fLGyLyG7veS7fst/7Rm99ptjffuLa2NiZOnBiLFy/uWCsUCrF48eKYPHlyxedMnjy5y/0RxRYB3d0PAAAAAAAAJGBqU0R9Y9e1+sbieulxrraYEM/VFq9b5kW0Nnd9TmtzcR0GiF4lxSMiGhoa4vbbb4+77747nn/++Tj33HNj/fr1MXPmzIiIOOuss6Kpqanj/vPOOy8eeeSRuP766+OFF16IK664Ip566qmYPXt23/0UAAAAAAAAQP9qbe5MiOc3Fq+zuYiWuZ2J8dbm4nVW/TgDR69nip922mmxZs2auOyyy2LVqlUxYcKEeOSRR2LUqFEREfHaa69FNtuZa58yZUosWLAgvva1r8XFF18cBxxwQCxcuDAOO+ywvvspAAAAAAAAgP5TSnZPvaRYIV5+PfWS4uMl13a0Vd+i4hwS1OukeETE7Nmzu630fuyxx7ZYO/XUU+PUU0/dnr8KAAAAAAAASFoh3zXZXfpamjdeSoiX2qrDALJdSXEAAAAAAABgCJnatOVaKfldqa16ad54Ntc1Sd7a3JlIhyrp9UxxAAAAAAAAgIjo2kb90jWdrdTNG2cAUSkOAAAAAAAAbJ+ttVWPMG+cxEmKAwAAAAAAANunp7bqpceV5o1rrU4VaZ8OAAAAAAAA9I9K88YjtFanqlSKAwAAAAAAAH2vfN54fWPndURZxbjW6vQ/SXEAAAAAAACg7/U0b7x0rbU6VSApDgAAAAAAAPS9rc0br9Ravb6xs7V66f7yinPYDpLiAAAAAAAAQHVprU4VSYoDAAAAAAAA1aW1OlUkKQ4AAAAAAABUl9bqVJGkOAAAAAAAADBwaK1OH5MUBwAAAAAAAAYOrdXpY5LiAAAAAAAAwMChtTp9TFIcAAAAAAAAGBy2t7W6KvIhLZt0AAAAAAAAAADbpFJr9amXdG2tXqogL2+tXqoib20uXpeS6dlc9X8Gqk6lOAAAAAAAADA4bG9r9Z6qyEk9leIAAAAAAADA4FfeWv3SNcWv5dXh3VWRt8zrvKfL95pX3fjpN5LiAAAAAAAAwOC3tdbqlarII7RWHwK0TwcAAAAAAAAGv55aq5dXkdc3dl6X36O1empJigMAAAAAAADpVqmKvLReui4lxN/bWj2b23JueSFfOQnPgCQpDgAAAAAAAKRbT1XkEZVbq9c3drZWL91fXnHOoCEpDgAAAAAAAAxd29NavZDvTJyXfx8V5ANSNukAAAAAAAAAABJTqbV6KfFdui5VkJdaq5cqyFubi/eUEunZXDI/Az1SKQ4AAAAAAAAMXdvbWj1iywry8ucxYKgUBwAAAAAAAKikvLX6pWuKX0sV4pUqyBmQVIoDAAAAAAAAVFKptXppvacKcgYUleIAAAAAAAAAlUxt2jLRXT5TvFIFOQOOSnEAAAAAAACA3uipgpwBR1IcAAAAAAAAoDemNm25pnX6gKV9OgAAAAAAAACpJSkOAAAAAAAAQGpJigMAAAAAAACQWpLiAAAAAAAAAKSWpDgAAAAAAAAAqSUpDgAAAAAAAEBqSYoDAAAAAAAAkFqS4gAAAAAAAACklqQ4AAAAAAAAAKklKQ4AAAAAAABAakmKAwAAAAAAAJBakuIAAAAAAAAApJakOAAAAAAAAACpJSkOAAAAAAAAQGpJigMAAAAAAACQWpLiAAAAAAAAAKSWpDgAAAAAAAAAqSUpDgAAAAAAAEBqSYoDAAAAAAAAkFqS4gAAAAAAAACklqQ4AAAAAAAAAKklKQ4AAAAAAABAakmKAwAAAAAAAJBakuIAAAAAAAAApNawpAPYFu3t7RERsXbt2oQjSae2trZ49913Y+3atVFTU5N0OJBq9htUj/0G1WO/QfXYb1Bd9hxUj/0G1WO/QfXYb/2rlDsu5ZJ7MiiS4uvWrYuIiLFjxyYcCQAAAAAAAAADxbp162KXXXbp8Z5M+7akzhNWKBTi9ddfjxEjRkQmk0k6nNRZu3ZtjB07Nn7/+9/HyJEjkw4HUs1+g+qx36B67DeoHvsNqsueg+qx36B67DeoHvutf7W3t8e6detizJgxkc32PDV8UFSKZ7PZ2GuvvZIOI/VGjhxpQ0KV2G9QPfYbVI/9BtVjv0F12XNQPfYbVI/9BtVjv/WfrVWIl/ScMgcAAAAAAACAQUxSHAAAAAAAAIDUkhQn6urq4vLLL4+6urqkQ4HUs9+geuw3qB77DarHfoPqsuegeuw3qB77DarHfhs4Mu3t7e1JBwEAAAAAAAAA/UGlOAAAAAAAAACpJSkOAAAAAAAAQGpJigMAAAAAAACQWpLiAAAAAAAAAKSWpPgQd9NNN8W+++4bw4cPj0mTJsWTTz6ZdEiQSkuWLIlTTjklxowZE5lMJhYuXJh0SJBa8+bNi49+9KMxYsSI2GOPPWL69Onx4osvJh0WpNLNN98c48ePj5EjR8bIkSNj8uTJ8ZOf/CTpsGBIuOaaayKTycT555+fdCiQOldccUVkMpkufw466KCkw4LU+sMf/hCf//znY7fddouddtopDj/88HjqqaeSDgtSad99993iNS6TycSsWbOSDg1SJ5/Px6WXXhr77bdf7LTTTrH//vvHVVddFe3t7UmHNmRJig9h9913XzQ0NMTll18eTz/9dBxxxBExbdq0ePPNN5MODVJn/fr1ccQRR8RNN92UdCiQeq2trTFr1qz41a9+FYsWLYq2trY48cQTY/369UmHBqmz1157xTXXXBPLly+Pp556Kj7+8Y/Hpz71qfj1r3+ddGiQasuWLYtbb701xo8fn3QokFqHHnpovPHGGx1/fvGLXyQdEqTSn/70pzjmmGOipqYmfvKTn8RvfvObuP766+ODH/xg0qFBKi1btqzL69uiRYsiIuLUU09NODJIn29+85tx8803x/z58+P555+Pb37zm9Hc3Bzf+c53kg5tyMq0+0jCkDVp0qT46Ec/GvPnz4+IiEKhEGPHjo0vfelLMWfOnISjg/TKZDLx4IMPxvTp05MOBYaENWvWxB577BGtra1x3HHHJR0OpN6uu+4a1157bZx99tlJhwKp9M4778RRRx0V//7v/x7f+MY3YsKECXHjjTcmHRakyhVXXBELFy6MFStWJB0KpN6cOXPil7/8ZTz++ONJhwJD0vnnnx8PPfRQvPTSS5HJZJIOB1Llk5/8ZIwaNSq++93vdqx95jOfiZ122inuueeeBCMbulSKD1EbN26M5cuXx/HHH9+xls1m4/jjj4+lS5cmGBkA9K233347IoqJOqD/5PP5uPfee2P9+vUxefLkpMOB1Jo1a1acfPLJXf5fDuh7L730UowZMyb+5m/+Js4888x47bXXkg4JUunHP/5xHH300XHqqafGHnvsEUceeWTcfvvtSYcFQ8LGjRvjnnvuiS9+8YsS4tAPpkyZEosXL46VK1dGRMR///d/xy9+8Ys46aSTEo5s6BqWdAAk46233op8Ph+jRo3qsj5q1Kh44YUXEooKAPpWoVCI888/P4455pg47LDDkg4HUunZZ5+NyZMnx1//+td4//vfHw8++GAccsghSYcFqXTvvffG008/HcuWLUs6FEi1SZMmxV133RUHHnhgvPHGG3HllVfGscceG88991yMGDEi6fAgVV555ZW4+eabo6GhIS6++OJYtmxZfPnLX47a2tqYMWNG0uFBqi1cuDD+/Oc/xxe+8IWkQ4FUmjNnTqxduzYOOuigyOVykc/nY+7cuXHmmWcmHdqQJSkOAKTWrFmz4rnnnjMDEvrRgQceGCtWrIi333477r///pgxY0a0trZKjEMf+/3vfx/nnXdeLFq0KIYPH550OJBq5dU748ePj0mTJsU+++wT3//+940HgT5WKBTi6KOPjquvvjoiIo488sh47rnn4pZbbpEUh3723e9+N0466aQYM2ZM0qFAKn3/+9+P733ve7FgwYI49NBDY8WKFXH++efHmDFjvMYlRFJ8iNp9990jl8vF6tWru6yvXr06Ro8enVBUANB3Zs+eHQ899FAsWbIk9tprr6TDgdSqra2Nj3zkIxERMXHixFi2bFl8+9vfjltvvTXhyCBdli9fHm+++WYcddRRHWv5fD6WLFkS8+fPjw0bNkQul0swQkivD3zgAzFu3Lh4+eWXkw4FUmfPPffc4sOUBx98cPzwhz9MKCIYGl599dX42c9+Fg888EDSoUBqXXTRRTFnzpw4/fTTIyLi8MMPj1dffTXmzZsnKZ4QM8WHqNra2pg4cWIsXry4Y61QKMTixYvNgARgUGtvb4/Zs2fHgw8+GD//+c9jv/32SzokGFIKhUJs2LAh6TAgdT7xiU/Es88+GytWrOj4c/TRR8eZZ54ZK1askBCHfvTOO+/Eb3/729hzzz2TDgVS55hjjokXX3yxy9rKlStjn332SSgiGBruvPPO2GOPPeLkk09OOhRIrXfffTey2a5p2FwuF4VCIaGIUCk+hDU0NMSMGTPi6KOPjr/927+NG2+8MdavXx8zZ85MOjRInXfeeadLVcHvfve7WLFiRey6666x9957JxgZpM+sWbNiwYIF8aMf/ShGjBgRq1atioiIXXbZJXbaaaeEo4N0aWpqipNOOin23nvvWLduXSxYsCAee+yx+OlPf5p0aJA6I0aMiMMOO6zL2vve977YbbfdtlgHdsyFF14Yp5xySuyzzz7x+uuvx+WXXx65XC7OOOOMpEOD1LngggtiypQpcfXVV8dnP/vZePLJJ+O2226L2267LenQILUKhULceeedMWPGjBg2TIoI+sspp5wSc+fOjb333jsOPfTQeOaZZ+KGG26IL37xi0mHNmRl2tvb25MOguTMnz8/rr322li1alVMmDAh/u3f/i0mTZqUdFiQOo899lhMnTp1i/UZM2bEXXfdVf2AIMUymUzF9TvvvDO+8IUvVDcYSLmzzz47Fi9eHG+88UbssssuMX78+PjqV78aJ5xwQtKhwZDwd3/3dzFhwoS48cYbkw4FUuX000+PJUuWxB//+Mf40Ic+FB/72Mdi7ty5sf/++ycdGqTSQw89FE1NTfHSSy/FfvvtFw0NDXHOOeckHRak1qOPPhrTpk2LF198McaNG5d0OJBa69ati0svvTQefPDBePPNN2PMmDFxxhlnxGWXXRa1tbVJhzckSYoDAAAAAAAAkFpmigMAAAAAAACQWpLiAAAAAAAAAKSWpDgAAAAAAAAAqSUpDgAAAAAAAEBqSYoDAAAAAAAAkFqS4gAAAAAAAACklqQ4AAAAAAAAAKklKQ4AAAAAAABAakmKAwAAAAAAAJBakuIAAAAAAAAApJakOAAAAAAAAACpJSkOAAAAAAAAQGr9f7G1KXqRVEoEAAAAAElFTkSuQmCC\n",
+                                    "text/plain": [
+                                          "<Figure size 2500x800 with 1 Axes>"
+                                    ]
+                              },
+                              "metadata": {},
+                              "output_type": "display_data"
+                        },
+                        {
+                              "data": {
+                                    "image/png": "iVBORw0KGgoAAAANSUhEUgAAB9AAAAKqCAYAAABiucV5AAAAOXRFWHRTb2Z0d2FyZQBNYXRwbG90bGliIHZlcnNpb24zLjUuMywgaHR0cHM6Ly9tYXRwbG90bGliLm9yZy/NK7nSAAAACXBIWXMAAA9hAAAPYQGoP6dpAACHUUlEQVR4nOzde3xcZZ0/8E8ybVoK5SaFAqKFQrksy2VBeIlCiJaL/HBlBVHUVbzAui6sgmyklnIRYyFFxAuCqIisIuCKyrIsCpim/QkiyupPQVhXRVzlUkVpoULKJL8/ppNkyKVpm8xMkvf79errdJ5zZvLMyZyZyfmc7/M09PT09AQAAAAAAAAAJrnGWncAAAAAAAAAAOqBAB0AAAAAAAAAIkAHAAAAAAAAgCQCdAAAAAAAAABIIkAHAAAAAAAAgCQCdAAAAAAAAABIIkAHAAAAAAAAgCQCdAAAAAAAAABIIkAHAAAAAAAAgCQCdAAAABjSww8/nIaGhlxzzTUV7bfddlv222+/TJ8+PQ0NDfnzn/9ck/5tiH/913/NHnvskalTp2bLLbfsbV+yZEl22WWXFAqF7LfffkmSOXPm5OSTT16vxx9qnwEAAMB4IEAHAABgUrrmmmvS0NCQH/7wh+t1vz/+8Y858cQTs8kmm+Tyyy/Pv/7rv2bTTTfNRz/60Xzzm98cm86OkgcffDAnn3xy5s6dm8997nO56qqrkiTf+c530tramle84hX54he/mI9+9KM17um6feYznxHSAwAAMOqm1LoDAAAAUK9e+tKX5i9/+UumTp3a23bvvfdm1apVufDCCzN//vze9o9+9KM54YQTctxxx9WgpyOzdOnSdHd35xOf+ER23XXX3vbvfve7aWxszBe+8IU0NTX1tj/00ENpbFy/a+8H22dj4TOf+Uy22Wab9a6QBwAAgOEI0AEAAGAIDQ0NmT59ekXbE088kSQVw5+PF0P1/Yknnsgmm2xSEZ4nybRp09b7Zwy2zwAAAGC8MIQ7AAAADOGF83kffvjhefvb354kednLXpaGhoacfPLJaWhoyDPPPJMvfelLaWho6G0fzrPPPpvzzz8/8+bNy/Tp07P99tvn9a9/fX75y1/2bvPMM8/kAx/4QHbaaadMmzYtu+++ey655JL09PQMeLwvf/nLOeCAA7LJJptk6623zpve9Kb89re/7V0/Z86cnHfeeUmSWbNmpaGhIeeff34aGhryxS9+Mc8880xv38vPd7A50P/85z/njDPOyJw5czJt2rS8+MUvztve9rb84Q9/GHSflT344IM54YQTsvXWW2f69Ok58MADc/PNN1dsUx5W/3vf+17OPPPMzJo1K5tuumn+7u/+LitWrKh4Lvfff386Ozt7+3z44YcPu78BAABgJFSgAwAAwAgtXLgwu+++e6666qp8+MMfzs4775y5c+dm/vz5efe7352DDjoop556apJk7ty5Qz5OsVjMsccemzvvvDNvetOb8r73vS+rVq3K7bffnp/97GeZO3duenp68rd/+7fp6OjIu971ruy333759re/nX/5l3/J7373u3z84x/vfby2trYsWrQoJ554Yt797ndnxYoV+dSnPpXDDjss//Vf/5Utt9wyl112Wa699tp84xvfyBVXXJHNNtss++yzT3bddddcddVV+cEPfpDPf/7zSZJDDjlk0H4//fTTOfTQQ/Pzn/8873znO/M3f/M3+cMf/pCbb745//u//5ttttlm0Pvdf//9ecUrXpEdd9wxZ599djbddNPceOONOe644/L1r389f/d3f1ex/emnn56tttoq5513Xh5++OFcdtllOe2003LDDTckSS677LKcfvrp2WyzzbJw4cIkyXbbbTfC3yIAAAAMTYAOAAAAI3TEEUfkd7/7Xa666qq85jWvyYEHHpgkefnLX573vOc92WWXXfLWt751nY9z7bXX5s4778yll16aM844o7f97LPP7q0uv/nmm/Pd7343H/nIR3pD4n/6p3/KG97whnziE5/Iaaedlrlz5+Y3v/lNzjvvvHzkIx/Jhz70od7Hev3rX5/9998/n/nMZ/KhD30oxx13XH784x/nG9/4Rk444YTesHufffbJHXfckfvuu2+dfV+yZEl+9rOf5aabbqoIvc8555xBq+LL3ve+9+UlL3lJ7r333t5h4d/73vfmla98ZT74wQ8OCNBf9KIX5Tvf+U4aGhqSJN3d3fnkJz+Zp556KltssUWOO+64nHPOOdlmm21GtL8BAABgpAzhDgAAAFX29a9/Pdtss01OP/30AevKofGtt96aQqGQf/7nf65Y/4EPfCA9PT35z//8zyTJTTfdlO7u7px44on5wx/+0Ptv9uzZ2W233dLR0TGq/d53330HBN79+/1CTz75ZL773e/mxBNPzKpVq3r798c//jFHHXVUfvGLX+R3v/tdxX1OPfXUisc79NBDUywW85vf/GbUngsAAAAMRgU6AAAAVNkvf/nL7L777pkyZeg/y3/zm99khx12yMyZMyva99xzz971SfKLX/wiPT092W233QZ9nKlTp45Sr0v9Pv7449frPv/zP/+Tnp6eLFq0KIsWLRp0myeeeCI77rhj7+2XvOQlFeu32mqrJMmf/vSn9ewxAAAArB8BOgAAAIxj3d3daWhoyH/+53+mUCgMWL/ZZpvVoFd9uru7kyRnnXVWjjrqqEG32XXXXStuD/Y8kgw7TDwAAACMBgE6AAAAjIKhhjAfzNy5c3PPPfdkzZo1Q1aIv/SlL80dd9yRVatWVVShP/jgg73ry4/V09OTnXfeOfPmzduIZzCyfv/sZz9br/vssssuSUqV8PPnzx+1vqzP/gYAAICRMgc6AAAAjIJNN900f/7zn0e07fHHH58//OEP+fSnPz1gXbnK+phjjkmxWBywzcc//vE0NDTkNa95TZLk9a9/fQqFQi644IIBFdo9PT354x//uAHPZuh+/+QnP8k3vvGNIfv9Qttuu20OP/zwfPazn82jjz46YP2KFSs2qC/rs78BAABgpFSgAwAAMKldffXVue222wa0v+9971uvxznggANyxx135NJLL80OO+yQnXfeOQcffPCg277tbW/LtddemzPPPDM/+MEPcuihh+aZZ57JHXfckfe+97153etel9e+9rVpaWnJwoUL8/DDD2fffffNd77znXzrW9/K+9///sydOzdJqSr8Ix/5SBYsWJCHH344xx13XGbOnJlf//rX+cY3vpFTTz01Z5111vrvmEH8y7/8S/7t3/4tb3jDG/LOd74zBxxwQJ588sncfPPNufLKK7PvvvsOer/LL788r3zlK/PXf/3XOeWUU7LLLrvk8ccfz913353//d//zU9+8pP17ssBBxyQK664Ih/5yEey6667Ztttt82rXvWqjX2KAAAATHICdAAAACa1K664YtD2k08+eb0e59JLL82pp56ac845J3/5y1/y9re/fcgAvVAo5NZbb01bW1uuu+66fP3rX8+LXvSi3pA5SRobG3PzzTfn3HPPzQ033JAvfvGLmTNnTpYsWZIPfOADFY939tlnZ968efn4xz+eCy64IEmy00475cgjj8zf/u3frtfzGM5mm22W5cuX57zzzss3vvGNfOlLX8q2226bV7/61Xnxi1885P322muv/PCHP8wFF1yQa665Jn/84x+z7bbbZv/998+55567QX0599xz85vf/Cbt7e1ZtWpVmpubBegAAABstIaeocZYAwAAAAAAAIBJxBzoAAAAAAAAABABOgAAAAAAAAAkEaADAAAAAAAAQBIBOgAAAAAAAAAkEaADAAAAAAAAQBIBOgAAAAAAAAAkSabUugOjrbu7O7///e8zc+bMNDQ01Lo7AAAAAAAAANRYT09PVq1alR122CGNjUPXmU+4AP33v/99dtppp1p3AwAAAAAAAIA689vf/jYvfvGLh1w/4QL0mTNnJik98c0337zGvZl41qxZk+985zs58sgjM3Xq1Fp3ByY0xxtUl2MOqsfxBtXjeIPqcbxB9TjeoLocc1A9jrextXLlyuy00069efJQJlyAXh62ffPNNxegj4E1a9ZkxowZ2XzzzR24MMYcb1BdjjmoHscbVI/jDarH8QbV43iD6nLMQfU43qpjXdOADz24OwAAAAAAAABMIgJ0AAAAAAAAAIgAHQAAAAAAAACSTMA50AEAAAAAAKDeFYvFrFmzptbdoI6sWbMmU6ZMybPPPptisVjr7ow7U6dOTaFQ2OjHEaADAAAAAABAlfT09OSxxx7Ln//851p3hTrT09OT2bNn57e//W0aGhpq3Z1xacstt8zs2bM3av8J0AEAAAAAAKBKyuH5tttumxkzZghK6dXd3Z2nn346m222WRobzcS9Pnp6erJ69eo88cQTSZLtt99+gx9LgA4AAAAAAABVUCwWe8PzF73oRbXuDnWmu7s7XV1dmT59ugB9A2yyySZJkieeeCLbbrvtBg/nbs8DAAAAAABAFZTnPJ8xY0aNewITU/nYKh9rG0KADgAAAAAAAFVk2HYYG6NxbAnQAQAAAAAAACACdAAAAAAAAKAOLF26NA0NDfnzn/9c664M6aGHHsrs2bOzatWqWndlzGzI72H16tU5/vjjs/nmm4/ovm9605vysY99bOM6OkYE6AAAAAAAAMCwTj755DQ0NAz49z//8z/Drj/66KNH/DMOOeSQPProo9liiy1623p6enLVVVfl4IMPzmabbZYtt9wyBx54YC677LKsXr06SSm8XbBgQebOnZvp06dn1qxZaW5uzre+9a3R3QlJFixYkNNPPz0zZ85MUgqbX/e612X77bfPpptumv322y9f+cpXKu7zuc99Loceemi22mqrbLXVVpk/f35+8IMfVGzT0NCQQqGQrbbaKoVCoXf/LVmypHebOXPmDNi/F110Ue/6kfRlrHzpS1/K8uXLc9dddw34HQ7mnHPOSVtbW5566qmq9G99TKl1BwAAAAAAAID6d/TRR+eLX/xiRdusWbOGXT9t2rQRP35TU1Nmz55d0fb3f//3uemmm3LOOefk05/+dGbNmpWf/OQnueyyyzJnzpwcd9xxec973pN77rknn/rUp7LXXnvlj3/8Y+6666788Y9/3IBnObRHHnkkt9xySz71qU/1tt11113ZZ5998sEPfjDbbbddbrnllrztbW/LFltskWOPPTZJKdg+6aSTcsghh2T69Om5+OKLc+SRR+b+++/PjjvumCR59NFH093dnVWrVmXmzJn59re/nXe96105/vjjK/rw4Q9/OKecckrv7XKQP9K+jJVf/vKX2XPPPbP33nuPaPu99947c+fOzZe//OX80z/905j2bX2pQAcAAAAAAADWadq0aZk9e3bFv0KhMOz6rbbaqnd9Q0NDPv/5z+fv/u7vMmPGjOy22265+eabe9e/cOjwG2+8MV/5ylfy1a9+NR/60Ifyspe9LHPmzMnrXve6fPe7301LS0uS5Oabb86HPvShHHPMMZkzZ04OOOCAnH766XnnO9+ZJHnwwQczY8aMXHfddb0/68Ybb8wmm2ySBx54YMTP/8Ybb8y+++7bG3onyYc+9KFceOGFOeSQQzJ37ty8733vy9FHH52bbrqpd5uvfOUree9735v99tsve+yxRz7/+c+nu7s7d955Z+825f213XbbZfbs2fnWt76VlpaW7LLLLhV9mDlzZsX+3XTTTderL4O59dZbM2/evGyyySZpaWnJww8/PGCbr3/96/mrv/qrTJs2LXPmzKkYfv3www/Pxz72sSxbtiwNDQ05/PDDkySf+cxnsttuu2X69OnZbrvtcsIJJ1Q85mtf+9pcf/31w/atFgToAAAAAAAAQFVccMEFOfHEE/P//t//yzHHHJO3vOUtefLJJwfd9itf+Up23333vO51rxuwrqGhoXeY8NmzZ+fWW28dcl7yPfbYI5dcckne+9735pFHHsn//u//5j3veU8uvvji7LXXXiPu+/Lly3PggQeuc7unnnoqW2+99ZDrV69enTVr1gy5zeOPP57/+I//yLve9a4B6y666KK86EUvyv77758lS5bk+eef36i+/Pa3v83rX//6vPa1r82Pf/zjvPvd787ZZ59dsc2PfvSjnHjiiXnTm96Un/70pzn//POzaNGiXHPNNUmSm266Kaecckpe/vKX59FHH81NN92UH/7wh/nnf/7nfPjDH85DDz2U2267LYcddljF4x500EH5wQ9+kOeee27Y51BthnAHAAAAAACAGnrtp/5vVqyqbog4a+a0/Pvpr1yv+9xyyy3ZbLPNem+/5jWvyde+9rUh1yelqugPfehDvbdPPvnknHTSSUmSj370o/nkJz+ZH/zgB4POlf6LX/wiu++++zr7ddVVV+Utb3lLXvSiF2XffffNK1/5ypxwwgl5xSte0bvNe9/73tx6661561vfmqamprzsZS/L6aefPvInn+Q3v/nNOgP0G2+8Mffee28++9nPDrnNBz/4weywww6ZP3/+oOuvvfbazJw5M69//esr2v/5n/85f/M3f5Ott946d911VxYsWJBHH300l1566Qb35YorrsjcuXN7K8p33333/PSnP83FF1/cu82ll16aV7/61Vm0aFGSZN68eXnggQeyZMmSnHzyydl6660zY8aMiiH4ly5dmk033TTHHntsZs6cmZe+9KXZf//9K372DjvskK6urjz22GN56UtfOmQfq02ADgAAAAAAADW0YtVzeWzls7Xuxjq1tLTkiiuu6L3df/jwwdYnGVD9vM8++1Tcf/PNN88TTzwx6M/r6ekZUb8OO+yw/OpXv8r3v//93HXXXbnzzjvziU98IhdccEFv6JskV199debNm5fGxsbcf//9aWhoGNHjl/3lL3/J9OnTh1zf0dGRd7zjHfnc5z6Xv/qrvxp0m4suuijXX399li5dOuRjffGLX8xb3vKWAevPPPPM3v/vs88+aWpqyj/8wz9k8eLFA+aaH0lfkuTnP/95Dj744Iq2l7/85QO2eeEoAK94xSty2WWXpVgsVgzjX3bEEUfkpS99aXbZZZccffTROfroo3uH7i/bZJNNkpQq8uuJAB0AAAAAAABqaNbMaeveqA5+5qabbppdd911g9cnydSpUytuNzQ0pLu7e9Bt582blwcffHBEfZs6dWoOPfTQHHroofngBz+Yj3zkI/nwhz+cD37wg2lqakqS/OQnP8kzzzyTxsbGPProo9l+++1H9Nhl22yzTf70pz8Nuq6zszOvfe1r8/GPfzxve9vbBt3mkksuyUUXXZQ77rij4kKC/u6666489NBDueGGG9bZn4MPPjjPP/98Hn744YpK/ZH0ZazNnDkz9913X5YuXZrvfOc7Offcc3P++efn3nvvzZZbbpkkvUP3z5o1qyZ9HIoAHQAAAAAAAGpofYdSnyze/OY3501velO+9a1vDaiA7unpycqVK3vnQX+hvfbaK88//3yeffbZNDU15cknn8zJJ5+chQsX5tFHH81b3vKW3Hfffb1V0COx//7754EHHhjQvnTp0hx77LG5+OKLc+qppw563/b29rS1teXb3/72sMPAf/nLX84BBxyQfffdd539+fGPf5zGxsZsu+2269WX/vbcc8/cfPPNFW3f//73B2zzve99r6Lte9/7XubNmzdo9XnZlClTMn/+/MyfPz/nnXdettxyy3z3u9/tHZr+Zz/7WV784hdnm222WWc/q0mADgAAAAAAAGy05557Lo899lhF25QpUzY4ID3xxBPzjW98IyeddFLOOeecHHnkkZk1a1Z++tOf5uMf/3hOP/30HHfccTn88MNz0kkn5cADD8yLXvSiPPDAA/nQhz6UlpaWbL755kmS97znPdlpp51yzjnn5Lnnnsv++++fs846K5dffvmI+3PUUUfl3e9+d8Ww5R0dHTn22GPzvve9L8cff3zv829qauodvv7iiy/Oueeem+uuuy5z5szp3WazzTarmDN+5cqV+da3vpUlS5YM+Nl333137rnnnrS0tGTmzJm5++67c8YZZ+Stb31rttpqqxH35YXe85735GMf+1j+5V/+Je9+97vzox/9KNdcc03FNh/4wAfyspe9LBdeeGHe+MY35u67786nP/3pfOYznxlyX91yyy351a9+lcMOOyxbbbVVbr311nR3d1dUyi9fvjxHHnnksPu8Fhpr3QEAAAAAAABg/Lvtttuy/fbbV/x75Ss3vLq+oaEh1113XS699NJ885vfTHNzc/bZZ5+cf/75ed3rXpejjjoqSSnY/tKXvpQjjzwye+65Z04//fQcddRRufHGG5Mk1157bW699db867/+a6ZMmZJNN900X/7yl/O5z30u//mf/zni/rzmNa/JlClTcscdd/S2felLX8rq1auzePHiiuddrrJOkiuuuCJdXV054YQTKra55JJLKh7/+uuvT09PT0466aQBP3vatGm5/vrr09zcnL/6q79KW1tbzjjjjFx11VXr1ZcXeslLXpKvf/3r+eY3v5l99903V155ZT760Y9WbPM3f/M3ufHGG3P99ddn7733zrnnnpsPf/jDOfnkk4d83C233DI33XRTXvWqV2XPPffMlVdema9+9au987E/++yz+eY3v5lTTjllyMeolYaenp6eWndiNJWHanjqqad6ryhh9KxZsya33nprjjnmmAFzVACjy/EG1eWYg+pxvEH1ON6gehxvUD2ON6gux9zoevbZZ/PrX/86O++8c6ZPn17r7rABLr/88tx888359re/PeqP3d3dnZUrV2bzzTdPY+PEroO+4oor8o1vfCPf+c53RvVxhzvGRpojG8IdAAAAAAAAYAT+4R/+IX/+85+zatWqzJw5s9bdGbemTp2aT33qU7XuxqAE6AAAAAAA9ahjcdJYSJpb+9o625PuYtKyoHb9AoBJbMqUKVm4cGGtuzHuvfvd7651F4Y0sWv/AQAAAADGq8ZC0tFWCs2T0rKjrdQOAMCYUIEOAAAAAFCPypXnHW3JsiVJsStpWVhZkQ4AwKhSgQ4AAAAAUK+aW5NCUyk8LzQJzwEAxpgAHQAAAACgXnW294Xnxa6+4dwBABgTAnQAAAAAgHpUnvO8ZWGyaEVp2X9OdAAARp050AEAAAAA6lF3sXLO8/Kyu1i7PgEATHACdAAAAACAetSyYGCbOdABAMaUIdwBAAAAAAAAxshDDz2U2bNnZ9WqVbXuyphqaGjIN7/5zfW6z/nnn5/ttttuRPe98sor89rXvnbDOzhCAnQAAAAAAABgWCeffHIaGhoG/Puf//mfYdcfffTRAx5r8eLFKRQKWbJkSW/bnDlzBr1/+d/JJ5+cJIOue+UrX9n7OOsKYu+///6ceOKJmTVrVqZNm5Z58+bl3HPPzerVq3u3edOb3jSg37fddlsaGhpy/vnnV7Sff/75eclLXjLsvluwYEFOP/30zJw5c8C6//mf/8nMmTOz5ZZbVrR/7nOfy6GHHpqtttoqW221VebPn58f/OAHFdv09PTk3HPPzfbbb59NNtkk8+fPzy9+8YuKbdra2nLIIYdkxowZA35Gf9dcc0322WefTJ8+Pdtuu23+6Z/+adjnNBp+/vOf54ILLshnP/vZPProo3nNa14z7PbvfOc7c99992X58uVj2i8BOgAAAAAAALBORx99dB599NGKfzvvvPOw67/61a8OeJyrr746ra2tufrqq3vb7r333t77fP3rX09Sqtwut33iE5/o3faLX/xixc+4+eabR9T/73//+zn44IPT1dWV//iP/8h///d/p62tLddcc02OOOKIdHV1JUlaWlryve99L88//3zvfTs6OrLTTjtl6dKlFY/Z0dGRlpaWIX/mI488kltuuaX3AoD+1qxZk5NOOimHHnrogHVLly7NSSedlI6Ojtx9993ZaaedcuSRR+Z3v/td7zbt7e355Cc/mSuvvDL33HNPNt100xx11FF59tlne7fp6urKG97whvzjP/7jkH289NJLs3Dhwpx99tm5//77c8cdd+Soo44acvvR8stf/jJJ8rrXvS6zZ8/OtGnTht2+qakpb37zm/PJT35yTPslQAcAAAAAAIDxpGNx0tle2dbZXmofQ9OmTcvs2bMr/hUKhWHXb7XVVpXd7OzMX/7yl3z4wx/OypUrc9dddyVJZs2a1XufrbfeOkmy7bbb9rZtscUWvY+x5ZZbVvyM8vbD6enpybve9a7sueeeuemmm3LQQQflpS99ad7whjfk3//933P33Xfn4x//eJJSgP7000/nhz/8Ye/9ly5dmrPPPjv33HNPb0D97LPP5p577hk2QL/xxhuz7777Zscddxyw7pxzzskee+yRE088ccC6r3zlK3nve9+b/fbbL3vssUc+//nPp7u7O3feeWfv87nssstyzjnn5HWve1322WefXHvttfn9739fUYF/wQUX5Iwzzshf//VfD9q/P/3pTznnnHNy7bXX5s1vfnPmzp2bffbZJ3/7t3877P78xS9+kcMOOyzTp0/PXnvtldtvv33ANj/96U/zqle9Kptsskle9KIX5dRTT83TTz+dpFS5Xx6OvbGxMQ0NDUlK+/mggw7Kpptumi233DKveMUr8pvf/Kb3MV/72tfm5ptvzl/+8pdh+7cxBOgAAAAAAAAwnjQWko62vhC9s710u7Ew/P3qwBe+8IWcdNJJmTp1ak466aR84QtfqMrP/fGPf5wHHnggZ555ZhobKyPSfffdN/Pnz++tlp83b1522GGHdHR0JElWrVqV++67L294wxsyZ86c3H333UmSu+66K88999ywAfry5ctz4IEHDmj/7ne/m6997Wu5/PLLR9T/1atXZ82aNb0XC/z617/OY489lvnz5/dus8UWW+Tggw/u7d9I3H777enu7s7vfve77Lnnnnnxi1+cE088Mb/97W+HvE93d3de//rXp6mpKffcc0+uvPLKfPCDH6zY5plnnslRRx2VrbbaKvfee2++9rWv5Y477shpp52WJDnrrLPyxS9+MUl6RxJ4/vnnc9xxx6W5uTn/7//9v9x999059dRTe8P1JDnwwAPz/PPP55577hnxc1xfAnQAAAAAAAAYT5pbk5aFpdD8wlmlZcvCUvsYuuWWW7LZZpv1/nvDG94w7PrNNtssH/3oR3vXr1y5Mv/2b/+Wt771rUmSt771rbnxxht7q5JH6qSTTqr4GcPNeV723//930mSPffcc9D1e+65Z+82SakKvTxc+/LlyzNv3rzMmjUrhx12WG/70qVLs/POO+elL33pkD/3N7/5TXbYYYeKtj/+8Y85+eSTc80112TzzTdfZ9+T5IMf/GB22GGH3sD8scceS5Jst912Fdttt912vetG4le/+lW6u7vz0Y9+NJdddln+7d/+LU8++WTFkPYvdMcdd+TBBx/Mtddem3333TeHHXZYxe85Sa677ro8++yzufbaa7P33nvnVa96VT796U/nX//1X/P4449ns802652TvTySwMqVK/PUU0/l2GOPzdy5c7Pnnnvm7W9/e8Uc8zNmzMgWW2xRUZU+2qaM2SMDAAAAAAAAY6O5NVm2JCl2JYWmMQ/Pk1KofMUVV/Te3nTTTYddn6RiePWvfvWrmTt3bvbdd98kyX777ZeXvvSlueGGG/Kud71rxP34+Mc/XlF5vf3224/4vj09PSPa7vDDD8/73//+rFmzJkuXLs3hhx+eJGlubs5nP/vZJKUAfbjq8yT5y1/+kunTp1e0nXLKKXnzm9+cww47bER9ueiii3L99ddn6dKlAx5rY3V3d2fNmjX55Cc/mSOPPDJJ6fc0e/bsdHR0DDoX+s9//vPstNNOFRcGvPzlLx+wzb777lvxGnnFK16R7u7uPPTQQwOC/6T0Wjn55JNz1FFH5Ygjjsj8+fNz4oknDvj9brLJJlm9evVGPe/hqEAHAAAAAACA8aazvS88L3YNnBN9DGy66abZdddde/+9MNh84fpdd921IkD/whe+kPvvvz9Tpkzp/ffAAw/k6quvXq9+zJ49u+JnvDDIH8y8efOSlILdwfz85z/v3SYpXQzwzDPP5N57701HR0eam5uTlAL0e+65J08++WTuueeevOpVrxr2526zzTb505/+VNH23e9+N5dccknvPnjXu96Vp556Kk1NTfnyl79cse0ll1ySiy66KN/5zneyzz77VOyDJHn88ccrtn/88cd7141E+Xe411579bbNmjUr22yzTR555JERP85o+eIXv5i77747hxxySG644YbMmzcv3//+9yu2efLJJzNr1qwx64MAHQAAAAAAAMaT8pznLQuTRSv6hnOvQoi+oX7605/mhz/8YZYuXZof//jHvf+WLl2au+++Ow8++OCY/vz99tsve+yxRz7+8Y+nu7u7Yt1PfvKT3HHHHTnppJN62+bOnZuddtopN998c3784x/3Bug77rhjdtxxx3zsYx9LV1fXOivQ999//zzwwAMVbXfffXfFPvjwhz+cmTNn5r777suxxx7bu117e3suvPDC3HbbbQPmUd95550ze/bs3Hnnnb1tK1euzD333DOgGnw4r3jFK5IkDz30UG/bk08+mT/84Q9DDk2/55575re//W0effTR3rYXhtx77rlnfvKTn+SZZ57pbfve976XxsbG7L777sP2af/998+CBQty1113Ze+99851113Xu+6Xv/xlnn322ey///4jfo7ryxDuAAAAAAAAMJ50FyvnPC8vu4u161OS5557bsD821OmTMk222yTL3zhCznooIMGHbb8ZS97Wb7whS9kyZIlo9KPX//61/nxj39c0bbbbrvlC1/4Qo444ogcf/zxWbBgQWbPnp177rknH/jAB/Lyl78873//+yvu09LSks985jPZddddK4Ycb25uzqc+9anMmzdvwPzmL3TUUUfl3e9+d4rFYgqFQpKB87D/8Ic/TGNjY/bee++sXLkySXLxxRfn3HPPzXXXXZc5c+b07tfyvO8NDQ15//vfn4985CPZbbfdsvPOO2fRokXZYYcdctxxx/U+9iOPPJInn3wyjzzySIrFYu9+2XXXXbPZZptl3rx5ed3rXpf3ve99ueqqq7L55ptnwYIF2WOPPYa8OGD+/PmZN29e3v72t2fJkiVZuXJlFi5cWLHNW97ylpx33nl5+9vfnvPPPz8rVqzI6aefnr//+78fdPj2pPR7u+qqq/K3f/u32WGHHfLQQw/lF7/4Rd72trf1brN8+fLssssumTt37rD7fWOoQAcAAAAAAIDxpGXBwDnPm1tL7TV02223Zfvtt6/498pXvjJdXV358pe/nOOPP37Q+x1//PG59tprs2bNmlHpx5lnnpn999+/4t9//dd/5ZBDDsn3v//9FAqFvOY1r8muu+6aBQsW5O1vf3tuv/32TJs2reJxWlpasmrVqt75z8uam5uzatWqdVafJ8lrXvOaTJkyJXfcccd6PYcrrrgiXV1dOeGEEyr25yWXXNK7TWtra04//fSceuqpednLXpann346t912W8U86eeee27233//nHfeeXn66ad798cPf/jD3m2uvfbaHHzwwfk//+f/pLm5OVOnTs1tt92WqVOnDtq3xsbGfOMb38hf/vKXHHTQQXn3u9+dtra2im1mzJiRb3/723nyySfzspe9LCeccEJe/epX59Of/vSQz3nGjBl58MEHc/zxx2fevHk59dRT80//9E/5h3/4h95tvvrVr+aUU05Zr325vhp6enp6xvQnVNnKlSuzxRZb5Kmnnsrmm29e6+5MOGvWrMmtt96aY445ZsiDBhgdjjeoLsccVI/jDarH8QbV43iD6nG8QXU55kbXs88+m1//+tfZeeedK0JOJrbLL788N998c7797W8Pu113d3dWrlyZzTffPI2N6qBf6P7778+rXvWq/Pd//3e22GKLQbcZ7hgbaY5sCHcAAAAAAACAMfIP//AP+fOf/5xVq1Zl5syZte7OuPXoo4/m2muvHTI8Hy0CdAAAAAAAAIAxMmXKlAFzhLP+5s+fX5Wfo/YfAAAAAGA86VicdLZXtnW2l9oBANgoAnQAAAAAgPGksZB0tPWF6J3tpduNhdr2CwBgAjCEOwAAAADAeNLcWlp2tCXLliTFrqRlYV87AHWvp6en1l2ACWk0ji0V6AAAAAAA401za1JoKoXnhSbhOcA4MXXq1CTJ6tWra9wTmJjKx1b5WNsQKtABAAAAAMabzva+8LzYVbotRAeoe4VCIVtuuWWeeOKJJMmMGTPS0NBQ415RL7q7u9PV1ZVnn302jY3qoNdHT09PVq9enSeeeCJbbrllCoUNn9pGgA4AAAAAMJ6U5zwvD9tevp0I0aulY3Fpzvn++7uzPekuJi0LatcvYFyYPXt2kvSG6FDW09OTv/zlL9lkk01cWLGBttxyy95jbEMJ0AEAAAAAxpPuYuWc5+Vld7F2fZpsGguVFy30v6gBYB0aGhqy/fbbZ9ttt82aNWtq3R3qyJo1a7Js2bIcdthhGzUE+WQ1derUjao8LxOgAwAAAACMJ4NVOKs8r67y/u5oS5YtKQ2j3/+iBoARKBQKoxL2MXEUCoU8//zzmT59ugC9hgyeDwAAAAAA66u5tW8O+kKT8BwAJggBOgAAAAAArK/O9r7wvNhVug0AjHsCdAAAAAAAWB/95zxftKK07GgTogPABGAOdAAAAAAAWB/dxco5z8vL7mLt+gQAjAoBOgAAAAAArI+WBQPbzIEOABOCIdwBAAAAAAAAIAJ0AAAAAAAAAEgiQAcAAAAAgIE6Fied7ZVtne2ldgBgwhKgAwAAAADACzUWko62vhC9s710u7FQ234BAGNqSq07AAAAAAAwaXUsLgWyza19bZ3tSXcxaVlQu37R9zvpaEuWLUmKXUnLwsrfFQAw4ahABwAAAACoFVXO9a25NSk0lcLzQpPwHAAmARXoAAAAAAC1osq5vnW294Xnxa7Sbb8bAJjQqlKBfvnll2fOnDmZPn16Dj744PzgBz8Y0f2uv/76NDQ05LjjjhvbDgIAAAAA1Ioq5/pUHg2gZWGyaEVp2X+0AABgQhrzCvQbbrghZ555Zq688socfPDBueyyy3LUUUfloYceyrbbbjvk/R5++OGcddZZOfTQQ8e6iwAAAADA+hhu3u7EnN7rS5VzfeouVo4GUF6WX+cAwIQ05hXol156aU455ZS84x3vyF577ZUrr7wyM2bMyNVXXz3kfYrFYt7ylrfkggsuyC677DLWXQQAAAAA1sdw83ab03v9qHKuXy0LBl7I0NzqQhAAmODGtAK9q6srP/rRj7JgQd8XisbGxsyfPz933333kPf78Ic/nG233Tbvete7snz58rHsIgAAAACwvkYyb7c5vUdGlTMAQF0Z0wD9D3/4Q4rFYrbbbruK9u222y4PPvjgoPf5v//3/+YLX/hCfvzjH4/oZzz33HN57rnnem+vXLkySbJmzZqsWbNmwzrOkMr71L6Fsed4g+pyzEH1ON6gehxvUD2T8ng75IxMWbYkDcWu9BSa8vwhZyTl5z/cOiq98qzSsv/+OeSMgW30mpTHG9SQYw6qx/E2tka6X8d8DvT1sWrVqvz93/99Pve5z2WbbbYZ0X0WL16cCy64YED7d77zncyYMWO0u8hat99+e627AJOG4w2qyzEH1eN4g+pxvEH1TKbjbd5j38yexa4UG6akUOzK/1x9av579nHrXAejZTIdb1APHHNQPY63sbF69eoRbTemAfo222yTQqGQxx9/vKL98ccfz+zZswds/8tf/jIPP/xwXvva1/a2dXd3lzo6ZUoeeuihzJ07t+I+CxYsyJlnntl7e+XKldlpp51y5JFHZvPNNx/Np0NKV2bcfvvtOeKIIzJ16tRadwcmNMcbVJdjDqrH8QbV43iD6plsx1vj8ktS+K+bUjzs7HQfelay/JLsueyizNttXpIMua770LNq3HMmgsl2vEGtOeagehxvY6s8kvm6jGmA3tTUlAMOOCB33nlnjjvuuCSlQPzOO+/MaaedNmD7PfbYIz/96U8r2s4555ysWrUqn/jEJ7LTTjsNuM+0adMybdq0Ae1Tp071whpD9i9Uj+MNqssxB9XjeIPqcbxB9Uya460hScvCFJpbU0iSVy1ICoUUyvN2D7GuMBn2DVUzaY43qBOOOagex9vYGOk+HfMh3M8888y8/e1vz4EHHpiDDjool112WZ555pm84x3vSJK87W1vy4477pjFixdn+vTp2XvvvSvuv+WWWybJgHYAAAAAoEZaFgxsa24devvh1gEAQB0Z8wD9jW98Y1asWJFzzz03jz32WPbbb7/cdttt2W677ZIkjzzySBobG8e6GwAAAAAAAAAwrDEP0JPktNNOG3TI9iRZunTpsPe95pprRr9DAAAAAAAAAPACSr8BAAAAAAAAIAJ0AAAAAAAAAEgiQAcAAAAAgNHTsTjpbK9s62wvtQMAdU+ADgAAAAAAo6WxkHS09YXone2l242F2vYLABiRKbXuAAAAAAAATBjNraVlR1uybElS7EpaFva1AwB1TQU6AAAAAACMpubWpNBUCs8LTcJzABhHBOgAAAAAADCaOtv7wvNi18A50QGAuiVABwAAAACA0VKe87xlYbJoRWnZf050AKCumQMdAAAAAABGS3excs7z8rK7WLs+AQAjJkAHAAAAAIDR0rJgYJs50AFg3DCEOwAAAAAAAABEgA4AAAAAAAAASQToAAAAAAAAAJBEgA4AAAAAAAAASQToAAAAAAAAAJBEgA4AAAAAAAAASQToAAAAAAAAAJBEgA4AAAAAAAAASQToAAAAAAAAAJBEgA4AAAAAAAAASQToAAAAAAAAAJBEgA4AAAAAAAAASQToAAAAAAAAAJBEgA4AAAAAAAAASQToAAAAAAAAAJBEgA4AAAAAAAAASQToAAAAAAAAAJBEgA4AAAAAAAAASQToAAAAAAAAAJBEgA4AAAAAAAAASQToAAAAAAAAAJBEgA4AAAAAAAAASQToAAAAAAAAAJBEgA4AAAAAwGTVsTjpbK9s62wvtQMAk5IAHQAAAACAyamxkHS09YXone2l242F2vYLAKiZKbXuAAAAAAAA1ERza2nZ0ZYsW5IUu5KWhX3tAMCkowIdAAAAAIDJq7k1KTSVwvNCk/AcACY5AToAAAAAAJNXZ3tfeF7sGjgnOgAwqQjQAQAAAACYnMpznrcsTBatKC37z4kOAEw65kAHAAAAAGBy6i5WznleXnYXa9cnAKCmBOgAAAAAAExOLQsGtpkDHQAmNUO4AwAAAAAAAEAE6AAAAAAAAACQRIAOAAAAAAAAAEkE6AAAAAAAAACQRIAOAAAAADBxdCxOOtsr2zrbS+0AAKyTAB0AAAAAYKJoLCQdbX0hemd76XZjobb9AgAYJ6bUugMAAAAAAIyS5tbSsqMtWbYkKXYlLQv72gEAGJYKdAAAAACAiaS5NSk0lcLzQpPwHABgPQjQAQAAAAAmks72vvC82DVwTnQAAIYkQAcAAAAAmCjKc563LEwWrSgt+8+JDgDAsMyBDgAAAAAwUXQXK+c8Ly+7i7XrEwDAOCJABwAAAACYKFoWDGwzBzoAwIgZwh0AAAAAAAAAIkAHAAAAAAbTsXjgvNmd7aX2enpMAAAYRQJ0AAAAAGCgxkLS0dYXeHe2l243FurrMQEAYBSZAx0AAAAAGKg8b3ZHW7JsSVLsSloWbtx82mPxmAAAMIpUoAMAAAAAg2tuTQpNpaC70DQ6QfdYPCYAAIwSAToAAAAAMLjO9r6gu9g1cP7yenlMAAAYJQJ0AAAAAGCg8vzkLQuTRStKy/7zl9fLY8J40rF44Ou9s73UDgDUBXOgAwAAAEDH4qSxUDmceGd70l1MWhbUrl+11F2snJ+8vOwu1tdjwnjSWChdNJKUXv/9LyoBAOqCAB0AAAAAhFoDDXbhwMbOVz4WjwnjSfn13tGWLFtSmsag/0UlAEDNCdABAAAAQKgFVEtza9/7TKHJ+wwA1BlzoAMAAABAUgqxCk1CLWBsdbb3vc8UuwbOic74Yl57gAlHgA4AAAAAiVALGHv9p4dYtKK07GjzfjOelacAKf8Oy7/jxkJt+wXABjOEOwAAAAD0D7X6z4GeqEQHRk93sXJ6iPKyu1i7PrFxTAECMOEI0AEAAABAqAVUQ8uCgW2C1vrXsbhUUd7/d9XZvvazY4F57QEmGAE6AAAAAAi1ABhKeZj2pHKUkpaFpbbBpgDxGQIwbgnQAQAAAAAAhjLcMO2mAAGYcAToAAAAAAAAwxlqmHZTgABMOAJ0AAAAAACA4Qw1TLspQAAmnMZadwAAAAAAAKBu9R+mfdGK0rKjrdQOwISjAh0AAAAAAGAohmkHmFQE6AAAAAAAAEPZkGHaOxYnjYXK7Trb14bxgzweAHXDEO4AAAAAAACjqbFQOcx7eRj4xkJt+wXAOqlABwAAAAAAGE3lyvOOtmTZkqTYVTkMPAB1SwU6AAAAAADAaGtuTQpNpfC80CQ8BxgnBOgAAAAAAACjrbO9LzwvdvUN5w5AXROgAwAAADB5dCweGGB0tpfaAWC0lOc8b1mYLFpRWvafEx2AuiVABwAAAGDyaCxUBhjlgKOxUNt+MbG5cAMmn+5i5Zznza2l293F2vYLgHWaUusOAAAAAEDVlIOMjrZk2ZLSkLr9Aw4YC+ULN5LSa61/ZSowMbUsGNjmswZgXBCgAwAAADC5NLf2heeFJoEGY8+FG1D/OhaXLnbpf1x2tq+tJB8kDAdgwjKEOwAAAACTS2d7X3he7DIfLdXR3Nr3mnPhBtQfU3wAsJYKdAAAAAAmj/5DZ/cfSjsRaDK2Brtww2sO6oeRIgBYSwU6AAAAAJNHd7EyEGluLd3uLta2X0xs/S/cWLSitOxf6QrUByNFABAV6AAAAABMJoPNYysgYawNduFGuR2oH0aKACACdAAAAACAseXCDah/pvgAYC0BOgAAAAAAMLkZKQKAtQToAAAAAADA5GakCADWaqx1BwAAAAAAAACgHgjQAQAAAAAAACACdAAAAAAAgOrpWJx0tle2dbaX2gGoOQE6AAAAAABAtTQWko62vhC9s710u7FQ234BkCSZUusOAAAAAEBd61hcCjWaW/vaOtuT7mLSsqB2/QJgfCp/nnS0JcuWJMWupGVh5ecMADWjAh0AAAAAhqNSEIDR1tyaFJpK4XmhSXgOUEdUoAMAAADAcFQKAjDaOtv7wvNiV+m2zxWAuqACHQAAAADWRaUgAKOlPJJJy8Jk0YrSsv9IJwDUlAp0AAAAAFgXlYIAjJbuYuVIJuVld7F2fQKglwAdAAAAAIbTv1KwubXvdiJEB2D9tSwY2ObzBKBuCNABAAAAYDgqBQEAYNIQoAMAAADAcFQKAgDApNFY6w4AAAAAAAAAQD0QoAMAAAAAAABABOgAAAAAAAAAkESADgAAAAAAAABJBOgAAAAAAAAAkKRKAfrll1+eOXPmZPr06Tn44IPzgx/8YMhtP/e5z+XQQw/NVlttla222irz588fdnsAAAAAAAAAGA1jHqDfcMMNOfPMM3Peeeflvvvuy7777pujjjoqTzzxxKDbL126NCeddFI6Ojpy9913Z6eddsqRRx6Z3/3ud2PdVQAAAAAAAAAmsTEP0C+99NKccsopecc73pG99torV155ZWbMmJGrr7560O2/8pWv5L3vfW/222+/7LHHHvn85z+f7u7u3HnnnWPdVQAAAAAAAAAmsSlj+eBdXV350Y9+lAULFvS2NTY2Zv78+bn77rtH9BirV6/OmjVrsvXWWw+6/rnnnstzzz3Xe3vlypVJkjVr1mTNmjUb0XsGU96n9i2MPccbVJdjDqrH8QbV43iD6nG8QfU43qC6HHNQPY63sTXS/drQ09PTM1ad+P3vf58dd9wxd911V17+8pf3tre2tqazszP33HPPOh/jve99b7797W/n/vvvz/Tp0wesP//883PBBRcMaL/uuusyY8aMjXsCAAAAAADAhLD7ozelp6Ex/z37uN62eY99Mw093Xlo+9fXrmMAVMXq1avz5je/OU899VQ233zzIbcb0wr0jXXRRRfl+uuvz9KlSwcNz5NkwYIFOfPMM3tvr1y5snfe9OGeOBtmzZo1uf3223PEEUdk6tSpte4OTGiON6guxxxUj+MNqsfxBtXjeIPqcbyxoRqXP5DCsosyb7d56T70rDQuvySF/7opxcPOztxDj6l19+qWYw6qx/E2tsojma/LmAbo22yzTQqFQh5//PGK9scffzyzZ88e9r6XXHJJLrrootxxxx3ZZ599htxu2rRpmTZt2oD2qVOnemGNIfsXqsfxBtXlmIPqcbxB9TjeoHocb1A9jjfW26sWJIVCCh1tKXzv0qTYlbQsTKG5NYVa920ccMxB9TjexsZI92njWHaiqakpBxxwQO68887etu7u7tx5550VQ7q/UHt7ey688MLcdtttOfDAA8eyiwAAAAAAwGTR3JoUmkrheaGpdBsA+hnTAD1JzjzzzHzuc5/Ll770pfz85z/PP/7jP+aZZ57JO97xjiTJ2972tixYsKB3+4svvjiLFi3K1VdfnTlz5uSxxx7LY489lqeffnqsuwoAAAAAAExkne194Xmxq3QbAPoZ8znQ3/jGN2bFihU599xz89hjj2W//fbLbbfdlu222y5J8sgjj6SxsS/Hv+KKK9LV1ZUTTjih4nHOO++8nH/++WPdXQAAAAAAJpKOxUljobLSuLM96S4mLQuGvh8TT2d70tGWtCwsvR7KtxOV6AD0GvMAPUlOO+20nHbaaYOuW7p0acXthx9+eOw7BAAAAADA5NBYqAxJ+4eoTC7dxb7wPOlbdhdr16cXcsEHQM1VJUAHAAAAAICaKAeRHW3JsiWlYbv7h6hMHoMF0PX2OnDBB0DNCdABAAAAAJjYmlv7wvNCU/2FplDmgg+Ammtc9yYAAAAAADCOdbb3hefFrtJtqFfNrX2vVRd8AFSdAB0AAAAAgImr/xDYi1aUlh1tQnTqlws+AGrKEO4AAAAAAExc3cXKIbDLy+5i7foEQ+l/wUf/OdATlegAVSJABwAAAABg4mpZMLBNEEm9csEHQM0J0AEAAAAAAOqBCz4Aas4c6AAAAAAAAAAQAToAAAAAAAAAJBGgAwAAAAAAAEASAToAAAAAAAAAJBGgAwAAAAAAAEASAToAAAAAAAAAJBGgAwAAAAAAAEASAToAAAAAAAAAJBGgAwAAAAAAAEASAToAAAAAAAAAJBGgAwAAAAAAAEASAToAAAAAAAAAJBGgAwAAAABAbXUsTjrbK9s620vtAEBVCdABAAAAAKCWGgtJR1tfiN7ZXrrdWKhtvwBgEppS6w4AAAAAwKjqWFwKnZpb+9o625PuYtKyoHb9AhhK+f2qoy1ZtiQpdiUtCyvfxwCAqlCBDgAAAMDEopITGI+aW5NCUyk8LzQJzwGgRlSgAwAAADCxqOQExqPO9r7wvNhVuu19CwCqTgU6AAAAABOPSk5gPCmPlNGyMFm0orTsP5IGAFA1KtABAAAAmHhUcgLjSXexcqSM8rK7WLs+AcAkJUAHAAAAYGLpX8nZ3Np3OxGiA/WpZcHANu9XAFATAnQAAAAAJhaVnAAAwAYSoAMAAAAwsajkBGAi6licNBYqP9M629deODbIZx8AG6Sx1h0AAAAAYCN0LC6dPO+vs73UDgBMHI2F0pQk5c/98hQljYXa9gtgglGBDgAAADCelU+mJ5XzfbcsrG2/AIDRVa4872hLli1Jil2VU5YAMCoE6AAAAADj2XAn0w31CgATS3Nr3+d9oUl4DjAGDOEOAAAAMN41t5ZOor/wZLqhXgFgYuls7/u8L3YNnMYFgI2mAh0AAABgvBvsZHpzq6FeAWAi6T9NS/9pWxKf7QCjSAU6AAAAwHjW/2T6ohWlZf+q86Gq0wFgIupYPLAqu7O91D7edRcrL4Rrbi3d7i7Wtl8AE4wKdAAAAIDxbLCT6eX2ZOjqdACYiMrTlySVVdotC2vbr9HQsmBgm890gFEnQAcAAAAYz4Y7mW6oVwAmG9OXALCRBOgAAAAAE9W6qtMBYCJqbu0Lz01fAsB6EqADAAAATFSGegVgMjJ9CQAbobHWHQAAAAAAABgV/acvWbSitOxoK7UDwAioQAcAAAAAACYG05cAsJEE6AAAAAAAk0HH4qSxUDmUdWf72sBxkCkfYDwyfQkAG8kQ7gAAAAAAk0FjoXIo6/JQ142F2vYLAKCOqEAHAAAAAJgMylW4HW3JsiVJsatyqGsAAFSgAwAAAABMGs2tSaGpFJ4XmoTnAAAvIEAHAAAAAJgsOtv7wvNiV99w7gAAJBGgAwAAAMDk1bF4YIDa2V5qZ+Ipz3nesjBZtKK07D8nOgAA5kAHAAAAgEmrsVAKUJPSUN79A1Ymnu5i5Zzn5WV3sXZ9AgCoMwJ0AAAAAJisygFqR1uybElpSO/+ASsTS8uCgW1+1wAAFQzhDgAAAACTWXNr33zYhSaBKgAAk5oAHQAAAAAms872vvC82FW7+bDNxw4AQB0QoAMAAADAZNV/zvNFK0rLjrbahOjl+djLP7vct8ZC9fsCAMCkZQ50AAAAgHrXsbgUIvYfWruzPekuDj6nMYxUd7FyzvPysrtY/b6Yjx0AgDogQAcAAACod+XK3KQUJvavGoaNMdgFGLUMrJtb+8Jz87EDAFADAnQAAACAeqcyt36VRwc45Iy+NqMDbLjB5mP3OgcAoIrMgQ4AAAAwHjS39oWKKnPrx9rRARqXX1K6ufwS83ZvqHqajx0AgElLBToAAADAeKAytz6t/R0UOtpybMOUFHqeNzrAhqqn+dgBAJi0BOgAAAAA9a5/ZW7/OdATQW09aG5Nz7IlKRS70lNoSoPfyYapt/nYAQCYlAToAAAAAPVOZW5962xPQ7ErxYYpKRgdAAAAxjUBOgAAAEC9G4vK3I7FpXm6+z9OZ/vasH6Qn8fg1o4GUDzs7Nyyaq8cO/OBFIwOAAAA41ZjrTsAAAAAQA00FkrDwHe2l26Xh4VvLNS2X+PN2tEBug89q3Tz0LNKowUYHQCAaupY3PeZXtbZXmoHYL2oQAcAAACYjMrV0R1tybIlSbGrcph4RqZcrb9mTV+bfQhAtZUvjEtKn0PlC+NaFta2XwDjkAAdAAAAYLJqbu0LzwtNgl8AGK9cGAcwagzhDgAAADBZdbb3hefFroFDvwIA40dza99nugvjADaYAB0AAABgMuo/tOuiFaVl/znRAYDxxYVxAKPCEO4AAAAAk1F3sXJo1/Kyu1i7PgEAG6b/hXH950BPVKIDrCcBOgAAAMBk1LJgYJsT7AAwPrkwDmDUCNABAAAAAADGMxfGAYwac6ADAAAAAAAAQAToAAAAAAAAAJBEgA4AAAAAAAAASQToAAAAAAAAAJBEgA4AAAAAAAAASQToAAAAAAAAAJBEgA4AAAAAAAAASQToAAAAAAAAAJBEgA4AAAAAAAAASQToAAAAQL3pWJx0tle2dbaX2gEAAGAMCdABAACA+tJYSDra+kL0zvbS7cZCbfsFAADAhDel1h0AAAAAqNDcWlp2tCXLliTFrqRlYV87AAAAjBEV6AAAAED9aW5NCk2l8LzQJDwHAACgKgToAAAAQP3pbO8Lz4tdA+dEBwAAgDFgCHcAAACg+joWl+Y0719Z3tmedBf75kAvD9tengM9UYkOAADAmBKgAwAAANVXDsmTypC8ZWEpRO8/53l52V2sTV8BAACYNAToAAAAQPWVQ/GOtmTZktIw7f1D8yG3H6ZyvWXB2PYZAACACc8c6AAAAEBtNLf2zXFeaBrZ8OzlyvXynOjlyvXGwtj2FQAAgElBBToAAABQG53tfeF5sat0e10h+vpWrgMAE48RaQAYQyrQAQAAgOrrP+f5ohWlZf/K8uFsSOU6ADBxGJEGgDGkAh0AAACovu5iZeV4edldXPd9N6RyfTxQTQcAI2NEGgDGkAp0AAAAoPpaFgw8yd3cuu6geGMq1+udajoY3zoWD3wv6mwvtQOjz4g0AIwRFegAAADA+LExlev1TjUdjG/li2CS0nHb/4IfYPRN1BFpxoJRbgDWiwAdAAAAGD8GO8k7kU6WN7f2heeq6WB8cREMVE//C1T6X7CSOOYG4wIfgPUiQAcAAACoF6rpYHxzEQxUx0QekWYsuMAHYL2YAx0AAACgHkzk+d1hshjsIhhg9LUsGBj+Nrcajnw45owHGDEV6AAAAAD1QDUdjG+GlAbqmVFumMw6FpemMuj/mu9sT361NNnl8IHt5e/fg91nXetcyDMhCNABAACAsTHUiSonlgY30ed3h4nORTBAvXKBD5PBcH97NBYqX/PlY2DnwwZvb1m49jE3YJ2/gSYEAToAAAAwNoY6UVU+6QQwkbgIBqhXLvBhotiQkLz/a7+jLVm2pDQKwwsvKHlhe+/PXM91L7xARbg+LgnQAQAAgLEx3IkqAACqwwU+TBQbGpKXty+3F5rW3b6h60YS1g/Wf+pKY607AAAAAExgza19c22+8KQTAABAfx2LS8Fyf53tpfbm1rWV3G3JhbMGhufD/e3R2d7XXuzq+xlDtW/MuqH6sa7+UzcE6AAAAMDYGe7EEgAAQH/lKvP+AXdHW6k92fCQvBxWL1rRF2J/6bWDt3e2D32fda0brh/r6j91wxDuAAAAMFqGm9MumXzz3b1wSMUXDlkIAABMPiOZC3yoodgHC6cHG869/98e3cWBlepJ8qulg7eX/37bkHXr+htoqP5TVwToAAAAMFqGm5MvmXzz3Q11oqp80mm0jeREHAAAUFvr+rtpqPnFNyQkH+pvgebWwYPr4cLskazrWLzh4Tp1Q4AOAAAAo6X3pMkQ1RLrWjfRDHWiaqys60QcE4sLJoD+vCcAjB/r+rtpqCrtDQnJq224fgwXrlNXBOgAAACwPtZ1gn6oaolk+HVsvJFcwMDE4YIJoD/vCQD1ZUP/bhquSrteQvINNd77P4k01roDAAAAMK6UT9B3tpdul0/oNBb6br+wWqJsuHWMjubWvv3rIoWJrbm1dGK1oy25cFbliVZg8pnI7wkdiwd+Z+hsL7UD1KsN/btpsCrzloWqtKkqFegAAACwPoarch6uWqJ8nxeu+/WyZOfDDDk7WoYa7pGJyagOQH8T9T1BdT0wHm3o302qtKkDVQnQL7/88ixZsiSPPfZY9t1333zqU5/KQQcdNOT2X/va17Jo0aI8/PDD2W233XLxxRfnmGOOqUZXgYlguKFhkvpf96ulyS6HJ4ecsX6P5+QqAED1DHWCfrg5+ZLB1/16mZPio2W4E3FOuk1MLpgA+puo7wmmKAHGqw39uwlqbMwD9BtuuCFnnnlmrrzyyhx88MG57LLLctRRR+Whhx7KtttuO2D7u+66KyeddFIWL16cY489Ntddd12OO+643Hfffdl7773HursMpRxIrm+gVy/ryoFkrfvheVfnua3rqtx6X7fzYUlHWxqLxSR7pXH5Jcmyi9b9eNW+cEBgDwBMZkOdoF/faonm1srvdU6Kbxwn4iYXF0wA/U3094SJWl0PjG/rmud8tP5ugiob8wD90ksvzSmnnJJ3vOMdSZIrr7wy//Ef/5Grr746Z5999oDtP/GJT+Too4/Ov/zLvyRJLrzwwtx+++359Kc/nSuvvHKsu8tQ1gaSzz7blR+u2Cf73vzhzPnpJ/OHl52VJNnm3ovyh6efy5MHvj9b//CybHPvJQPW/fGA9+dFPyqtW/GyDyRJZt17UVY8/Wzvuln3fmxMA8lRe7zxsm4iP+/hnttIrsqt93Wd7Sl0tOXYhikp9Dw/4vtU9XczFoG9UB4AamNDP9cn62f3WJygd1J8dDgRN7m4YALob6K/J0zU6npgfBuumG2iX9jEhDamAXpXV1d+9KMfZcGCvj9gGxsbM3/+/Nx9992D3ufuu+/OmWeeWdF21FFH5Zvf/Oag2z/33HN57rnnem+vXLkySbJmzZqsWbNmI58BvQ45I0/86ZnsePeSnNMzJdP+9/l8bM0J+dTyv0mSnF44IR+495LM/MFlmdYwknUH9Fv3sWz+g09kWsPzuXWbd+SItVXujcViCh1t6Vm2JA3FrhQPOzvdG7ru0LPSuPyS0Xu88bJuIj/v4Z7bmjXJIWdkytr2nkJTni+3r3091/26te2F9bxPNX835f1fLBb7fh/LLkrxsNLFUeu7rvslr0hPT9J96Fm9bz2Nyy9Jetb+odtQWO913Yd9MFRqXHbxBu3LodY1PLwsPXMOmxD7v/y9wfcHGHuOt/rT2LP+n93Fw85O7vzIpPwcbny+K3nBd8/GYjF5vivdG/i6blx+Se93v4ZiV4rfXVyxXzeU440NNdz3xro5vl+5tm/9X9/lkfNq8Jp3vEH1DHq81dl7wmjq//2r/zmx8vczGGs+4xjSMOekG5ddPOp/N00GjrexNdL92tDT09MzVp34/e9/nx133DF33XVXXv7yl/e2t7a2prOzM/fcc8+A+zQ1NeVLX/pSTjrppN62z3zmM7ngggvy+OOPD9j+/PPPzwUXXDCg/brrrsuMGTNG6ZmQJI+tTt7x4DvT1PB8nuuZkt2fu7Zi/UPT3pZpG7nurZtfk7fu2t277tgfvzOFnudTbJiSW/a7uuJ+G7JutB9vvKyrl35U87nNe+yb2fPRm1JcW8H98+1fn/+efdy4Wbehj1ft/T+azztJ9nz0pgH7YGPWNfR0p6ehsWL/zHvsm2noKb3PVGvdrJX3Z8Xmf1XzfpT3x2ju5xWb7ZlZT/+8avv/obV9AWD0bcx3lqFuj2e7P3pT1T6PJvJ+ZPzyugSoH9X8XgKwIYY7twz1ZPXq1Xnzm9+cp556KptvvvmQ2435EO5jbcGCBRUV6ytXrsxOO+2UI488ctgnzvprXH5JCg+Vgu5pDc/nqpfcme9s87Y0NCTzn/hSpq14Ps83TM20rMlnd7ojd2779iTJqwdZ993t+q17om/dotl3Zc9jPtz383qeT0+hKYViV46d+UDvFZUbsm60H2+8rKuXflTzuTUuvySF/7qp96rcLL8key67KPN2m5ckdb9u96YVaXx0ebpe+S/5z2f+Oq/Z9KfZ8/8uWefj1eL3nRyTnotu6a2W2vWdV2XX3neN9VuXJMXl87LnsouyxxO39F6tuOvan7Uh68pXaFfsn7X7L0nV1nW/9NBs85ubat6P8utmNPfzloeeleLa12E19v9uPT8d1Qr6/hVUa9asye23354jjjgiU6dOTT0Z7ZEDNnRUgeEer24q0RgXRut4G4tjYyK/ltddTbohn+vHDPnZsesLOzDONC5/YMjPo7mHHjO6P2vZT1Pcrf9+K+3XeT3F7HrYxv2sev58o95N3ON7rDjeoHom3/FW+j6w6yBtc6veFyajyXfMsT6GP3/M+nK8ja3ySObrMqYB+jbbbJNCoTCgcvzxxx/P7NmzB73P7Nmz12v7adOmZdq0aQPap06d6oU1mjrbk7XDBP3nyr3y2s0fyJHLLsqRf7X293L/1UnLwkxZO4/FUR1tOWrv7de97meV6/bpaEvu2qq0btlFScvCNPSbD7pQKGzYut/elfx62eg93nhZN5Gf93DPrSFJy8IUmltTSJJXLUgKhRTKc17V+brGXy0tPa9DzkhuvTUNzR9Mpjat8/EKd328ur+b8rw1a+ffaih2ZepdH++bv2ZD1r1qQfK9S9Owdl3hVQuythcbtq68fzraUvjepb1zxhfK/ajSusb++66G/ah43Yz2fq7W/l87V1LFa3DtazTJBq0r/N9LSvM1rR3ab+rUqaXX5HDz/v5qabLL4es/V/CGrpvSNOrPe8h1Ox+WLLtow/fjZJs/eUPnjR6LdeNwX474O/tQ+/m3308eXj667wkT+W+IYd5LClOnbvjn+nCfHePZMJ9jo/78Xn1OklQ+7qsWDGzbCGP+N/Jw74fj8P2JtSbq8T3GnJOC6nG8QXU55iap4b7rNxaGP3/MBnO8jY2R7tMxHcI9SQ4++OAcdNBB+dSnPpUk6e7uzkte8pKcdtppOfvsswds/8Y3vjGrV6/Ov//7v/e2HXLIIdlnn31y5ZVXrvPnrVy5MltsscU6S+9ZT2vfINccckZuvfXWHHPMMesOF+ppXbWDjnpZN5Gf93DPbYKcoFuzZk3f8bYx4cJY/W4aC0lHWymI6Bds9g8mNnhdoan3JHXFifsNWZckF87qPemfRSsq91s119VLPzZ0Xw61rtr7f4z6Xzzs7Nyyaq8cO7NUcTjs63Xnw3ov4hn11/9g69a1n6v5O13Xfdb3uZXfT2r9fr6h76Fj+V44XvflCAz6GbeuP8ir9dkx3kPAdfV/tI/h4d4zxvu+LBvus2ocWO/vlBtquNeQE2fj17q+51Ghascb4HiDKnPMTXLDfdcfR+cixgvH29gaaY485gH6DTfckLe//e357Gc/m4MOOiiXXXZZbrzxxjz44IPZbrvt8ra3vS077rhjFi9enCS566670tzcnIsuuij/5//8n1x//fX56Ec/mvvuuy977733On+eAH1sOXCheur+eBvtwP7Xy5KHl4/v0HG4dfXWj9Haz8MFyWP1vJMxC+XLc/vW5e90LJ73cOuqdXHDhv4RltTHe9B4OL7nHFo6Vuvoj9lBP+PWFb4Nt09G8/U/3kPAkfR/sOdd7YtIxsO+TOojPNzICxGq+p2yHvYXo2e8vx/WQN3/DQcTiOMNqssxh+/61eN4G1sjzZHHfA70N77xjVmxYkXOPffcPPbYY9lvv/1y2223ZbvttkuSPPLII2lsbOzd/pBDDsl1112Xc845Jx/60Iey22675Zvf/OaIwnMAqmiwE7bDfWla17ruYmXAU172G7p+vdcNddKvrFrrHl4+eMhc7X6U98uG7Muh1q2dcqBq+798uxz8FLtKt/sHixuyrrk1PcuW9M7t29D/9drcmixb0nff/s91sPaxWjcWz3uodRuxH9f7uZWXHW1964f73b8wmBvNdTsfNng/yoZaV+3Xwvruy+Gec7UrhMs/b+2UCYP+vPXdz6P9+h/uNTkeKqqH638y9PPe0M/1jsVDfw6s63da74b7HKvmcyhfpFD+uS98T6snw713Mf6s63sjAACTh+/6TDJjHqAnyWmnnZbTTjtt0HVLly4d0PaGN7whb3jDG8a4VwDUldEO5JPhT+on1Vs3XMhczX4MFfBszH4ebP1Y7v8xDOUbil2lCvSxDpk3NNCu9ws+xiJ4X1cQOBbr6v3ihg3dl0M95+EuUhiLqUHWBoGNxWKSvdK4/JLKecnXdz+Xn9dovycM1Y96CTLXFeQPd7HBaAfC6/pcGc8nWeolPBzJe2G9GO79ifFnfb83AgAwcfmuzyRTlQAdAGpiLEL5DVk3XMhczX5U23i5KGJtgFQxB3q9jSow2iMHjMUFHxsa8q8reB8ufBvtdfV+ccPG7MsNuUhhLEYAWPvzCh1tOXaoKRPWZz/POXRsjo16r05fV5A/VP9rEQgP1Zd6qeZf337U6gTReLgQoV4q9gEAgPU33N9GQ03dlfiuz4QlQAcAxo8xDOW7DzkjufXWdB96VgqFQn2NKlDNi0E29IKPDb24YV2BS7UquJP6v7hhYy9iqJcRAJqHmDJhuP4Pt59f+Prc2GNjXa/JofbXWFSnDxvuLhz+wofB+l/tQHi4vtRLNX+99GNdxkO1R71U7AMAAOtvuL+NfNdnEhKgAwCTWzlQWrOmr22sQubRXFdvxmL+5GpWd29oJXO9jHSRDL0vf72sNGpCvYwA0DnElAnD/UFezeB3XScGRrs6PVn3Vf7lfrzwmBhsH9fTiY2R/E5rPSz5SC4UqbXxUtldTxX7AACMXL2MDkVtre/fRr7rM8EJ0AEAqJ3hApexGLJ/uHWjVclcK0Pty+5isvNh63+RwrrC9Y0Y8n7QKRPqJXwbrh9jVZ2+jiHvh6w0H2wf18t+TMbP/Oj10o+h1NNFEQAATDzjZVQmxl69/20EVSRABwCgPtVDdfdEsKEXKYzFCABrg8Ahp0yod2NRnV42zJD3A05gjJeK5HUZbH+VK++rWf1S78Oj19NFEQAATDzjYVQmqqPe/zaCKhKgAwDAZFXtEQDWd8qEejMW1enl9cMMeT9oyDzeK5KH2l87H1aadiAZveqX4YakLFfbjPeLEQAAYGOoPGaiXKgNo0SADgAADFStEQAmig2tTh9u3VAnMAarBhlv+3i4/TXn0NGtfhluSMqJcDECAABsLJXHk8dQFxj/aqm/jaAfAToAAMDG2tDq9GSdQ95PyBMY67pAY7Dql+EqyYcb3n19h6R0ohAAgMlE5fHkMtwFxuP9Qm0YRQJ0AACAsbSuIHxdQ973NxlOYAxV/TLciZ51hesTdUjKDb2oAAAAyibyhbsMZM57GBEBOgAAwFgazeHwJ7qRVL8MdqLnhdu9cO70iTok5XAXFTCQCw4AAAaarBfuTmYT9QJjGEUCdAAAAOrDuqpfhjrRM5JwfSIOSVnt6pHxHkDXywUH430/AgAwvk3UC4xhFDXWugMAAACQpG+49f6aW/tCxcFO9PTfrtzeP1wfLJRvWThxhqQc6nmPhXIAXd7v5QC6sTB2P3M0lX/3HW3JhbOGnutxrI33/QgAwPjV/yLSRSv6vh/3/9sKUIEOAADAOLCuSvKhqigm+pCU1awemQjzJdbDcJUTYT8CADA+mfMeRkSADgAAQP0b7kTPRB6mfTi1eN71EEBvjHoZrnK870cAAOrX+k4Z5LsoDGAIdwAAAOrfcMO7T/Rh2odSi+c93DD69a6ehqscz/sRAID6Zsog2Ggq0AEAABjfJmsVRbWf93iv9K+X4SrH+34EAKC+mTIINpoAHQAAAFi3egmgN1S9XGgx3vcjAAD1z5RBsFEE6AAAADDRlOc9POSMvrbh5j0ciXoJoMc7+xEAgLE22JRBvnPCiJkDHQAAACaatfMeNi6/pHRz+SXmPQQAgMmg/5RBi1aUlv3nRAfWSQU6AAAATDRrq0sKHW05tmFKCj3Pj2zew3Llev/tNrZyHQAAqB5TBsFGE6ADAADARNTcmp5lS1IodqWn0JSGkQzZuLZyvXz/iuoVAACgPqzvha+Gb4f1Ygh3AAAAmIg629NQ7EqxYUoayvMerktza98QjxfO6gvPnXADAID6Ub7wtfwdv3zhqymbYFSoQAcAAICJZu0JtOJhZ+eWVXvl2JkPpFCuLO8uDl+t0tyaLFuSFLuSQpPwHAAA6k35O3pHW993dxe+wqhRgQ4AAAATzdp5D7sPPat089CzSifUyuH5cNUqne194flIK9cBAIDqam7t+87uwlcYVSrQAQAAYKIpz3u4Zk1f2wtPqA1WrdJ/zvP+twe7PwAAUDuDXfjqOzuMChXoAAAAMNkMVa2ytnK993Z5TvTuYu36CgAAVOp/4euiFaVl/1GmgI2iAh0AAAAmm6GqVcqV6/2pYgEAaqFjcWmKmf7fRTrb117wN8h3FphMBrvwtdwObDQBOgAAAEwmhmkHAMaDxkLld5T+32FgsnPhK4wpAToAAABMJqpVAIDxoPwdpaMtWbakNGpO/+8wjL3yKACHnNHXZhQAYBIQoAMAAMBkoloFABgvmlv7wvNCk+8s1bZ2FIDGYjHJXmlcfkmy7CKjAFSLaQygZgToAAAAAABA/els7wvPi12l20L06lm7rwsdbTm2YUoKPc8bBaCaTGMANSNABwAAAAAA6kv/sLB/eJgIcKupuTU9y5akUOxKT6EpDfZ99ZjGAGqmsdYdAAAAAAAAqNBdrAwLm1tLt7uLte3XZNPZnoZiV4oNU9JQHgWA6mlu7RuBwTQGUDUq0AEAAAAAgPoy2BzPwsPqWlv1Xzzs7Nyyaq8cO/OBFIwCUF2mMYCaUIEOAAAATG4diwdWU3W2l9oBACartaMAdB96VunmoWcZBaCa+k9jsGhFadnRZhQAqAIV6AAAAMDk1lionFO1/8lKAIDJqjwKwJo1fW2qn6tnsGkMyu3AmBKgAwAAAJNb+WRkR1uybElpeMz+JysBAKDaTGMANWMIdwAAAIDm1r65JQtNTk4CADD2TCUEdUmADgAAANDZ3heeF7vMLQkAwNgrTyVU/u5ZnkqosVDbfsEkZwh3AAAAYHLrP+d5/znQE5XobJyOxaUT4P1fR53ta+c0HWRYVgBgcjGVENQlFegAAADA5NZdrDxR2dxaut1d3LDHMxQnZarKAIB1MZUQ1B0V6AAAAMDkNlgl8MacuCyHpuXH6V/hzuSiqgwAWJfBphLyXQFqSoAOAAAAMJqEpvTX3Nr3OlBVBgD0ZyohqEuGcAcAAAAYbYbipGywqjIAgGT0pxICRoUKdAAAAIDRZihOElVlAMDwRnsqIWBUCNABAAAARpPQlLLBqsrK7QAAQF0SoAMAAACMJqEpZarKAABg3BGgAwAAAIwmoSkAAGUdi5PGQuX3wc72tRddDvK9Eai5xlp3AAAAAAAAACakxkJpOp/O9tLt8vQ+jYXa9gsYkgp0AAAAAIDJToUkwNgov692tCXLliTFrsrpfoC6owIdAAAAgJHpWNxXPVXW2V5qB8Y3FZLASPk+sP6aW5NCUyk8LzQJz6HOCdABAAAAhuIEcSUB2/jltcy6NLeWKiI72pILZ5WWKiSBwfg+sP462/vC82LXwM9koK4Ywh0AAABgKOUTxEkpRCqfIG5ZWNt+1YohSMcvr2VGorm179hWIQkMxfeB9dP/M7f/Z3Bin0GdEqADAAAADMUJ4oEEbOOT1zIjMViFpNcIMBjfB0auu1j5mVtedhdr1ydgWIZwBwAAABiOOSsrGYJ0/PJaZjj9KyQXregbzt0xDgzG94GRa1kw8DO3ubXUDtQlFegAAAAAwxnsBHF3sTQkdv+ToeX2iXwy1BCk45vqYoajQhIYKd8HgAlOgA4AAAAwlKFOEO98WPLrZaVtJtN80gK28UvYwboMdvGP1wYwGN8HBupYPDkvroQJSoAOAAAAMJThThDPOXTyzSctYBu/hB0AjBbfBwZqLFRemDZZLq6ECUqADgAAADCUdZ0gLofn5pOm3gk7AGDslD9TJ9vFlTBBNda6AwAAAADj0mDzSQMAMDk1t/Z9L3RxJYxrAnQAAACA9dV/WM5FK0rLjjYhOgDAZOXiSpgwDOEOAAAAsL7MJ10dHYtLc4r2r+DqbF+7/wcZkhwAoBb6X1zZfw70RCU6jEMCdAAAAID1ZT7p6mgsVJ587n9yGgCgXri4EiYUAToAAAAA9al88rmjLVm2pDQcav+T0wAA9cDFlTChmAMdAAAAgPrV3No3l2ihycloAABgTAnQAQAAAKhfne194Xmxq3Sbyadj8cDffWd7qR0AqsFnEUwaAnQAAAAA6lP/Oc8XrSgtO9qE6JNRY6Hyd19+bTQWatsvACpN5JDZZxFMGuZABwAAAKA+dRcr5zwvL7uLtesTtVH+3Xe0JcuWlEYj6P/aAKA+lEPmpPQe3f9iuPHOZxFMGgJ0AAAAAOpTy4KBbU5ST17NrX2BRaHJawGSUlVvY6HyeOhsX3sB0iDvoTDWJnrI7LMIJgVDuAMAAAAA9a+zvS+wKHYZyh8SQ0pTn5pb+96rJ1rI7LMIJgUV6AAAAABAfes/BHD/IYGTiRXMwPqa6NW+jE+DhcwT4TXpswgmDQE6AAAAAFDfuouVoWB52V2sXZ+gXhhSmnoykUNmn0UwaQjQAQAAAID6NthczuM9iIHRMlGrfRmfJnLI7LMIJg0BOgAAAAAAjEcTudqX8WkihMwdi5PGQmW/O9vXXhwwyPMDJhwBOgAAAAAAjEcTudoXaqWxUHkhSv8LVYBJQYAOAAAAAADj0USo9oV6Uz6GOtqSZUtKUyP0v1AFmPAaa90BAAAAAAAAqBvNrUmhqRSeF5qE5zDJCNABAAAAAACgrLO9LzwvdpVuA5OGAB0AAAAAAACSyjnPF60oLTvahOgwiZgDHQAAAAAAgLHVsThpLFQOh97ZnnQXk5YFtevXC3UXK+c8Ly+7i7XrE1BVAnQAAAAAAADGVmOhVMmdlELp/pXe9WSwMN8c6DCpCNABAAAAAAAYW+UQuqMtWbakNLd4/0rvahov1fBATZgDHQAAAAAAgLHX3JoUmkrheaGpdpXd5Wr48rzm5Wr4xkJt+gPUFRXoAAAAAAAAjL3O9r7wvNhVul2LEL2equGBuqMCHQAAAAAAgLHVf87zRStKy/5V4NVWL9XwQN0RoAMAAAAAANXXsXhgeNrZXmpn4ukuVlZ5N7eWbncXa9OfwarhAWIIdwAAAAAAoBbK81AnpTC1f4UyE0/LgoFtvUOpLy69HvpXgXe2rw3dB7nfSAz3mOXXXjnQL7/2+vcJmLQE6AAAAAAAQPWZh5qysbiYYrjHHKwaPqldNTxQVwToAAAAAABAbTS39oXn5qGevMbiYor1fUyvPWAtc6ADAAAAAAC1YR5qyppb+14HI72YomPxwNdMZ3upfUMfE5j0BOgAAAAAAED19R9Se9GK0rKjTYg+WQ11McVwIXl5mPby+vJrqrEw/GMCDMMQ7gAAAAAAQPWZh5qy/hdT9J+vPBl+LvPhhmkf7jFVogPDEKADAAAAAADV17JgYJtgc3Ia7mKK8utkqLnMm1v72vsP0+4CDWADCdABAAAAAAConXVdTDFUSJ4MPkx7c6sLNIANZg50AAAAAADq33DzIAMT21Bzmfcfpn3RitKy/5zoABtABToAAAAAAPVv7TzIjcVikr3SuPySZNlFpcAMmLiGm8vcMO3AGBCgAwAAAABQ/9YGY4WOthzbMCWFnucrgzNgYhrJ/Oj9eU8ANpIAHQAAAACA8aG5NT3LlqRQ7EpPoSkNgjKY+ITkQJWZAx0AAAAAgPGhsz0Nxa4UG6akof88yAAAo0QFOgAAAAAA9W/tvMfFw87OLav2yrEzH0ihPA+yalQAYJQI0AEAAADYeB2Lk8ZCZYjV2T70/KQA62vtPMjdh5yR3Hprug89K4VCodQOADBKBOgAAAAAbLzGQtK/EnRtpWhaFta2X8DEUb4YZ82avjaV5wDAKBOgAwAAALDxyiFWR1uybElS7CqF58ItAABgHGmsdQcAAAAAmCCaW5NCUyk8LzQJzwEAgHFHgA4AAADA6Ohs7wvPi12l2zCRdCwe+LrubC+1AwAwIYxZgP7kk0/mLW95SzbffPNsueWWede73pWnn3562O1PP/307L777tlkk03ykpe8JP/8z/+cp556aqy6CAAAAMBo6T/n+aIVpWVHmxCdiaWxUPm6Lr/uGwu17RcAAKNmzOZAf8tb3pJHH300t99+e9asWZN3vOMdOfXUU3PdddcNuv3vf//7/P73v88ll1ySvfbaK7/5zW/ynve8J7///e/zb//2b2PVTQAAAABGQ3excs7z8rK7WLs+wWgrv6472pJlS0ojLfR/3QMAMO6NSYD+85//PLfddlvuvffeHHjggUmST33qUznmmGNyySWXZIcddhhwn7333jtf//rXe2/PnTs3bW1teetb35rnn38+U6aMWdYPAAAAwMZqWTCwTajIRNTc2heeF5q8zgEAJpgxGcL97rvvzpZbbtkbnifJ/Pnz09jYmHvuuWfEj/PUU09l8803F54DAAAAAPWhs70vPC92maYAAGCCGZNk+rHHHsu2225b+YOmTMnWW2+dxx57bESP8Yc//CEXXnhhTj311GG3e+655/Lcc8/13l65cmWSZM2aNVmzZs169px1Ke9T+xbGnuMNqssxB9XjeIPqcbxB9TjeJofG5ZeksOyiFA87O92HnlW63dGWYrGY7kPPqnX3Jg3HG1SXYw6qx/E2tka6Xxt6enp6RvqgZ599di6++OJht/n5z3+em266KV/60pfy0EMPVazbdtttc8EFF+Qf//Efh32MlStX5ogjjsjWW2+dm2++OVOnTh1y2/PPPz8XXHDBgPbrrrsuM2bMGPbnAAAAAACM1O6P3pSehsb89+zjetvmPfbNNPR056HtX1+7jgEAsE6rV6/Om9/85t5R0IeyXgH6ihUr8sc//nHYbXbZZZd8+ctfzgc+8IH86U9/6m1//vnnM3369Hzta1/L3/3d3w15/1WrVuWoo47KjBkzcsstt2T69OnD/rzBKtB32mmn/OEPfxj2ibNh1qxZk9tvvz1HHHHEsBc2ABvP8QbV5ZiD6nG8QfU43hgPGpddnDQUKqp3G5dfkvQU033YB2vYs/XjeIPqcbxBdTnmoHocb2Nr5cqV2WabbdYZoK/XEO6zZs3KrFmz1rndy1/+8vz5z3/Oj370oxxwwAFJku9+97vp7u7OwQcfPGynjzrqqEybNi0333zzOsPzJJk2bVqmTZs2oH3q1KleWGPI/oXqcbxBdTnmoHocb1A9jjfq2pSmpKMthUIhaW4tzSe97KKkZWEK4/B163iD6nG8QXU55qB6HG9jY6T7dEzmQN9zzz1z9NFH55RTTsmVV16ZNWvW5LTTTsub3vSm7LDDDkmS3/3ud3n1q1+da6+9NgcddFBWrlyZI488MqtXr86Xv/zlrFy5snc+81mzZpX+iAIAAABgYmluLS072pJlS5JiV9KysK8dAACgisYkQE+Sr3zlKznttNPy6le/Oo2NjTn++OPzyU9+snf9mjVr8tBDD2X16tVJkvvuuy/33HNPkmTXXXeteKxf//rXmTNnzlh1FQAAAIBaam7tC88LTcJzAACgZsYsQN96661z3XXXDbl+zpw56T/9+uGHH571mI4dAAAAgImis70vPC92lW4L0QEAgBporHUHAAAAAJjEOttLw7e3LEwWrSgtO9pK7QAAAFU2ZhXoAAAAALBO3cXKOc/Ly+5i7foEAABMWgJ0AAAAAGqnZcHANsO3AwAANWIIdwAAAAAAAACIAB0AAAAAAAAAkgjQAQAAAAAAACCJAB0AAAAAAAAAkgjQAQAAAAAAACCJAB0AAACAsdaxOOlsr2zrbC+1AwAA1BEBOgAAAABjq7GQdLT1heid7aXbjYXa9gsAAOAFptS6AwAAAABMcM2tpWVHW7JsSVLsSloW9rUDAADUCRXoAAAAAIy95tak0FQKzwtNwnMAAKAuCdABAAAAGHud7X3hebFr4JzoAAAAdUCADgAAAMDYKs953rIwWbSitOw/JzoAAECdMAc6AAAAAGOru1g553l52V2sXZ8AAAAGIUAHAAAAYGy1LBjYZg50AACgDhnCHQAAAAAAAAAiQAcAAAAAAACAJAJ0AAAAAAAAAEgiQAcAAAAAAACAJAJ0AAAAAACYeDoWJ53tlW2d7aV2AGBIAnQAAAAAqDbBFjDWGgtJR1vfe01ne+l2Y6G2/QKAOjel1h0AAAAAgEmnHGwlSXNrX7DVsrC2/QImjubW0rKjLVm2JCl2ld5jyu3V1LG49L7X/2d3tifdxaRlQfX7AwDDUIEOAAAAANXW3FoKsjrakgtn9YXntQi2gImruTUpNJXC80JT7d5jVMMDMI4I0AEAAACgFuol2AImrs72vveYYtfAqSOqxUVDAIwjAnQAAAAAqIV6CbaAian/1BCLVvQF2LUM0V00BMA4IEAHAAAAgGqrt2ALmHi6i5VV3uUq8O5ibfrjoiEAxokpte4AAAAAAEw6gwVb5XaA0dCyYGBbraq++1801Nzad7uWfQKAIQjQAQAAAKDa6inYAhhrLhoCYBwRoAMAAAAAAGPHRUMAjCPmQAcAAAAAAACACNABAAAAAAAAIIkAHQAAAAAAAACSCNABAAAAAAAAIIkAHQAAAAAAAACSCNABAAAAAAAAIIkAHQAAAAAAAACSCNABAAAAYGLoWJx0tle2dbaX2gEAgBERoAMAAADARNBYSDra+kL0zvbS7cZCbfsFAADjyJRadwAAAAAAGAXNraVlR1uybElS7EpaFva1AwAA66QCHQAAAAAmiubWpNBUCs8LTcJzAABYTwJ0AAAAAJgoOtv7wvNi18A50QEAgGEJ0AEAAABgIijPed6yMFm0orTsPyc6AACwTuZABwAAAICJoLtYOed5edldrF2fAABgnBGgAwAAAMBE0LJgYJs50AEAYL0Ywh0AAAAAAAAAIkAHAAAAAGA4HYuTzvbKts72UjsAwAQjQAcAAAAAYGiNhaSjrS9E72wv3W4s1LZfAABjwBzoAAAAAAAMrbm1tOxoS5YtSYpdScvCvnYAgAlEBToAAAAAAMNrbk0KTaXwvNAkPAcAJiwBOgAAAAAAw+ts7wvPi10D50QHAJggBOgAAAAAAAytPOd5y8Jk0YrSsv+c6AAAE4g50AEAAAAAGFp3sXLO8/Kyu1i7PgEAjBEBOgAAAAAAQ2tZMLDNHOgAwARlCHcAAAAAAAAAiAAdAAAAAAAAAJII0AEAAAAAAAAgiQAdAAAAAAAAAJII0AEAAAAAAAAgiQAdAAAAAAAAAJII0AEAAAAAAAAgiQAdAAAAAAAAAJII0AEAAAAAAAAgiQAdAAAAAAAAAJII0AEAAAAAgI3VsTjpbK9s62wvtQPAOCJABwAAAAAANk5jIelo6wvRO9tLtxsLte0XAKynKbXuAAAAAAAAMM41t5aWHW3JsiVJsStpWdjXDgDjhAp0AAAAAGD8Mmw01I/m1qTQVArPC03CcwDGJQE6AMD/b+/+Y62u6z+AP++9cJEKJEzEO0HR5o9U/IUy/BGRv0Jj2pxNow3T7B+skIogR+rqil6+FSXmj+Z0TZm5CnJsloTXe7NZIkpTMzRr5lSEMuXXAjrnfv+4Xe69AxSQez73nvt4bOzsvLnn3mf39rrMPc/7/QYAAPoux0bDnuupN560NHWW56WtO34NAOgDHOEOAAAAAPRdjo2GPdfxxpOkfVY63ngy6bq9/5xdP0fXz9nxNQCgj1CgAwAAAAB928RZneW5Y6PhvfXEG0/Kpe6fo+OxXHp/WQGgwhToAAAAAEDftrNjo5Xo8O729RtPJs3Z+dcAgD7GHegAAAAAQN/V9djouevaH7veiQ7snPvKAWCn7EAHAAAAAPoux0ZXn+Z57Xd0d9293NL0v5/1TnY5s+fcVw4Au6RABwAAAAD6LsdGV5/auu5lbteyl33DG08AYJcU6AAAAAAA9B4dZW5zY+cd3V3LXt4/bzwBgF1yBzoAAAAAAL3LxFmdd3PX1St3AYCKUaADAAAAANC7tDR1luelre3PAQAqQIEOAAAAAEDv0fXO87nr2h+bG5XoAEBFuAMdAAAAAIDeo1zqfud5x2O5VFwmAKDfUKADAAAAANB7TJqz45o70AGACnGEOwAAAAAAAABEgQ4AAAAAAAAASRToAAAAAAAAAJBEgQ4AAAAAvUvzvKSlqftaS1P7OgAA0KMU6AAAAADQm9TWJc2NnSV6S1P789q6YnMBAEA/MKDoAAAAAABAFxNntT82Nyat85PS1mTSdZ3rAABAj7EDHQAAAAB6m4mzkrr69vK8rl55DgAAFaJABwAAAIDepqWpszwvbd3xTnSAIjTP2/H3UUtT+zoAVAkFOgAAAAD0Jh13nk+6Lpm7rv2x653oAEWprev++6jj91VtXbG5AGAfcgc6AAAAAPQm5VL3O887Hsul4jIB/UfzvPZCvOvVES1N//vdNOd/H9OYtM5vPyGj6+8rAKgCCnQAAAAA6E06CqquOsqp3Sm2AN6Pjl3mSfvvmq6nYnSsdZTndfXKcwCqjiPcAQAAAKCvcHwy0NMmzuq8OuI7B3aW5x1FeUtTZ3le2up6CQCqjh3oAAAAANBXbN+J7vhkoAftapd5193oXXend7wGAKqAHegAAAAA0JdMnNW589Pxyfte87wdd9S2NLWvQ3+xq13m5VL3N+107FYvl4rLCgD7mB3oAAAAANCX7KzYUqLvO+91/zNUu3fbZT5pzo4f7/cPAFVGgQ4AAAAAfYXjk3ueY/Lp73a2y7xjHQD6AQU6AAAAAPQViq3K2NX9z9Af2GUOQD+nQAcAAACAvkKxVRmOyQcA6Ldqiw4AAAAAANBrdD0mf+669sfmxvZ1AACqnh3oAAAAAAAdHJMPANCvKdABAAAAADo4Jh8AoF9zhDsAAAAAAAAARIEOAAAAAAAAAEkU6AAAAAAAAACQRIEOAAAAAAAAAEl6sEB/6623MnXq1AwdOjTDhg3LVVddlY0bN+7Wa9va2jJ58uTU1NRkyZIlPRURAAAAAAAAALbrsQJ96tSpef7557Ns2bIsXbo0ra2t+dKXvrRbr12wYEFqamp6KhoAAAAAAAAA7GBAT3zSF154Ib/+9a+zYsWKjBs3Lkly66235oILLsj//d//paGhYZevXbVqVb73ve/lqaeeysEHH9wT8QAAAAAAAABgBz1SoD/xxBMZNmzY9vI8Sc4555zU1tbmj3/8Yz7zmc/s9HWbN2/O5z73udx2220ZOXLkbn2tLVu2ZMuWLdufr1+/Pkmybdu2bNu27X38r2BnOr6nvrfQ88wbVJaZg8oxb1A55g0qx7xB5Zg3qCwzB5Vj3nrW7n5fe6RAX7NmTUaMGNH9Cw0YkOHDh2fNmjW7fN21116b008/PRdddNFuf6158+blxhtv3GH9kUceyQc+8IHdD80eWbZsWdERoN8wb1BZZg4qx7xB5Zg3qBzzBpVj3qCyzBxUjnnrGZs3b96tj9ujAn327Nm55ZZb3vVjXnjhhT35lNs99NBDefTRR/PMM8/s0evmzJmTmTNnbn++fv36jBo1Kuedd16GDh26V1nYtW3btmXZsmU599xzM3DgwKLjQFUzb1BZZg4qx7xB5Zg3qBzzBpVj3qCyzBxUjnnrWR0nmb+XPSrQv/a1r+WKK6541485/PDDM3LkyKxdu7bb+n//+9+89dZbuzya/dFHH83LL7+cYcOGdVu/5JJLctZZZ+Wxxx7b6esGDRqUQYMG7bA+cOBA/8fqQb6/UDnmDSrLzEHlmDeoHPMGlWPeoHLMG1SWmYPKMW89Y3e/p3tUoB944IE58MAD3/PjJkyYkLfffjsrV67MKaeckqS9IC+Xyxk/fvxOXzN79ux88Ytf7LZ2/PHH5wc/+EGmTJmyJzEBAAAAAAAAYI/1yB3oxxxzTD71qU/l6quvzh133JFt27blmmuuyWWXXZaGhoYkyWuvvZazzz47P/3pT3Paaadl5MiRO92dPnr06IwZM6YnYgIAAAAAAADAdrU99Ynvv//+HH300Tn77LNzwQUX5Mwzz8xdd921/e+3bduW1atX7/Zl7QAAAAAAAADQk3pkB3qSDB8+PIsWLdrl3x922GFpa2t718/xXn8PAAAAAAAAAPtKj+1ABwAAAAAAAIC+RIEOAAAAAAAAAFGgAwAAAAAAAEASBToAAAAAAAAAJFGgAwAAAAAAAEASBToAAAAAAAAAJFGgAwAAAAAAAEASBToAAAAAAAAAJFGgAwAAAACwt5rnJS1N3ddamtrXAQD6IAU6AAAAAAB7p7YuaW7sLNFbmtqf19YVmwsAYC8NKDoAAAAAAAB91MRZ7Y/NjUnr/KS0NZl0Xec6AEAfYwc6AAAAAAB7b+KspK6+vTyvq1eeAwB9mgIdAAAAAIC919LUWZ6Xtu54JzoAQB+iQAcAAAAAYO903Hk+6bpk7rr2x653ogMA9DHuQAcAAAAAYO+US93vPO94LJeKywQA8D4o0AEAAAAA2DuT5uy45g50AKAPc4Q7AAAAAAAAAESBDgAAAAAAAABJFOgAAAAAAAAAkESBDgAAAAAAAABJFOgAAAAAAFRa87ykpan7WktT+zoAQIEU6AAAAAAAVFZtXdLc2FmitzS1P6+tKzYXANDvDSg6AAAAAADAPtc8r72MnTirc62lKSmXkklzistFu46fS3Nj0jo/KW1NJl3X/ecFAFAAO9ABAAAAgOpjh3PvN3FWUlffXp7X1SvPAYBewQ50AAAAAKD62OHc+7U0dZbnpa3tz/18AICC2YEOAAAAAFQnO5x7r44TASZdl8xd1/7Y9cQAAICC2IEOAAAAAFQnO5x7r3Kp+4kAHY/lUnGZAACiQAcAAAAAqlHXHc4TZ3U+T5TovcGkOTuu+bkAAL2AAh0AAAAAqD52OAMAsBcU6AAAAABA9bHDGQCAvVBbdAAAAAAAAAAA6A0U6AAAAAAAAAAQBToAAAAA0N80z0tamrqvtTS1rwMA0K8p0AEAAACA/qW2Lmlu7CzRW5ran9fWFZsLAIDCDSg6AAAAAABARU2c1f7Y3Ji0zk9KW5NJ13WuAwDQb9mBDgAAAAD0PxNnJXX17eV5Xb3yHACAJAp0AAAAAKA/amnqLM9LW3e8Ex0AgH5JgQ4AAAAA9C8dd55Pui6Zu679seud6AAA9FvuQAcAAAAA+pdyqfud5x2P5VJxmQAA6BUU6AAAAABA/zJpzo5r7kDf95rnJbV13b+3LU3/ewPDTn4GAAC9gCPcAQAAAADY92rruh+N33F0fm1dsbkAAN6FHegAAAAAAOx7HTvPmxuT1vlJaWv3o/MBAHohO9ABAAAAAOgZE2cldfXt5XldvfIcAOj1FOgAAAAAAPSMlqbO8ry0tfM4dwCAXkqBDgAAAADAvtdx5/mk65K569ofu96JDgDQC7kDHQAAAACAfa9c6n7necdjuVRcJgCA96BABwAAAABg35s0Z8c1d6ADAL2cI9wBAAAAAAAAIAp0AAAAAAAAAEiiQAcAAAAAAACAJAp0AAAAAAAAAEiiQAcAAAAAAACAJAp0AAAAAAAAAEiiQAcAAAAAAACAJAp0AAAAAAAAAEiiQAcAAAAAAACAJAp0AAAAAAAAAEiiQAcAAAAAAACAJAp0AAAAAAAAAEiiQAcAAAAAAACAJAp0AAAAAAAAAEiiQAcAAAAAAACAJAp0AAAAAAAAAEiiQAcAAAAAAACAJAp0AAAAAAAAAEiiQAcAAAAAAACAJAp0AAAAAAAAAEiiQAcAAAAAAACAJAp0AAAAAAAAAEiSDCg6wL7W1taWJFm/fn3BSarTtm3bsnnz5qxfvz4DBw4sOg5UNfMGlWXmoHLMG1SOeYPKMW9QOeYNKsvMQeWYt57V0R939Mm7UnUF+oYNG5Iko0aNKjgJAAAAAAAAAL3Jhg0bsv/+++/y72va3qti72PK5XJef/31DBkyJDU1NUXHqTrr16/PqFGj8uqrr2bo0KFFx4GqZt6gsswcVI55g8oxb1A55g0qx7xBZZk5qBzz1rPa2tqyYcOGNDQ0pLZ21zedV90O9Nra2hxyyCFFx6h6Q4cONbhQIeYNKsvMQeWYN6gc8waVY96gcswbVJaZg8oxbz3n3Xaed9h1tQ4AAAAAAAAA/YgCHQAAAAAAAACiQGcPDRo0KNdff30GDRpUdBSoeuYNKsvMQeWYN6gc8waVY96gcswbVJaZg8oxb71DTVtbW1vRIQAAAAAAAACgaHagAwAAAAAAAEAU6AAAAAAAAACQRIEOAAAAAAAAAEkU6AAAAAAAAACQRIHOHrrtttty2GGHZb/99sv48ePz5JNPFh0JqlJra2umTJmShoaG1NTUZMmSJUVHgqo0b968nHrqqRkyZEhGjBiRiy++OKtXry46FlSl22+/PWPHjs3QoUMzdOjQTJgwIQ8//HDRsaBfuPnmm1NTU5MZM2YUHQWq0g033JCamppuf44++uiiY0HVeu211/L5z38+BxxwQAYPHpzjjz8+Tz31VNGxoOocdthhO/z7VlNTk+nTpxcdDapOqVTK3LlzM2bMmAwePDhHHHFEvvOd76Stra3oaP2WAp3d9rOf/SwzZ87M9ddfn6effjonnHBCzj///Kxdu7boaFB1Nm3alBNOOCG33XZb0VGgqrW0tGT69On5wx/+kGXLlmXbtm0577zzsmnTpqKjQdU55JBDcvPNN2flypV56qmn8slPfjIXXXRRnn/++aKjQVVbsWJF7rzzzowdO7boKFDVjj322Lzxxhvb/zz++ONFR4Kq9O9//ztnnHFGBg4cmIcffjh//vOf873vfS8f/vCHi44GVWfFihXd/m1btmxZkuTSSy8tOBlUn1tuuSW33357Fi5cmBdeeCG33HJLmpqacuuttxYdrd+qafP2BXbT+PHjc+qpp2bhwoVJknK5nFGjRuXLX/5yZs+eXXA6qF41NTVZvHhxLr744qKjQNVbt25dRowYkZaWlnz84x8vOg5UveHDh2f+/Pm56qqrio4CVWnjxo05+eST8+Mf/zjf/e53c+KJJ2bBggVFx4Kqc8MNN2TJkiVZtWpV0VGg6s2ePTu///3v87vf/a7oKNDvzJgxI0uXLs1LL72UmpqaouNAVfn0pz+dgw46KHfffff2tUsuuSSDBw/OfffdV2Cy/ssOdHbL1q1bs3Llypxzzjnb12pra3POOefkiSeeKDAZAOw777zzTpL2Ug/oOaVSKQ888EA2bdqUCRMmFB0Hqtb06dNz4YUXdvvvOKBnvPTSS2loaMjhhx+eqVOn5h//+EfRkaAqPfTQQxk3blwuvfTSjBgxIieddFJ+8pOfFB0Lqt7WrVtz33335corr1SeQw84/fTTs3z58rz44otJkj/96U95/PHHM3ny5IKT9V8Dig5A3/DPf/4zpVIpBx10ULf1gw46KH/5y18KSgUA+065XM6MGTNyxhln5Ljjjis6DlSlZ599NhMmTMh//vOffOhDH8rixYvzsY99rOhYUJUeeOCBPP3001mxYkXRUaDqjR8/Pvfee2+OOuqovPHGG7nxxhtz1lln5bnnnsuQIUOKjgdV5W9/+1tuv/32zJw5M9/61reyYsWKfOUrX0l9fX2mTZtWdDyoWkuWLMnbb7+dK664ougoUJVmz56d9evX5+ijj05dXV1KpVIaGxszderUoqP1Wwp0AIC079J77rnn3FcJPeioo47KqlWr8s477+TnP/95pk2blpaWFiU67GOvvvpqvvrVr2bZsmXZb7/9io4DVa/rzqCxY8dm/PjxOfTQQ/Pggw+6pgT2sXK5nHHjxuWmm25Kkpx00kl57rnncscddyjQoQfdfffdmTx5choaGoqOAlXpwQcfzP33359Fixbl2GOPzapVqzJjxow0NDT4960gCnR2y0c+8pHU1dXlzTff7Lb+5ptvZuTIkQWlAoB945prrsnSpUvT2tqaQw45pOg4ULXq6+vz0Y9+NElyyimnZMWKFfnhD3+YO++8s+BkUF1WrlyZtWvX5uSTT96+ViqV0tramoULF2bLli2pq6srMCFUt2HDhuXII4/MX//616KjQNU5+OCDd3jz5THHHJNf/OIXBSWC6vfKK6/kt7/9bX75y18WHQWq1je+8Y3Mnj07l112WZLk+OOPzyuvvJJ58+Yp0AviDnR2S319fU455ZQsX758+1q5XM7y5cvdWwlAn9XW1pZrrrkmixcvzqOPPpoxY8YUHQn6lXK5nC1bthQdA6rO2WefnWeffTarVq3a/mfcuHGZOnVqVq1apTyHHrZx48a8/PLLOfjgg4uOAlXnjDPOyOrVq7utvfjiizn00EMLSgTV75577smIESNy4YUXFh0FqtbmzZtTW9u9sq2rq0u5XC4oEXags9tmzpyZadOmZdy4cTnttNOyYMGCbNq0KV/4wheKjgZVZ+PGjd12K/z973/PqlWrMnz48IwePbrAZFBdpk+fnkWLFuVXv/pVhgwZkjVr1iRJ9t9//wwePLjgdFBd5syZk8mTJ2f06NHZsGFDFi1alMceeyy/+c1vio4GVWfIkCE57rjjuq198IMfzAEHHLDDOvD+ff3rX8+UKVNy6KGH5vXXX8/111+furq6XH755UVHg6pz7bXX5vTTT89NN92Uz372s3nyySdz11135a677io6GlSlcrmce+65J9OmTcuAAeok6ClTpkxJY2NjRo8enWOPPTbPPPNMvv/97+fKK68sOlq/VdPW1tZWdAj6joULF2b+/PlZs2ZNTjzxxPzoRz/K+PHji44FVeexxx7LpEmTdlifNm1a7r333soHgipVU1Oz0/V77rknV1xxRWXDQJW76qqrsnz58rzxxhvZf//9M3bs2Hzzm9/MueeeW3Q06Bc+8YlP5MQTT8yCBQuKjgJV57LLLktra2v+9a9/5cADD8yZZ56ZxsbGHHHEEUVHg6q0dOnSzJkzJy+99FLGjBmTmTNn5uqrry46FlSlRx55JOeff35Wr16dI488sug4ULU2bNiQuXPnZvHixVm7dm0aGhpy+eWX59vf/nbq6+uLjtcvKdABAAAAAAAAIO5ABwAAAAAAAIAkCnQAAAAAAAAASKJABwAAAAAAAIAkCnQAAAAAAAAASKJABwAAAAAAAIAkCnQAAAAAAAAASKJABwAAAAAAAIAkCnQAAAAAAAAASKJABwAAAAAAAIAkCnQAAAAAAAAASKJABwAAAAAAAIAkCnQAAAAAAAAASJL8P/cOL8ZdBvI2AAAAAElFTkSuQmCC\n",
+                                    "text/plain": [
+                                          "<Figure size 2500x800 with 1 Axes>"
+                                    ]
+                              },
+                              "metadata": {},
+                              "output_type": "display_data"
+                        },
+                        {
+                              "data": {
+                                    "image/png": "iVBORw0KGgoAAAANSUhEUgAAB8UAAAKqCAYAAACjPo/VAAAAOXRFWHRTb2Z0d2FyZQBNYXRwbG90bGliIHZlcnNpb24zLjUuMywgaHR0cHM6Ly9tYXRwbG90bGliLm9yZy/NK7nSAAAACXBIWXMAAA9hAAAPYQGoP6dpAACR6klEQVR4nOzdeXhcdbk48DczbUoLFFAKZSlSC4UCAsqibA3hlhYQtBcFBVGKIqDAFRAjoRZBCcEUAVcQWQoqKnAFlItsmqZsooi4sIlYwR8ULLIUWtu0M/n9MUxmpplMkzSZSSafz/P0OT3LzHwz9JBzvu9537emo6OjIwAAAAAAAACgCiUqPQAAAAAAAAAAGCiC4gAAAAAAAABULUFxAAAAAAAAAKqWoDgAAAAAAAAAVUtQHAAAAAAAAICqJSgOAAAAAAAAQNUSFAcAAAAAAACgagmKAwAAAAAAAFC1BMUBAAAAAAAAqFqC4gAAADCEbb311jFr1qzO9fnz50dNTU3Mnz+/4Lgf/OAHsf3228fIkSNjww037Nw+d+7ceOc73xnJZDJ23XXXsowZAAAAyklQHAAAgLKbN29e1NTUdP5ZZ511YvLkyXHKKafESy+9VOnhVZ0nn3wyZs2aFZMmTYrvf//7ccUVV0RExF133RUNDQ2xzz77xDXXXBMXXHBBhUcKAAAA/W9EpQcAAADA8PWVr3wlJk6cGMuXL4/77rsvLrvssrj99tvjL3/5S4wZM6bSwxuSpk6dGv/5z3+itra2c9v8+fMjnU7HN77xjdhmm206t//617+ORCIRV111VcHxAAAAUE0ExQEAAKiYgw8+OHbfffeIiDj++OPj7W9/e1x88cVx6623xlFHHVX0NUuXLo111123nMNcKx0dHbF8+fIYPXp0WT4vkUjEOuusU7DtX//6V0REQdn07PbRo0f3a0B82bJlHmgAAABgUFE+HQAAgEHjgAMOiIiIhQsXRkTErFmzYr311otnnnkmDjnkkFh//fXjYx/7WEREpNPpuPTSS2PHHXeMddZZJzbddNM48cQT49VXXy14z4cffjhmzJgRG2+8cYwePTomTpwYn/zkJwuO+clPfhK77bZbrL/++jF27Nh417veFd/4xjc695977rlRU1PTZbzZMvD/+Mc/OrdtvfXWceihh8add94Zu+++e4wePTq+973vRUTEa6+9FqeddlpMmDAhRo0aFdtss0187Wtfi3Q6vcbvpqOjI84///zYcsstY8yYMVFfXx+PPfZYl+NW7ym+9dZbx5e//OWIiBg3blzU1NR0/jzXXHNNLF26tLOM/bx58zrf54c//GHstttuMXr06Hjb294WH/3oR+Of//xnwWftv//+sdNOO8Xvf//7mDp1aowZMybOPvvsiIhYsWJFfPnLX45tttkmRo0aFRMmTIiGhoZYsWJFwXvU1NTEKaecErfcckvstNNOMWrUqNhxxx3jjjvu6PKzPf/88/GpT30qNt988xg1alRMnDgxPvOZz0R7e3vnMWvzHQMAAFCdZIoDAAAwaDzzzDMREfH2t7+9c9uqVatixowZse+++8ZFF13UmYV84oknxrx58+K4446L//mf/4mFCxfGt7/97fjDH/4Q999/f4wcOTL+9a9/xfTp02PcuHFx1llnxYYbbhj/+Mc/4mc/+1nn+999991x1FFHxX/913/F1772tYiIeOKJJ+L++++Pz33uc336OZ566qk46qij4sQTT4xPf/rTsd1228WyZcuirq4unn/++TjxxBNjq622igceeCAaGxtj0aJFcemll5Z8z3POOSfOP//8OOSQQ+KQQw6JRx55JKZPn14QEC7m0ksvjeuuuy5uvvnmuOyyy2K99daLnXfeObbZZpu44oor4re//W1ceeWVERGx9957R0REU1NTzJkzJ4488sg4/vjjY/HixfGtb30rpk6dGn/4wx8KMs7//e9/x8EHHxwf/ehH45hjjolNN9000ul0fOADH4j77rsvTjjhhJgyZUr8+c9/jksuuST++te/xi233FIwxvvuuy9+9rOfxWc/+9lYf/3145vf/GZ86EMfiueee67z38ILL7wQe+65Z7z22mtxwgknxPbbbx/PP/983HTTTbFs2bKora1d6+8YAACA6iQoDgAAQMW8/vrr8fLLL8fy5cvj/vvvj6985SsxevToOPTQQzuPWbFiRRxxxBHR3Nzcue2+++6LK6+8Mn70ox/F0Ucf3bm9vr4+DjrooLjxxhvj6KOPjgceeCBeffXVuOuuuzrLtEdEnH/++Z1//7//+78YO3Zs3HnnnZFMJvvl5/rb3/4Wd9xxR8yYMaPgM5955pn4wx/+ENtuu21EZAL7m2++ecydOzc+//nPx4QJE4q+3+LFi6OlpSXe//73xy9+8YvOrPXZs2fHBRdcUHIsM2fOjEcffTRuvvnm+PCHPxwbb7xxRETsvPPOcc8998QjjzwSxxxzTOfxzz77bHz5y1+O888/vzPrOyLi8MMPj3e/+93x3e9+t2D7iy++GJdffnmceOKJndt++MMfxj333BNtbW2x7777dm7faaed4qSTTooHHnigMwAfkXkI4fHHH49JkyZFROa/4y677BI//vGP45RTTomIiMbGxnjxxRfjoYceKvhv+ZWvfCU6OjoiIuLiiy/u83cMAABA9VI+HQAAgIqZNm1ajBs3LiZMmBAf/ehHY7311oubb745tthii4LjPvOZzxSs33jjjbHBBhvEgQceGC+//HLnn9122y3WW2+9aG1tjYhcD+3bbrstVq5cWXQMG264YSxdujTuvvvufvu5Jk6cWBAQz455v/32i4022qhgzNOmTYtUKhULFizo9v3uueeeaG9vj1NPPbWgjPtpp53Wb2PO+tnPfhbpdDqOPPLIgnGOHz8+tt12287vNmvUqFFx3HHHFWy78cYbY8qUKbH99tsXvEe2PP7q7zFt2rTOgHhEJmA/duzY+Pvf/x4RmVL5t9xySxx22GEFAfGs7HeyNt8xAAAA1UumOAAAABXzne98JyZPnhwjRoyITTfdNLbbbrtIJAqf3x4xYkRsueWWBduefvrpeP3112OTTTYp+r7/+te/IiKirq4uPvShD8V5550Xl1xySey///4xc+bMOProo2PUqFEREfHZz342brjhhjj44INjiy22iOnTp8eRRx4ZBx10UJ9/rokTJ3bZ9vTTT8ef/vSnGDduXMkxF/Pss89GRHRmP2eNGzcuNtpooz6Ps5inn346Ojo6unxW1siRIwvWt9hii6itre3yHk888USPf9atttqqyzEbbbRRZ3/4xYsXx5IlS2KnnXZa49j7+h0DAABQvQTFAQAAqJg999yzaOZvvlGjRnUJlKfT6dhkk03iRz/6UdHXZIOiNTU1cdNNN8VvfvOb+MUvfhF33nlnfPKTn4yvf/3r8Zvf/CbWW2+92GSTTeLRRx+NO++8M375y1/GL3/5y7jmmmviE5/4RFx77bWd71NMKpUqun306NFdtqXT6TjwwAOjoaGh6GsmT55c/Asos3Q6HTU1NfHLX/6yaDn59dZbr2C9u5/1Xe96V1x88cVFP2P1Eubdla3PlkXvqaHyHQMAAFBeguIAAAAMOZMmTYp77rkn9tlnn6JB2dW9733vi/e9733R1NQU119/fXzsYx+Ln/zkJ3H88cdHRERtbW0cdthhcdhhh0U6nY7Pfvaz8b3vfS/mzJkT22yzTWc29muvvdZZkj0il8Hd0zG/+eabMW3atN79sBHxjne8IyIymdDvfOc7O7cvXry4M5u6v0yaNCk6Ojpi4sSJfQ4iT5o0Kf74xz/Gf/3Xf3X7QEFvjBs3LsaOHRt/+ctf1vi5ff2OAQAAqF56igMAADDkHHnkkZFKpeKrX/1ql32rVq2K1157LSIiXn311S7ZxrvuumtERKxYsSIiIv79738X7E8kErHzzjsXHJPtd53fk3rp0qWdmeQ9HfODDz4Yd955Z5d9r732Wqxatarb106bNi1GjhwZ3/rWtwp+nksvvbTHn99Thx9+eCSTyTjvvPO6fHcdHR1dvq9ijjzyyHj++efj+9//fpd9//nPf2Lp0qW9GlMikYiZM2fGL37xi3j44Ye77M+Oc22+YwAAAKqXTHEAAACGnLq6ujjxxBOjubk5Hn300Zg+fXqMHDkynn766bjxxhvjG9/4Rnz4wx+Oa6+9Nr773e/Gf//3f8ekSZPijTfeiO9///sxduzYOOSQQyIi4vjjj49XXnklDjjggNhyyy3j2WefjW9961ux6667xpQpUyIiYvr06bHVVlvFpz71qfjCF74QyWQyrr766hg3blw899xzPRrzF77whfj5z38ehx56aMyaNSt22223WLp0afz5z3+Om266Kf7xj3/ExhtvXPS148aNizPPPDOam5vj0EMPjUMOOST+8Ic/xC9/+ctuX9NXkyZNivPPPz8aGxvjH//4R8ycOTPWX3/9WLhwYdx8881xwgknxJlnnlnyPT7+8Y/HDTfcECeddFK0trbGPvvsE6lUKp588sm44YYb4s4771xj2fzVXXDBBXHXXXdFXV1dnHDCCTFlypRYtGhR3HjjjXHffffFhhtuuFbfMQAAANVLUBwAAIAh6fLLL4/ddtstvve978XZZ58dI0aMiK233jqOOeaY2GeffSIiEzz/7W9/Gz/5yU/ipZdeig022CD23HPP+NGPfhQTJ06MiIhjjjkmrrjiivjud78br732WowfPz4+8pGPxLnnntvZy3zkyJFx8803x2c/+9mYM2dOjB8/Pk477bTYaKON4rjjjuvReMeMGRNtbW1xwQUXxI033hjXXXddjB07NiZPnhznnXdebLDBBiVff/7558c666wTl19+ebS2tsZ73/veuOuuu+L973//WnyLxZ111lkxefLkuOSSS+K8886LiEwf8OnTp8cHPvCBNb4+kUjELbfcEpdccklcd911cfPNN8eYMWPine98Z3zuc5/rU1n2LbbYIh566KGYM2dO/OhHP4olS5bEFltsEQcffHCMGTMmItb+OwYAAKA61XSsXgsNAAAAAAAAAKqEnuIAAAAAAAAAVC1BcQAAAAAAAACqlqA4AAAAAAAAAFVLUBwAAAAAAACAqiUoDgAAAAAAAEDVEhQHAAAAAAAAoGqNqPQAeiKdTscLL7wQ66+/ftTU1FR6OAAAAAAAAABUUEdHR7zxxhux+eabRyJROhd8SATFX3jhhZgwYUKlhwEAAAAAAADAIPLPf/4zttxyy5LHDImg+Prrrx8RmR9o7NixFR5N9Vm5cmXcddddMX369Bg5cmSlhwNVzfkG5eN8g/JxvkH5ON+gvJxzUD7ONygf5xuUj/NtYC1ZsiQmTJjQGUsuZUgExbMl08eOHSsoPgBWrlwZY8aMibFjxzohYYA536B8nG9QPs43KB/nG5SXcw7Kx/kG5eN8g/JxvpVHT9pvly6uDgAAAAAAAABDmKA4AAAAAAAAAFVLUBwAAAAAAACAqjUkeooDAAAAAADAYJZOp6O9vb3Sw2AQWblyZYwYMSKWL18eqVSq0sMZkmprayORWPs8b0FxAAAAAAAAWAvt7e2xcOHCSKfTlR4Kg0hHR0eMHz8+/vnPf0ZNTU2lhzMkJRKJmDhxYtTW1q7V+wiKAwAAAAAAQB91dHTEokWLIplMxoQJE/olq5XqkE6n480334z11lvPv4s+SKfT8cILL8SiRYtiq622WqsHCwTFAQAAAAAAoI9WrVoVy5Yti8033zzGjBlT6eEwiGRL6q+zzjqC4n00bty4eOGFF2LVqlUxcuTIPr+Pbx8AAAAAAAD6KNsrem3LOwNdZc+rte3JLigOAAAAAAAAa0nPaOh//XVeCYoDAAAAAAAAULUExQEAAAAAAIB+N3/+/KipqYnXXnut0kPpNGfOnDjhhBMqPYwBNWvWrJg5c2avXnP//ffHu971rhg5cuQaX/vyyy/HJptsEv/v//2/vg+yzATFAQAAAAAAYJiZNWtW1NTUdPnzt7/9reT+gw46qMefsffee8eiRYtigw026NzW0dERV1xxRbz3ve+N9dZbLzbccMPYfffd49JLL41ly5ZFRMSyZcuisbExJk2aFOuss06MGzcu6urq4tZbb12rn/nFF1+Mb3zjGzF79uzObc3NzbHHHnvE+uuvH5tssknMnDkznnrqqc79r7zySpx66qmx3XbbxejRo2OrrbaK//mf/4nXX3+985h58+YV/a6SyWQsXrw4InIPCKz+58UXX+zxWAbSGWecEbvuumssXLgw5s2bV/LYjTfeOD7xiU/El7/85bKMrT+MqPQAAAAAAAAAgPI76KCD4pprrinYNm7cuJL7R40a1eP3r62tjfHjxxds+/jHPx4/+9nP4ktf+lJ8+9vfjnHjxsUf//jHuPTSS2PrrbeOmTNnxkknnRQPPfRQfOtb34oddtgh/v3vf8cDDzwQ//73v/vwU+ZceeWVsffee8c73vGOzm1tbW1x8sknxx577BGrVq2Ks88+O6ZPnx6PP/54rLvuuvHCCy/ECy+8EBdddFHssMMO8eyzz8ZJJ50UL7zwQtx0000REfGRj3yky8MCs2bNiuXLlxd8nxERTz31VIwdO7ZzfZNNNunxWAbSM888EyeddFJsueWWPTr+uOOOi9122y3mzp0bb3vb2wZ0bP1BpjgAAAAAAAAMQ6NGjYrx48cX/EkmkyX3b7TRRp37a2pq4sorr4z//u//jjFjxsS2224bP//5zzv3r14+/YYbbogf/ehH8eMf/zjOPvvs2GOPPWLrrbeOD37wg/HrX/866uvrIyLi5z//eZx99tlxyCGHxNZbbx277bZbnHrqqfHJT34yIiKefPLJGDNmTFx//fWdn3XDDTfE6NGj4/HHH+/25/3JT34Shx12WMG2O+64I2bNmhU77rhj7LLLLjFv3rx47rnn4ve//31EROy0007xv//7v3HYYYfFpEmT4oADDoimpqb4xS9+EatWrYqIiNGjR3f5Dn/961/Hcccd12UMm2yyScGxiUSix2MpJpVKxRlnnBEbbrhhvP3tb4+Ghobo6OgoOGbFihXxP//zP7HJJpvEOuusE/vuu2/87ne/i4iIf/zjH1FTUxP//ve/45Of/GTU1NTEvHnz4tVXX42PfexjMW7cuBg9enRsu+22BQ9I7LjjjrH55pvHzTff3O3YBhNBcQAAAAAAAKBPzjvvvDjyyCPjT3/6UxxyyCHxsY99LF555ZWix/7oRz+K7bbbLj74wQ922VdTU9NZZn38+PFx++23xxtvvFH0fbbffvu46KKL4rOf/Ww899xz8f/+3/+Lk046Kb72ta/FDjvsUPQ1r7zySjz++OOx++67l/x5smXRS2U/v/766zF27NgYMaJ4Ue7rrrsuxowZEx/+8Ie77Nt1111js802iwMPPDDuv//+tR7L17/+9Zg3b15cffXVcd9998Urr7zSJVDd0NAQ//u//xvXXnttPPLII7HNNtvEjBkz4pVXXokJEybEokWLYuzYsXHppZfGokWL4iMf+UjMmTMnHn/88fjlL38ZTzzxRFx22WWx8cYbF7zvnnvuGffee2/Jn2GwUD4dAAAAAAAA+tFh37ovFr+xouyfO279UfGLU/ft8fG33XZbrLfeep3rBx98cNx4443d7o+IOPvss+Pss8/uXJ81a1YcddRRERFxwQUXxDe/+c347W9/W7T3+NNPPx3bbbfdGsd1xRVXxMc+9rF4+9vfHrvsskvsu+++8eEPfzj22WefzmM++9nPxu233x7HHHNM1NbWxh577BGnnnpqt+/53HPPRUdHR2y++ebdHpNOp+O0006LffbZJ3baaaeix7z88svx1a9+NU444YRu3+eqq66Ko48+OkaPHh0rV66MiIjNNtssLr/88th9991jxYoVceWVV8b+++8fDz30ULznPe/p01giIi699NJobGyMww8/PCIiLr/88rjzzjs79y9dujQuu+yymDdvXhx88MEREfH9738/7r777rjqqqviC1/4QowfP77zoYRsufvnnnsu3v3ud3c+RLD11lt3+ezNN988/vCHP3Q7tsFEUBwAAAAAAAD60eI3VsSLS5ZXehhrVF9fH5dddlnn+up9q1ffH9E1a3nnnXcueP3YsWPjX//6V9HPW72sd3emTp0af//73+M3v/lNPPDAA/GrX/0qvvGNb8R5550Xc+bM6Tzu6quvjsmTJ0cikYjHHnssampqun3P//znPxERsc4663R7zMknnxx/+ctf4r777iu6f8mSJfH+978/dthhhzj33HOLHvPggw/GE088ET/4wQ8Ktm+33XYFDwTsvffe8cwzz8Qll1zS5diejCUik0m+aNGieO9739u5bcSIEbH77rt3ftfPPPNMrFy5suCBgpEjR8aee+4ZTzzxRLfv/ZnPfCY+9KEPxSOPPBLTp0+PmTNnxt57711wzOjRo2PZsmXdvsdgIigOAAAAAAAA/Wjc+qOGxOeuu+66sc022/R5f0QmwJqvpqYm0ul00WMnT54cTz75ZI/GNnLkyNhvv/1iv/32iy9+8Ytx/vnnx1e+8pX44he/GLW1tRER8cc//jGWLl0aiUQiFi1aFJtttlm375ct/f3qq6/GuHHjuuw/5ZRT4rbbbosFCxbElltu2WX/G2+8EQcddFCsv/76cfPNN3f5ubOuvPLK2HXXXWO33Xbr9nvI2nPPPYsGvdc0lnI4+OCD49lnn43bb7897r777viv//qvOPnkk+Oiiy7qPOaVV14p+l0ORoLiAAAAAAAA0I96U8J8ODn66KPjox/9aNx6661d+op3dHTEkiVLOvuKr26HHXaIVatWxfLly6O2tjZeeeWVmDVrVsyePTsWLVoUH/vYx+KRRx6J0aNHF339pEmTYuzYsfH444/H5MmTCz731FNPjZtvvjnmz58fEydO7PLaJUuWxIwZM2LUqFHx85//vNts8zfffDNuuOGGaG5u7tH38eijjxYE8nsylnwbbLBBbLbZZvHQQw/F1KlTIyJi1apV8fvf/76zJPukSZOitrY27r///njHO94RERErV66M3/3ud3HaaaeVfP9x48bFscceG8cee2zst99+8YUvfKEgKP6Xv/wl9t9//x79rJUmKA4AAAAAAAB0sWLFinjxxRcLto0YMaIz67q3jjzyyLj55pvjqKOOii996Usxffr0GDduXPz5z3+OSy65JE499dSYOXNm7L///nHUUUfF7rvvHm9/+9vj8ccfj7PPPjvq6+tj7NixERFx0kknxYQJE+JLX/pSrFixIt797nfHmWeeGd/5zneKfnYikYhp06bFfffdFzNnzuzcfvLJJ8f1118ft956a6y//vqdP+8GG2wQo0ePjiVLlsT06dNj2bJl8cMf/jCWLFkSS5YsiYhM0DiZTHa+109/+tNYtWpVHHPMMV0+/9JLL42JEyfGjjvuGMuXL48rr7wyfv3rX8ddd93V47EU87nPfS4uvPDC2HbbbWP77bePiy++OF577bXO/euuu2585jOfiS984Qvxtre9LbbaaqtoaWmJZcuWxac+9alu/1udc845sdtuu8WOO+4YK1asiNtuuy2mTJnSuX/ZsmXx+9//Pi644IJu32MwERQHAAAAAAAAurjjjju6lCTfbrvtelwCfXU1NTVx/fXXxxVXXBFXX311NDU1xYgRI2LbbbeNT3ziEzFjxoyIiJgxY0Zce+21cfbZZ8eyZcti8803j0MPPTTOOeeciIi47rrr4vbbb48//OEPMWLEiBgxYkT88Ic/jH333TcOPfTQOPjgg4t+/vHHHx+f/vSno6WlJRKJREREZ8/01TOer7nmmpg1a1Y88sgj8dBDD0VEdCklv3Dhwth6660716+66qo4/PDDY8MNN+zy2e3t7fH5z38+nn/++RgzZkzsvPPOcc8990R9fX3nMWsaSzGf//znY9GiRXHsscdGIpGIT37yk/Hf//3f8frrr3cec+GFF0Y6nY6Pf/zj8cYbb8Tuu+8ed955Z2y00UZF3zMiora2NhobG+Mf//hHjB49Ovbbb7/4yU9+0rn/1ltvja222ir222+/bt9jMKnp6GlH+wrKlkp4/fXXO5/+oP+sXLkybr/99jjkkEO67X8A9A/nG5SP8w3Kx/kG5eN8g/JyzkH5ON+gfJxv/W/58uWxcOHCmDhxYrdltRkcOjo64r3vfW+cfvrpcdRRRw3456XT6ViyZEmMHTu2MwhfLd73vvfF//zP/8TRRx89oJ9T6vzqTQxZpjgAAACUU2tzRCIZUdeQ29bWEpFOZf5eYl+iIyJih6776hsHfNgAAABDXU1NTVxxxRXx5z//udJDGdJefvnlOPzww8vyYEF/ERQHAACA7qxFALvbfYlkRGtTZltdQ2Z7a1NE/ey3PrP7fcnWppi82eERcUhu39b7Zf7en2MUZAcAAKrUrrvuGrvuumulhzGkbbzxxtHQ0LDmAwcRQXEAAACGt1KB77UIYHe7L/s5rU0RC+ZGpNoLt5fYl0qlYsqCC6Pjwtty+/o6jlL7Sn0nAuYAAAAMMYLiAAAAVL++Br7XIoBdcl9dQ257srbwNSX2pfc7M+LeiyJZ7HX9Ocbsd1DsOxEwBwAAYIipro7uAAAADF+tzZngbL62llwQt7Uptz8b5M0Gd+tnZ9a/Oq5rQLyuIROA7i6A3Zd9bS257an2wnGX2Je496JIdqyKjtX39fcYS30npb7LUv8NAAAAoEIExQEAABhaugu8Pnv/wAS++xjA7nZfftb1nMW5cbW1rHFfcsGF8cRmh8eqs17o+rr+HGOp70TAHAAAgCFG+XQAAAAGn76WO584tW8ly4sFh4uVUs8vKx7Rt33pVNdxZbdHlNyXmnpW/PWNHWKb/H0LF0T8497+HWN2vdh3Uuq7LFVuXkl2AAAAKkRQHAAAgMFnbfp892fgey0C2N3uKxbkzR9niX3plSsjbr+9cF86lXkYoD/HWOo7KXfAHAAAANaSoDgAAACV0ZPs4N5mffd34HstAti92rc2BmKMrc2DI2Ce/TwZ5AAAAKwFPcUBAAAYOKX6SJfqPx3R+z7fpfpxFwt8Z4Ou9Y1dA8V1DcM76FrqOyn1XZb6bxDR+x7mepQDAACD0FNPPRXjx4+PN954o9JDGVA1NTVxyy239Oo15557bmy66aY9eu3ll18ehx12WN8H2AuC4gAAAAycUkHNbDC1tSniq+O6lkfvLoDaXeB14QKB73IoZ8C81L+RNT1UAQAAlDRr1qyoqanp8udvf/tbyf0HHXRQl/dqbm6OZDIZc+fO7dy29dZbF3199s+sWbMiIoru23fffTvfZ03B1cceeyyOPPLIGDduXIwaNSomT54c55xzTixbtqzzmI9+9KNdxn3HHXdETU1NnHvuuQXbzz333Nhqq61KfneNjY1x6qmnxvrrr99l39/+9rdYf/31Y8MNNyzY/v3vfz/222+/2GijjWKjjTaKadOmxW9/+9uCYzo6OuKcc86JzTbbLEaPHh3Tpk2Lp59+uuCYpqam2HvvvWPMmDFdPiPfvHnzYuedd4511lknNtlkkzj55JNL/kz94Yknnojzzjsvvve978WiRYvi4IMPLnn8Jz/5yXjkkUfi3nvvHfCxKZ8OAADA2hmoMuh9KXdeLFhL+ZQq5b42Jdl726O8J/8mAQCAOOigg+Kaa64p2DZu3LiS+0eNGtXlfa6++upoaGiIq6++Or7whS9ERMTvfve7SKVSERHxwAMPxIc+9KF46qmnYuzYsRERMXr06M7XX3PNNQVB69ra2h6N/ze/+U1MmzYtpk2bFv/3f/8Xm266afz2t7+Nz3/+8/GrX/0qWltbo7a2Nurr6+PMM8+MVatWxYgRmfBoa2trTJgwIebPn1/wnq2trVFfX9/tZz733HNx2223xbe+9a0u+1auXBlHHXVU7LfffvHAAw8U7Js/f34cddRRsffee8c666wTX/va12L69Onx2GOPxRZbbBERES0tLfHNb34zrr322pg4cWLMmTMnZsyYEY8//niss846ERHR3t4eRxxxROy1115x1VVXFR3jxRdfHF//+tdj7ty58d73vjeWLl0a//jHP3r0na6NZ555JiIiPvjBD0ZNTc0aj6+trY2jjz46vvnNb8Z+++03oGOTKQ4AAMDa6e8y6BHKnVejtckw703J9QhZ5AAADD0Vag80atSoGD9+fMGfZDJZcv9GG21UOMy2tvjPf/4TX/nKV2LJkiWdweBx48Z1vuZtb3tbRERssskmnds22GCDzvfYcMMNCz4je3wpHR0d8alPfSqmTJkSP/vZz2LPPfeMd7zjHXHEEUfEL37xi3jwwQfjkksuiYiI+vr6ePPNN+Phhx/ufP38+fPjrLPOioceeiiWL18eERHLly+Phx56qGRQ/IYbbohddtmlM5Cd70tf+lJsv/32ceSRR3bZ96Mf/Sg++9nPxq677hrbb799XHnllZFOp+NXv/pV589z6aWXxpe+9KX44Ac/GDvvvHNcd9118cILLxRkyp933nlx+umnx7ve9a6i43v11VfjS1/6Ulx33XVx9NFHx6RJk2LnnXeOD3zgAyW/z6effjqmTp0a66yzTuywww5x9913dznmz3/+cxxwwAExevToePvb3x4nnHBCvPnmmxGRybDPlkJPJBKdQfH58+fHnnvuGeuuu25suOGGsc8++8Szzz7b+Z6HHXZY/PznP4///Oc/Jce3tgTFAQAAWLNSEzT9XQa9rUXge7jp7r93Nrjd2x7lpf5N6kUOAMBgNIQf7LzqqqviqKOOipEjR8ZRRx3VbfZyf3v00Ufj8ccfjzPOOCMSicKQ5y677BLTpk2LH//4xxERMXny5Nh8882jtbU1IiLeeOONeOSRR+KII46IrbfeOh588MGIyGS0r1ixomRQ/N57743dd9+9y/Zf//rXceONN8Z3vvOdHo1/2bJlsXLlys4HABYuXBgvvvhiTJs2rfOYDTbYIN773vd2jq8n7r777kin0/H888/HlClTYsstt4wjjzwy/vnPf3b7mnQ6HYcffnjU1tbGQw89FJdffnl88YtfLDhm6dKlMWPGjNhoo43id7/7Xdx4441xzz33xCmnnBIREWeeeWZnVYFFixbFokWLYtWqVTFz5syoq6uLP/3pT/Hggw/GCSecUJBFvvvuu8eqVavioYce6vHP2BeC4gAAAKxZX7PBSwW+S2UHQ8Ta9SiXRQ4AwFCypoeNB8htt90W6623XuefI444ouT+9dZbLy644ILO/UuWLImbbropjjnmmIiIOOaYY+KGG27ozB7uqaOOOqrgM0r1EM/661//GhERU6ZMKbp/ypQpncdEZLLFs6XS77333pg8eXKMGzcupk6d2rl9/vz5MXHixHjHO97R7ec+++yzsfnmmxds+/e//x2zZs2KefPmdZaHX5MvfvGLsfnmm3cGwV988cWIiNh0000Ljtt000079/XE3//+90in03HBBRfEpZdeGjfddFO88sorceCBB0Z7e3vR19xzzz3x5JNPxnXXXRe77LJLTJ06teC/c0TE9ddfH8uXL4/rrrsudtpppzjggAPi29/+dvzgBz+Il156KdZbb73OHufZjP8lS5bE66+/HoceemhMmjQppkyZEscee2xBz/YxY8bEBhtsUJA9PhD0FAcAACBjbXqDF8vYrWso3f+7VP9piOh7j/KI7v9N6kUOAMBgVdeQu0ZdvfXUAKmvr4/LLrusc33dddctuT8iCkqb//jHP45JkybFLrvsEhERu+66a7zjHe+In/70p/GpT32qx+O45JJLCjKkN9tssx6/tqOjo0fH7b///nHaaafFypUrY/78+bH//vtHRERdXV1873vfi4hMULxUlnhExH/+85/O/t5Zn/70p+Poo4+OqVOn9mgsF154YfzkJz+J+fPnd3mvtZVOp2PlypXxzW9+M6ZPnx4Rmf9O48ePj9bW1pgxY0aX1zzxxBMxYcKEgmD/Xnvt1eWYXXbZpeDfyD777BPpdDqeeuqpLsH8iMy/lVmzZsWMGTPiwAMPjGnTpsWRRx7Z5b/v6NGjY9myZWv1c6+JTHEAAAAyBiIbXBl0Bkqpf1uyyAEAGIq6aw80gNZdd93YZpttOv+sHqxcff8222xTEBS/6qqr4rHHHosRI0Z0/nn88cfj6quv7tU4xo8fX/AZqwfni5k8eXJEZIK1xTzxxBOdx0RkAvxLly6N3/3ud9Ha2hp1dXURkQmKP/TQQ/HKK6/EQw89FAcccEDJz914443j1VdfLdj261//Oi666KLO7+BTn/pUvP7661FbWxs//OEPC4696KKL4sILL4y77rordt5554LvICLipZdeKjj+pZde6tzXE9n/hjvssEPntnHjxsXGG28czz33XI/fp79cc8018eCDD8bee+8dP/3pT2Py5Mnxm9/8puCYV155JcaNGzeg45ApDgAAMJyUOxscKmFN/yZlkQMAMNjkP9hZ15Bbjxi0FbX+/Oc/x8MPPxzz588vCJS/8sorsf/++8eTTz4Z22+//YB9/q677hrbb799XHLJJfHRj360oK/4H//4x7jnnnuiubm5c9ukSZNiwoQJ8fOf/zweffTRzqD4FltsEVtssUV8/etfj/b29jVmir/73e+Oxx9/vGDbgw8+GKlU7h741ltvja997Wtx3333FZRTb2lpiaamprjzzju79CWfOHFijB8/Pn71q1/FrrvuGhGZ8vQPPfRQfOYzn+nx97LPPvtERMRTTz0VW265ZURk/pu8/PLL3ZaFnzJlSvzzn/+MRYsWdQbVVw9cT5kyJebNmxdLly7tfGjh/vvvj0QiEdttt13JMb373e+Od7/73dHY2Bh77bVXXH/99fG+970vIiKeeeaZWL58ebz73e/u8c/YF4LiAAAAw0k2EzaicKKlfnZuW7FyfaUmaJRBZ7Ap9W9yTZON3Z0Dazp3AABgbQzSh41XrFjRpZ/1iBEjYuONN46rrroq9txzz6Ilw/fYY4+46qqrYu7cuf0yjoULF8ajjz5asG3bbbeNq666Kg488MD40Ic+FI2NjTF+/Ph46KGH4vOf/3zstddecdpppxW8pr6+Pr773e/GNttsU1Duu66uLr71rW/F5MmTu/QLX92MGTPi+OOPj1QqFclkpqrU6n3NH3744UgkErHTTjvFkiVLIiLia1/7Wpxzzjlx/fXXx9Zbb935vWb7qNfU1MRpp50W559/fmy77bYxceLEmDNnTmy++eYxc+bMzvd+7rnn4pVXXonnnnsuUqlU5/eyzTbbxHrrrReTJ0+OD37wg/G5z30urrjiihg7dmw0NjbG9ttv323Af9q0aTF58uQ49thjY+7cubFkyZKYPbvwXudjH/tYfPnLX45jjz02zj333Fi8eHGceuqp8fGPf7xo6fSIzH+3K664Ij7wgQ/E5ptvHk899VQ8/fTT8YlPfKLzmHvvvTfe+c53xqRJk0p+72tLUBwAAKAalcxqnS0bnOFLFjkAAIPRIH3Y+I477uhSUn277baLP/3pT/HDH/4wvvjFLxZ93Yc+9KH4+te/HhdccEGMHDlyrcdxxhlndNl27733xr777hu/+c1v4rzzzouDDz443njjjdhqq63i2GOPjcbGxhg1alTBa+rr6+O6667r7CeeVVdXF9dcc00cffTRaxzLwQcfHCNGjIh77rmnaH/u7lx22WXR3t4eH/7whwu2f/nLX45zzz03IiIaGhpi6dKlccIJJ8Rrr70W++67b9xxxx0FfcfPOeecuPbaazvXsxnWra2tnT/XddddF6effnq8//3vj0QiEXV1dXHHHXd0+98ikUjEzTffHJ/61Kdizz33jK233jq++c1vxkEHHdR5zJgxY+LOO++Mz33uc7HHHnvEmDFj4kMf+lBcfPHF3f7MY8aMiSeffDKuvfba+Pe//x2bbbZZnHzyyXHiiSd2HvPjH/84Pv3pT/fsS1wLNR097T5fQUuWLIkNNtggXn/99YISA/SPlStXxu233x6HHHJIv/yPCeie8w3Kx/kG5eN8G6S6y4bNrn91XC7wN2dxz15DxTnfBlhPzgHnzrDinIPycb5B+Tjf+t/y5ctj4cKFMXHixILgJdXrO9/5Tvz85z+PO++8s+Rx6XQ6lixZEmPHji0o707GY489FgcccED89a9/jQ022KDoMaXOr97EkGWKAwAAVKNSWa2ywaE4WeQAAEAPnHjiifHaa6/FG2+8Eeuvv36lhzNkLVq0KK677rpuA+L9SVAcAABgqFpTsK1Yb2S9waF7epEDAAA9MGLEiC49t+m9adOmle2zBMUBAACGqjUF24pltcoGh74ZiCxyAAAAykJQHAAAYDDrSenl7kqk97THseAcrNlAZJErrQ4AAFAWOroDAAAMZtls8LaWzHo22JZIZtbrGnKZqfnBtmJZrfWzZYTDQFjT+VYsizxizec3AABDSkdHR6WHAFWnv84rmeIAAACD2ZpKL3dXsll/cCiftckij+h6fqdTuXM5SwY5AMCglUxmHmpsb2+P0aNHV3g0UF3a29sjInee9ZWgOAAAQKWtqYRyd6WXexJsAyprTb3Ii53fq5/L+ec6AACDzogRI2LMmDGxePHiGDlyZCQSCjWTkU6no729PZYvX+7fRR+k0+lYvHhxjBkzJkaMWLuwtqA4AABApWVLKEcUD4B1lw2+pmAbUHlrqtrQ3fkd0X2FCAAABpWamprYbLPNYuHChfHss89WejgMIh0dHfGf//wnRo8eHTU1NZUezpCUSCRiq622WuvvT1AcAACg0koFwEplgyuRDkPbmqo9FKsQsabKEgAAVERtbW1su+22naWeISJi5cqVsWDBgpg6dWqMHDmy0sMZkmpra/sly15QHAAAoBz6WiJdNjhUr1Lnd3cZ5GuqLAEAQMUkEolYZ511Kj0MBpFkMhmrVq2KddZZR1C8wgTFAQAAyqGvJdJlg0P16u78XlMGeYTS6gAAAL0gKA4AAFAOfS2RLtAFw8+aKkQorQ4AANArguIAAAD9RYl0oD+sqUKE0uoAAAC9IigOAADQX5RIBwaa0uoAAAC9JigOAADQX5RIBwaa0uoAAAC9JigOAADQG0qkA5WktDoAAECvCYoDAAD0hhLpwGCltDoAAEBRguIAAAC9oUQ6MFgprQ4AAFCUoDgAAEBvKZEODEZKqwMAABQlKA4AALC6NWVNKpEODDVKqwMAAMNYotIDAAAAGHSyWZNtLZn1bPAokSwMLM1ZnFnmHwswGBWrZFE/u7C0evZBn9VLq6/+/7e2lsx2AACAIUKmOAAAwOpKZU22NiuRDgw9SqsDAADDmKA4AAAwfK2pTHqxvuFKpAPVRml1AACgyimfDgAADF9rKpO+etYkQDVSWh0AAKhyMsUBAIDhq7sMyOy2UlmTANVCaXUAAKDKCYoDAADVbU0l0usaupZJ1zccIENpdQAAoAoIigMAANVtTZmMxTIg9Q0HyChWWj27Pbu++oNFEWt+IAkAAKCMBMUBAIDqViqTsScZkADDmdLqAABAFRAUBwAAql93mYxryoAEoHtKqwMAAEOEoDgAADD0ralMb3eZjMqkA/RdX0qrK6sOAABUQKLSAwAAAFhr2TK9bS2Z9Wy2YiJZmMk4Z3FmmX8sAH1T39j1QaL8B46KPZBU6v/XAAAAA0SmOAAAMPSVKtPb2qxEOkC5dVdavX527uEkZdUBAIAyERQHAACqQ3d9w5VIByi/UqXV6xuL//8aAABggCifDgAADA2tzV1Lnre1ZLZn/756mV4AKqNUafXu/n+9pv/PAwAA9JGgOAAAMDToGw4w9JX6/7V+4wAAwABRPh0AABga9A0HGPrWVFY9Qr9xAACg3wmKAwAAQ4e+4QBD25r+f93d/+cBAADWgvLpAADA4KFvOMDwpt84AAAwAATFAQCAwUPfcIDhS79xAABggCifDgAADB76hgMMX/qNAwAAA0RQHAAAGFz0DQcYnvQbBwAABojy6QAAQHnpGw5AX+g3DgAA9JGgOAAAUF76hgPQW/qNAwAAa0H5dAAAoLz0DQegt/QbBwAA1oKgOAAAUH76hgPQG33tN97anMkYzz+2raUwmA4AAFQ95dMBAID+p284AOXU3e8VpdUBAICQKQ4AAAyEbBAiIpOdl98LNv/v+fuyxwJAb/Tk94rS6gAAMKwJigMAAP1P33AAyqVUv/HsutLqAAAwrAmKAwAAA0PfcADKYU2/V4qVVq9rKF3VBAAAqCqC4gAAQN9kM+z2Pj23LT/DrrsgBACUi9LqAABARCQqPQAAAGCIeivDLnHvRZnVey/KBBYSycIgxJzFmWVrU2Y7AJRLsdLq9bMLS6tnH97Kr2oCAABUFZniAABA37wVOEi2NsWhNSMi2bFK33AABpe+llYHAACqiqA4AADQd3UN0bFgbiRT7dGRrI0afcMBGCpKlVZPp0q3CAEAAIaUXpVPb25ujj322CPWX3/92GSTTWLmzJnx1FNPrfF1N954Y2y//faxzjrrxLve9a64/fbb+zxgAABgEGlriZpUe6RqRkRNNsMOAIaCUqXVS7UIAQAAhpxeZYq3tbXFySefHHvssUesWrUqzj777Jg+fXo8/vjjse666xZ9zQMPPBBHHXVUNDc3x6GHHhrXX399zJw5Mx555JHYaaed+uWHAAAABkhrcyYAsHqp2byAQWrqWXHbGzvEoes/Hslshp2scAAGux5UNSnaIgQAABhyepUpfscdd8SsWbNixx13jF122SXmzZsXzz33XPz+97/v9jXf+MY34qCDDoovfOELMWXKlPjqV78a73nPe+Lb3/72Wg8eAAAYYG8FvjszwLOlZRPJzgy79H5nRkRkltkMOwAY6uoaoiNZG8mOVdGRrBUQBwCAIWyteoq//vrrERHxtre9rdtjHnzwwTjjjDMKts2YMSNuueWWbl+zYsWKWLFiRef6kiVLIiJi5cqVsXLlyrUYMcVkv1PfLQw85xuUj/MN+snep0cilYpka1N0LJibKZU+9axI5/VYLTjfstudezAg/H6D8knce1Ek32oRkky1R+rXzZ0PggH9z+84KB/nG5SP821g9eZ7reno6Ojoy4ek0+n4wAc+EK+99lrcd9993R5XW1sb1157bRx11FGd27773e/GeeedFy+99FLR15x77rlx3nnnddl+/fXXx5gxY/oyXAAAYC0c+ugnI9mxKlI1I+K2Xa+u9HAAYEBNfvGWmLLoZ/HEZofHX8fPLFiv6UhHR00i/jp+ZsHxNR3peGqzwys3aAAAGGaWLVsWRx99dLz++usxduzYksf2OVP85JNPjr/85S8lA+J91djYWJBdvmTJkpgwYUJMnz59jT8Qvbdy5cq4++6748ADD4yRI0dWejhQ1ZxvUD7ON+idxIKvRdQkCzLgEvdeFNGRiqhJdpaOTaba49D1Hy84zvkG5eN8g/JILPhzpLY9K97xvs/FX+++O97x8e9E6jeTY3L29+KCC2PytpMjvd+ZmYzyP/wsUlPPikn7HVLpocOQ5XcclI/zDcrH+TawstXGe6JPQfFTTjklbrvttliwYEFsueWWJY8dP358l4zwl156KcaPH9/ta0aNGhWjRo3qsn3kyJH+wQwg3y+Uj/MNysf5Bj00ojaitSmSyWSmZ2pbS8SCCyMmTo1YuCCifnbUvLU9mX9cHucblI/zDQbYf30pIiJGvlWOceTIkZE8oDG3P5nM/D68/+KIVHtE/exI1jVEshJjhSrjdxyUj/MNysf5NjB68532Kije0dERp556atx8880xf/78mDhx4hpfs9dee8WvfvWrOO200zq33X333bHXXnv15qMBAICBlA1wtzZFLJjbOcEf6VTE1vvl9meX6VRlxgkAg0FdQ+73ZbK2y4NiAADA4NKroPjJJ58c119/fdx6662x/vrrx4svvhgRERtssEGMHj06IiI+8YlPxBZbbBHNzc0REfG5z30u6urq4utf/3q8//3vj5/85Cfx8MMPxxVXXNHPPwoAALBWejrBb+IfgOGurSX3+zLVnln3+xEAAAatRG8Ovuyyy+L111+P/fffPzbbbLPOPz/96U87j3nuuedi0aJFnet77713XH/99XHFFVfELrvsEjfddFPccsstsdNOO/XfTwEAAKy9YhP8AEChtpZMZZX62RFzFmeWrU0R8w7t+ruzrSWitbky4wQAADr1unz6msyfP7/LtiOOOCKOOOKI3nwUAADQ31qbIxKr9QJva8mUQk8kcxP82Z7irU2ZY2S+AUBOOpX7fRmRWy5cUPi7Mz94DgAAVFSvguIAAMAQlg18R3SdrO9ugl/vcAAoVN/YdVtdQ+Hv1mw7kvzfrQAAQMUIigMAwHCRnZTv6WS9SXwA6J26htzv2GRt3u/eEtVaigXZAQCAftWrnuIAAMAQV9eQ6xmeP1kPAKy9tpbc79hUe67HeLZaS3Y9m1GeSFZurAAAMIzIFAcAgGqypky0YpP1AuMAsPby25Lkl1KP6H21FgAAoF/JFAcAgGpSKhMtf7J+zuLMMv9YAKDv0qnCQHddQ2Y9ncqtF6vW0trc9XdxW0tmOwAA0C9kigMAQDUplYnW2tx1sj4iN1kPAPRdsd7gq1duKVatJftAW/b4/IfYAACAfiEoDgAA1aauIRcQz89EW9NkPQAwMJRWBwCAilI+HQAAqk2xTDQAoHL6WlodAADoFzLFAQBgqGltzpRaXb0kazqVK8FaKhMNACivvpZWBwAA+oWgOAAADDWleo8Wy0SL0DccAAarUqXVsw+8FXsQrligHQAAKEpQHAAAhpre9h6VaQYAg1epB9pKPQgHAAD0mKA4AAAMRXUNuYC43qMAMHStqbR6RM8fhAMAAIpKVHoAAABAHxTrPQoAVJ+6htzvew/CAQBAn8gUBwCAwai1ufseotlSqsV6j5ooB4DqUuxBOL/vAQCgV2SKAwDAYJQNfGczwLOB70SyeO/R+tmZ7QBA9cjvIT5ncWaZf30AAAD0iExxAAAYjLIB7572EJUxBgDVp9iDcNntparKFOtTDgAAw5hMcQAAGKz0EAWA4a2+sevv/7qGzPZSVWUAAIACMsUBAGCw0kMUAOhOb6vKAADAMCYoDgAAlVKq7Gk2+ys7uZ3N/oow2Q0AZNQ15ALiqsoAAEC3lE8HAIBKKVX2tFgP0frZme0AABHFq8oAAABdyBQHAIBK6W3ZU9lfAEBW9mE6VWUAAGCNBMUBAKCSlD0FAPqiWFWZ7PZSLVrqG8s/VgAAqDDl0wEAoJKUPQUA+qK+sevDdHUNme2lWrQAAMAwJFMcAAAGUqlMreyEtbKnAEB/6m2LFgAAqHIyxQEAYCCVytQqVva0fnZmOwDA2qhryFWi0aIFAIBhTqY4AAAMpN5mapmwBgD6Q7EWLa4zAAAYpmSKAwDAQJOpBQCUU7YyTf3siDmLM8v8yjUAADDMCIoDAMBAK5apBQAwUEq1aGlt7not0taS2Q4AAFVK+XQAAFhbrc2ZHuH5GeBtLZmJ52xP8ezEdDZzK0LGOAAwMOobu27LXnesfi2Sn1UOAABVSlAcAADWVjbwHdF1crlYplZEZjsAQLllr0VamyIWzM1Uscm/VgEAgCokKA4AAGurt5PLJp0BgEqqa8hdsyRr865lSlS/KZZ9DgAAQ4Se4gAA0B/qGnI9w/MnlwEABpu2ltw1S6o912M8W/0mu56tfpNIVm6sAADQD2SKAwBAfyg2uSwwDgAMNvltXvLbvkQorQ4AQNWSKQ4AAGsrf3J5zuLMMj/LCgBgsEinCgPddQ2Z9XQqt16s+k1rc9drm7aWzHYAABjkZIoDAEBPdddn8+/zu04uR+QmlwEABotivcFXv7YpVv0mW1o9e3z+Q4EAADDICYoDAEBPlZoMXr2sqDKjAMBQo7Q6AABVSlAcAAB6ymQwAFDNipVWz27PrmevgfJLqwMAwCAnKA4AAL1hMhgAqFZ9La0OAACDXKLSAwAAgCGl2GQwAEC1yy+tPmdxZtnaFDHv0K7XQ20tEa3NlRknAAAUIVMcAADytTZneoevnhWVTuV6ipfqswkAUI26K62+cEHh9VB+8BwAAAYJQXEAAMiXDXxHdJ3YXVOfTQCAatVdafX866Vsi5n86yUAABgEBMUBACBfdgK3pxO7JnwBgOGuriF33ZSsdX0EAMCgo6c4AACsrq4h1zPcxC4AQGltLbnrplR71x7jAABQYYLiAACwOhO7AAA9k99qZs7izLK1yfUTAACDivLpAAAMP63Nmd7h+RngbS2Z3uDZnuLZkunZid4IGeMAAKtLpwpbzWSX6VTlxgQAAKsRFAcAYPjJBr4jCgPf9bNN7AIA9EZ9Y9dt2eunUg8iFnsdAAAMEEFxAACGn86J2qaIBXMzJdLzA+HdHQ8AQM+VehARAADKSFAcAIDhqa4hFxBP1gp8AwD0t94+iAgAAAMkUekBAABARbS15ALiqfbMOgAA/auuIXe95UFEAAAqRFAcAIDhJ79055zFmWVrk8A4AEB/8yAiAACDgPLpAABUp9bmTB/L/GyktpaIdCrz9/zSndlldh8AAGsv/0HE/J7iETLGAQAoK0FxAACqUyJZOOm6+qTs6kzMAgD0r3TKg4gAAAwKguIAAFSn7KRra1PEgrmZcp3dBcQBAOh/9Y1dt7kWAwCgAvQUBwCgetU15PpXJmtNwgIADBatzV37i7e1ZLYDAEA/ExQHAKB6tbXkAuKp9q4TrwAAVEa21U32+izb6iaRrOy4AACoSsqnAwAwdLU2ZyZO8zPA21oyfSqzE63ZkunZidYIGeMAAJWm1Q0AAGUkUxwAgKGrVIZROlU4sVrXkFlPpyo3XgAAcrS6AQCgTGSKAwAwdPU2w8hEKwDA4FGs1Y3rNQAABoBMcQAAhjYZRgAAQ0+2wk/97Ig5izPL/ApAAADQjwTFAQAY2oplGAEAMLiVanXT2tz1mq6tJbMdAAD6QFAcAIChS4YRAMDQVN/YtcJPXUNmeyJZeE2XveZLJMs/TgAAqoKe4gAADG6tzZkJ0PxJ07aWTBZRRNcMo4jcPgAAhp7sNV1rU8SCuZlqQPnXfAAA0EuC4gAADG7ZTKGIzERofnZ4sYlRk6UAAENfXUMuIJ6sdY0HAMBaERQHAGBwkykEADD8tLXkAuKp9sx6XUPpKkL1jZUbLwAAg5qe4gAADH51DbkJUZlCAADVLb8y0JzFmWW2x7h+4wAA9IFMcQAABr/uMoUAAKg+6VRhZaDsMj8bXBUhAAB6QVAcAIDBbfUe4tn1CJOfAADVqFgZ9PzrPv3GAQDoJUFxAAAqr1RvyIjuM4UAABh+9BsHAKCXBMUBAKi8bG/IiMJs8O5KYcoGAgAYnkpVESp1TQkAwLAmKA4AQOVlg9x6QwIAUIp+4wAA9IGgOAAAg4PekAAArIl+4wAA9EGi0gMAAICIKN4bEgAAesM1JQAARcgUBwCg8kr1hpTdAwBAT5S6pkynMj3H868t21oKy64DAFC1BMUBACiP1ubuJyIjuu8NCQAAPVGq33giWfjQZX4AHQCAqicoDgBAeZSaiCyWDS5DHACA3lhTv/GIzPVntud4d9ehAABUHUFxAADKIzvhaCISAIBKqGvIXYcma12HAgAMI4lKDwAAgGGkriEzAWkiEgCAcmtryV2Hptoz6wAADAuC4gAAlI+JSAAAKiG/dc+cxZlla5PrUQCAYUL5dAAA+k9rc6Z3eH4GeFtLRDqV6ymeLZmenZiMkDEOAMDASqcKW/dkl+lU5cYEAEDZCIoDANB/soHviMLAd/1sE5EAAFROfWPXbdnr0VIPdhZ7HQAAQ46gOAAA/adzYrEpYsHcTIn0/EB4d8cDAECllHqwEwCAqiAoDgBA/6pryAXEk7UC3wAADG69fbATAIAhJ1HpAQAAUGXaWnIB8VR7Zh0AAAazuobc9asHOwEAqo6gOAAA/Se/1OScxZlla5PAOAAAg5sHOwEAqpry6QAA9F5rc6b3Yn4GTVtLxN/nF5aazC7TqbIPEQAAeiT/wc78nuIRMsYBAKqEoDgAAL2XSBZOFK4+kZjPRCIAAINZOuXBTgCAKicoDgBA72UnClubIhbMzZSYLBYQBwCAwa6+ses217UAAFVFT3EAAPqmriHXczFZa+IQAAAAABiUBMUBAOibtpZcQDzVnlkHAIBq0drc9Rq3rSWzHQCAIUVQHACA3svvIT5ncWbZ2iQwDgBA9UgkC69xs9fAiWRlxwUAQK/pKQ4AQHGtzZkJv/yy6G0tEelU5u/5PcSzy+w+AAAY6rLXuK1NEQvmZqoj5V8DAwAwZAiKAwBQXDYzJiIz8ZefHV5sItDkIAAA1aauIRcQT9a65gUAGKIExQEAKE5mDAAAw11bSy4gnmrPrLseBgAYcvQUBwCge3UNuQlAmTEAAAwn+ZWS5izOLPN7jAMAMGTIFAcAoHsyYwAAGK7SqcJKSdllOlW5MQEA0CeC4gAAFLd6D/HseoTAOAAA1a++ses218EAAEOSoDgAwHDW2hyRSBZO7rW15LJfZMYAAEBXpa6jiwXTAQCoKEFxAIDhLJEszP5ePTt8dTJjAACg9HU0AACDjqA4AMBwlg1ytzZFLJib6RveXUAcAADIcB0NADCkJCo9AAAAKqyuISJZm5nIS9aayAMAgJ5wHQ0AMGQIigMADHdtLbmJvFR7Zh0AACjNdTQAwJChfDoAwHC2eg/x7HqETBcAAOhOqevodCrTczz/erqtJbO9vrEy4wUAGOYExQEAql1rc/eTchGFvQ+zy+w+AACgq3Sq++voRLLwQdP8ADoAABUhKA4AUO1KTcoVywaXIQ4AAKUVy/he/Tq6tSliwdxMafXurr0BACiLXvcUX7BgQRx22GGx+eabR01NTdxyyy0lj58/f37U1NR0+fPiiy/2dcwAAPRGXUNmEq61KeKr40oHxAEAgLVX15DrNZ6szV17tzZ37T3e1pLZDgDAgOl1UHzp0qWxyy67xHe+851eve6pp56KRYsWdf7ZZJNNevvRAAD0VXeTcgAAQP9ra8lde6fac4HwbBWn7Hq2ilMiWbmxAgAMA70un37wwQfHwQcf3OsP2mSTTWLDDTfs9esAAOgHxSblBMYBAKD/rd6uKLsekZcxrrQ6AEA5la2n+K677horVqyInXbaKc4999zYZ599uj12xYoVsWLFis71JUuWRETEypUrY+XKlQM+1uEm+536bmHgOd+gfJxvOYl7L4rkggsjNfWsSO93Zma9tSlSqVSk9zuz0sOjCjjfoHycb1Bezjn6IrGqPWLqWZHe+/SIlSsj9j49EqlUxKr2SL+1PmLB3KhJtUdHsjZWZY8b5pxvUD7ONygf59vA6s33WtPR0dHR1w+qqamJm2++OWbOnNntMU899VTMnz8/dt9991ixYkVceeWV8YMf/CAeeuiheM973lP0Neeee26cd955XbZff/31MWbMmL4OFwCgam236GfRUZOIv46f2blt8ou3RE1HOiKi231PbXZ4mUcKAADD2+QXb4kpi34WqZoRkexYFU9sdnjBtToAAD2zbNmyOProo+P111+PsWPHljx2wIPixdTV1cVWW20VP/jBD4ruL5YpPmHChHj55ZfX+APReytXroy77747DjzwwBg5cmSlhwNVzfkG5TPczrei2eB56zCQhtv5BpXkfIPycs7R30pdt0dHKqImWXD9nrj3ooiOVKSnfrGCoy4P5xuUj/MNysf5NrCWLFkSG2+8cY+C4mUrn55vzz33jPvuu6/b/aNGjYpRo0Z12T5y5Ej/YAaQ7xfKx/kG5TNszrcDGiOSyUi2NkXy/os7exMm6xoiWemxMWwMm/MNBgHnG5SXc45+UxOF1+nZ6/h0KiJZG9HaFMlkMteLfMGFmeOH0b8/5xuUj/MNysf5NjB6851WJCj+6KOPxmabbVaJjwYAqF51DREL5mYC4snazDoAADB41Dd23bb6dXtrU+66vn6263oAgH7Q66D4m2++GX/729861xcuXBiPPvpovO1tb4utttoqGhsb4/nnn4/rrrsuIiIuvfTSmDhxYuy4446xfPnyuPLKK+PXv/513HXXXf33UwAAkMkkyQbEU+2ZdRNoAAAwdHjQFQBgQPQ6KP7www9HfX195/oZZ5wRERHHHntszJs3LxYtWhTPPfdc5/729vb4/Oc/H88//3yMGTMmdt5557jnnnsK3gMAgLXU1pLJKMlmkmTXI0ykAQDAUOFBVwCAAdHroPj+++8fHR0d3e6fN29ewXpDQ0M0NLhwAwAYUOlUYWnF7DKdqtyYAACAnvOgKwDAgKlIT3EAAPqgtTkikSycEGtreSsg3oPehAAAwOBV6kHX3t4LAABQIFHpAQAA0EOJZCZTpK0ls57NHEkkKzsuAABg7dU3dn2wta4hs929AADAWpEpDgAwVGQnyFqbIhbMzfQYzM8kAQAAqpN7AQCAtSJTHABgKKlriEjWZibBkrUmwQAAYLhwLwAA0GeC4gAAQ0lbS24SLNWeK58IAABUN/cCAAB9JigOADBUZPsG1s+OmLM4s8zvKwgAAFQn9wIAAGtFT3EAgMGktTkikSwshdjWEpFOZf6e3zcwu8zuAwAAqlM65V4AAGAtCIoDAAwmiWQm4yMiM9GVnxFSrGegPoIAAFD96hu7bnMvAADQY4LiAACDSXZiq7UpYsHcTK/A7gLiAAAAAACskZ7iAACDTV1DRLI2ExBP1gqIAwAA3Wtt7tpbvK0lsx0AgIgQFAcAGHzaWnIB8VR71wkuAACArGwLpux9Q7YFUyJZ2XEBAAwiyqcDAAwmq/cQz65HyBgHAAC60oIJAGCNBMUBAMqttTmTtZE/SdXWEpFOZf6eP4GVXWb3AQAArK6uIRcQ14IJAKALQXEAgHLLljeMKMwG7y6bw4QWAABQSrEWTO4jAAA6CYoDAJSb8oYAAEB/0YIJAGCNBMUBACpBeUMAAKA/pFNaMAEArIGgOABAJShvCAAA9If6xq7b3FsAABRIVHoAAADDTn55wzmLM8vWpsx2AAAAAAD6lUxxAICB0tockUgWZmm0tUT8fb7yhgAAAAAAZSIoDgAwUBLJTAZ4RCbwnZ8hvno5Q+UNAQCA/tbdg7rpVPGy6wAAVUpQHABgoGQnnlqbIhbMzfQOLxYQBwAAGAilHtQFABhGBMUBAAZSXUMuIJ6sFRAHAADKx4O6AAAREZGo9AAAAKpaW0suIJ5qz6wDAACUS11D7n7Eg7oAwDAlKA4AMFDySxPOWZxZtjYJjAMAAOXjQV0AAOXTAQDWSmtzpk9ffrZFW0tEOpX5e35pwuwyuw8AAGAg5T+om99TPELGOAAwrAiKAwCsjUSycFJp9Umn1Zl4AgAAyiWd8qAuAEAIigMArJ3spFJrU8SCuZlyhN0FxAEAAMqpvrHrts57mBJVr4q9DgBgCNNTHABgbdU15PrzJWsFxAEAgMEvW/Uq22M8W/UqkazsuAAABoBMcQCAtdXWkguIp9oz6wLjAADAYKbqFQAwjMgUBwBYG/k9xOcszizzsy0AAAAGK1WvAIBhQqY4AMDaSKcKsymyy3SqcmMCAADoCVWvAIBhQlAcAGBNWpszffXyJ4faWt4KiDd2Pd4kEgAAMNjlV72qa8itL1wQMXFqz+9/AACGAOXTAQDWJJEsLImenSxKJCs7LgAAgL4qVvWqfnbm7+5/AIAqI1McAGBNspNErU0RC+ZmygrmTx4BAAAMNd1VvcrPGnf/AwBUCZniAAA9UdeQ67OXrDUhBAAAVC/3PwBAlREUBwDoibaW3IRQqj1XShAAAKDadHf/09rc9V6orSWzHQBgEBMUBwBYk2zpwPrZEXMWZ5b5PfYAAACqRan7n0RSv3EAYEjSUxwAICKT2ZBIFpYFbGuJSKcyf8/voZddZvcBAABUi3Sq+/ufbB9y/cYBgCFGUBwAICKX8RCRmdDJz44oNsFj0gcAAKhG2cB3vvz7n7qGXEBcv3EAYIgQFAcAiMhN5Mh4AAAA6F6xfuN1DaWrbxULtAMAlJGe4gAAWXUNuYkdGQ8AAACF9BsHAIYomeIAAFndZTwAAACg3zgAMGQJigMARHTtIZ5djzCJAwAAEKHfOAAwZAmKAwDDR6kedxHdZzwAAACwZqpvAQCDlKA4ADB8ZHvcRRRmg3dX0s/kDQAAQM+ovgUADGKC4gDA8JGdiNHjDgAAoH+V6jcOAFBhguIAwPCixx0AAED/K9VvvFQrq2KvAwDoZ4lKDwAAoKyK9bgDAABg4GRbWWXvv7Kl1RPJyo4LABg2ZIoDAMOHHncAAADlp5UVAFBhguIAwPChxx0AAEBlaGUFAFSQoDgAUF2yver2Pj23rVSvOhMxAAAAA69YKyv3YwBAmegpDgBUl7d61SXuvSizeu9FetUBAABUUn4rqzmLM8v8HuMAAANMpjgAUF3eyjRItjbFoTUjItmxSq86AACAStLKCgCoMEFxAKD61DVEx4K5kUy1R0eyNmoExAEAACpHKysAoMKUTwcAqk9bS9Sk2iNVMyJqsr3qAAAAAAAYlmSKAwDV5a1edampZ8Vtb+wQh67/eCRbmzL7ZCIAAAAMLq3NEYlkxN6n57a1tbxVcr1IhjkAQB8IigMAQ0920iQ/yJ2dNImIqJ8d6b1Pj7j99kjvd2Ykk0m96gAAAAajRDKitSkSqVRE7BCJey+KWHBhpgc5AEA/ERQHAIaetyZNIiITGH8rOzzqZ+cC5StX5o6XIQ4AADA4vXW/lmxtikNrRkSyY1XhvR0AQD8QFAcAhp7s5EhrU8SCuRGpdpMmAAAAQ1VdQ3QsmBvJVHt0JGujxr0dANDPEpUeAABAn9Q1RCRrMwHxZK2AOAAAwFDV1hI1qfZI1YyImlR7phoYAEA/EhQHAIamtpZcQNykCQAAwND0Vjus1NSz4rZdr47U1LMyVcHc4wEA/Uj5dABg6Fm9h3h2PULGOAAAwFCSTkXUz4703qdH3H57pPc7M5LJZGY7AEA/ERQHAAan1uaIRLIwyN3WkpsYye8hnl2aNAEAABha6hszy5Urc9s87AwA9DNBcQBgcEokC7O/V88OX51JEwAAAAAAihAUBwAGp2yQu7UpYsHcTN/w7gLiAAAAAADQjUSlBwAA0K26hohkbSYgnqwVEAcAABhOWpszVcPytbVktgMA9IKgOAAweLW15ALiqfaukyEAAABUr2xbrey9YLatViJZ2XEBAEOO8ukAwOC0eg/x7HqEjHEAAIDhQFstAKCfCIoDAINTOlU42ZFdplOVGxMAAADlVdeQC4hrqwUA9JHy6QBAZXXXIy6i62RHXUNEfWN5xgUAAEDlaasFAPQDQXEAoLL0iAMAAKCY/LZacxZnlvn3jwAAPaR8OgBQWXrEAQAAUIy2WgBAPxEUBwAqT484AAAAVlesfZb7RQCgD5RPBwAqT484AAAAeqO1ueu9Y1tLZjsAwGoExQGAytIjDgAAgN5KJAvvHbP3lolkZccFAAxKyqcDAAOvtTkzMZFf5q6tJdcHTo84AAAAeiN779jalGvHlX9vCQCQR1AcABh42Sf4IzITFPnZ4cUmLExiAAAAsCZ1DbmAeLLWvSQA0C1BcQBg4HmCHwAAgP7W1pILiKfaM+vuMwGAIvQUBwDKo64hN1HhCX4AAADWRn4FsjmLM8v8HuMAAHkExQGA8ij2BD8AAAD0RTpVWIGsriGznk5FtDZ3vedsa8lsBwCGJUFxAGDgeYIfAACA/lTf2LUCWV1DZnsiWXjPmb0nTSTLP04AYFDQUxwA6B+tzZkJhvxJibaWzFP6EV2f4I/I7QMAAID+kr3nbG2KWDA3U60s/54UABh2BMUBgP6RfRI/IjPRkJ8dXmziwWQEAAAAA6WuIRcQT9a6BwWAYU5QHADoH57EBwAAYLBoa8kFxFPtmXX3pwAwbOkpDgD0n7qG3ISDJ/EBAACohPzKZXMWZ5atTRHzDs31GS84trky4wQAykZQHADoP8WexAcAAIBySqcKK5fVNWTWIzLB8ey9ajZ4nkhWZpwAQNkonw4A9I/Ve4hn1yNkjAMAAFA+9Y1dt9U1FN6ravsFAMOKoDgA0D+KPYmf3Q4AAACDQV1DLiCu7RcADBuC4gBAz7U2Z8rK5U8atLW8FRDv5kl8AAAAGCyKtf2qa+j9/S4AMKToKQ4A9Fwiqf8aAAAAQ1N+2685izPL7D2u+10AqGoyxQGAnss+Ma//GgAAAENNqbZf2Wxw97sAUJUExQGA3tF/DQAAgKFoTW2/3O8CQNVSPh0A6J1i/dcAAABgqHO/CwBVS6Y4ANBz+f3X6hpy6xGeoAcAAGDoKnW/m05leovn3/e2tRSWXQcABjVBcQCgUGtz9zf7Ed33XwMAAIChqlS/8USy8IHw/AA6ADAkCIoDAIVK3ewXywaXIQ4AAMBQt6Z+4xGZe+Nsz/Hu7pEBgEFJUBwAKJS9qXezDwAAABl1Dbl75GSte2QAGGISlR4AADAI1TVkbvLd7AMAAECmilr2HjnVnlkHAIYMQXEAoCs3+wAAAJCR31ZszuLMsrXJvTIADCHKpwMAhVbvIZ5dj5AxDgAAwPCTThW2Fcsu06nKjQkA6BVBcQAYjlqbIxLJwiB3W0vuht7NPgAAAGTUN3bd5qFxABhSBMUBYDhKJAuzv1fPDl+dm30AAADoqtRD58WC6QBARQiKA8BwlL1Zb22KWDA30ze8u4A4AAAAUFyph84BgEFDUBwAhqu6hlxAPFkrIA4AAAC95aFzABgSEr19wYIFC+Kwww6LzTffPGpqauKWW25Z42vmz58f73nPe2LUqFGxzTbbxLx58/owVACgX7W15ALiqfbMOgAAANA7dQ25e2sPnQPAoNTroPjSpUtjl112ie985zs9On7hwoXx/ve/P+rr6+PRRx+N0047LY4//vi48847ez1YAKCf5Jdzm7M4s2xtEhgHAACA3vLQOQAMer0un37wwQfHwQcf3OPjL7/88pg4cWJ8/etfj4iIKVOmxH333ReXXHJJzJgxo7cfDwD0h3SqsJxbdplOVW5MAAAAMNTkP3Se31M8QsY4AAwiA95T/MEHH4xp06YVbJsxY0acdtpp3b5mxYoVsWLFis71JUuWRETEypUrY+XKlQMyzuEs+536bmHgOd8op8SCr0XUJCO935m5bfdeFNGRivTUL2Y25P9b3Pv0rtuGMOcblI/zDcrH+Qbl5ZyD8hmq51tiVXvE1LMivffpmfvpvU+PRCoVsao90kPsZ2H4GKrnGwxFzreB1Zvvtaajo6Ojrx9UU1MTN998c8ycObPbYyZPnhzHHXdcNDY2dm67/fbb4/3vf38sW7YsRo8e3eU15557bpx33nldtl9//fUxZsyYvg4XAIaVyS/eElMW/Sye2Ozw+Ov4mV3WAQAAAABgqFq2bFkcffTR8frrr8fYsWNLHjvgmeJ90djYGGeccUbn+pIlS2LChAkxffr0Nf5A9N7KlSvj7rvvjgMPPDBGjhxZ6eFAVXO+UV6HROreyTFlwYWx/b9ui5pUe6SmnhXb7HdmbFPpoZWB8w3Kx/kG5eN8g/JyzkH5VOP51qMKblAB1Xi+wWDlfBtY2WrjPTHgQfHx48fHSy+9VLDtpZdeirFjxxbNEo+IGDVqVIwaNarL9pEjR/oHM4B8v1A+zjfK5oDGiPsvjppUe0SyNpIHNEay0mMqM+cblI/zDcrH+Qbl5ZyD8qmq821EbURrUySTyVy/8QUXRtTPjmS1/IwMaVV1vsEg53wbGL35Tgc8KL7XXnvF7bffXrDt7rvvjr322mugPxoAaGuJeCsgHqn2zHpdQ6VHBQAAANUve//d2hSxYG7mvrx+tvtyAKiARG9f8Oabb8ajjz4ajz76aERELFy4MB599NF47rnnIiJT+vwTn/hE5/EnnXRS/P3vf4+GhoZ48skn47vf/W7ccMMNcfrpp/fPTwAAFNfWkrnxrp8dMWdxZtnalNkOAAAADLy6htyD6slaAXEAqJBeZ4o//PDDUV9f37me7f197LHHxrx582LRokWdAfKIiIkTJ8b//d//xemnnx7f+MY3Ysstt4wrr7wyZsyY0Q/DB4BhrrU5IpEsvKlua4lIpzJ/z38CPbvM7gMAAAAGlgpuADAo9Doovv/++0dHR0e3++fNm1f0NX/4wx96+1EAwJokkpns74hcf7Jsdnixm2w33gAAAFAeq9+jZ9cj3J8DQJkNeE9xAGAA6U8GAAAAg1M6pYIbAAwSguIAMNTVNeQC4vqTAQAAwOBQ39h1m3t2AKiIRKUHAACspWL9yQAAAAAAgIgQFAeAoS2/P9mcxZlla5PAOAAAAAxmrc1d793bWjLbAYB+p3w6AAx2rc0RiWRhibW2llwPMv3JAAAAYGhJJDMPtUdk7uXzH3oHAPqdoDgADHalbpSL9SLTnwwAAAAGt+y9e2tTxIK5mXZo3d3nAwBrTVAcAAY7N8oAAABQfeoacvf5yVr3+QAwgPQUB4ChoK4hc4PsRhkAAACqQ1tL7j4/1d61xzgA0G8ExQFgKHCjDAAAANUjvzXanMWZZWuT+30AGCDKpwPAYLd6D/HseoSMcQAAABiK0qnC1mjZZTpVuTEBQBUTFAeAwaK1OSKRLAx0t7VE/H2+G2UAAACoJvWNXbd58B0ABoygOAAMFolkYQb46hni+dwoAwAAQHXq7qH5dKp4MB0AWCNBcQAYLLI3u61NEQvmZnqHFwuIAwAAANWr1EPzAECfCIoDwGBS15ALiCdrBcQBAABguPHQPAD0u0SlBwAA5GlryQXEU+2ZdQAAAGB4qWvIzQ14aB4A1pqgOAAMFvnl0OYszixbmwTGAQAAYLjx0DwA9Cvl0wFgsEinCsuhZZfpVOXGBAAAAJRX/kPz+T3FI2SMA0AfCYoDQDm1NkckkoU3sW0tbwXEG7se72YXAAAAhhcPzQNAvxMUB4BySiQLn+7Of/obAAAAoNRD87192B4AiAhBcQAor86b2KaIBXMzfcHyn/4GAAAA6I6H7QGgTwTFAaDc6hpyAfFkrYA4AAAA0DMetgeAPklUegAAMOy0teQC4qn2zDoAAABAT9Q15OYUPGwPAD0iKA4A5ZRf1mzO4syytUlgHAAAAOgZD9sDQK8pnw4A/a21OdPjK/9J7baWiHQq8/f8smbZZXYfAAAAQHfyH7bP7ym+cEHExKnF5yLqGys3XgAYJATFAaC/JZKZG9KIwhvU7np8KXMGAAAA9EQ6Vfxh+4ULup+LAAAExQGg32VvSFubIhbMzZQy6y4gDgAAANBTxbK+6xoKA+HmIgCgCz3FAWAg1DXkensla92EAgAAAAPLXAQAdEtQHAAGQltL7iY01Z5ZBwAAABgo5iIAoFvKpwNAf1u9h3h2PcJT2gAAAED/KzUXkU5FJJKFcxJtLW/1Jy9Sjh0AqpCgOAD0RWtz9zeUEYV9u7LL7D4AAACA/pROdT8XkUgWPqyfH0AHgGFCUBwA+qLUDWWxbHAZ4gAAAMBAKZbxvfpcRGtTxIK5mdLq3c1fAECVEhQHgL7I3ji6oQQAAAAGu7qG3PxFstb8BQDDTqLSAwCAIauuIXMj6YYSAAAAGMzaWnLzF6n2zDoADCMyxQGgr4rdUAqMAwAAAIPJ6i3fsusRuZ7j+fMZbS1v9SgvUpIdAIYomeIA0Bf5N5RzFmeWrU2etAYAAAAGl3SqsOVbXUNmPRsQz5/PyM53JJKVGy8ADACZ4gDQndbm7p+Wjuh6QxmR2wcAAAAwGBTL+F690l1rU67neP58BwBUCUFxAOhO9mnpiMLyYt3dHLphBAAAAIaauoZcQDxZa34DgKokKA4A3cneBHpaGgAAAKhWbS25gHiqPbNu7gOAKiMoDgCleFoaAAAAqFarV8XLrkfkeo4XaytXrCQ7AAxiiUoPAAAGtWJPSwMAAABUg3SqsCpeXUNmPRsQb23KzYVkA+aJZOXGCwB9JFMcALpT6mlpGeMAAADAUFcs43v1OQ9t5QCoAoLiAAxvrc3dlwKL6Pq0dERuHwAAAEA101YOgCohKA7A8JYtBRZRmA3e3ZPPbv4AAACA4aJYWzlzIwAMQYLiAAxv2Rs5pcAAAAAAcrSVA6CKCIoDgFJgAAAAAIXSKW3lAKgaguIAoBQYAAAAQKH6xq7bOivuNWda0uXPn7S1vBVIL/I6AKiwRKUHAAAVlV8KbM7izLK1KbMdAAAAgK4SycL5k+z8SiJZ2XEBQDdkigNQ/Uo9vRyhFBgAAABAb3RmjDflWtLlz68AwCAjKA5A9cs+vRyRuTnLzw4vdrPmBg4AAACgtLqGXEA8WWs+BYBBTVAcgOrn6WUAAACA/tXWkguIp9oz6+ZaABik9BQHYHioa8jdpHl6GQAAAKDv8qvwzVmcWeb3GAeAQUamOADDg6eXAQAAAPpHOlVYhS+7TKcqNyYAKEFQHIDq0Nqc6R2eH+hua8ncjGV7imdv1rJPM0cIjAMAAAD0Vn1j123mWAAYxJRPB6A6ZAPf2TJd2cB3Iln86eX62Z5eBgAAAOhvrc1dy6i3tWS2A0CFyBQHoDpkA96tTREL5mZKpOcHwrs7HgAAAID+k01ciCis2Fc/u7LjAmBYExQHoHrUNeQC4slagW8AAACAcutt4gIAlIHy6QBUj7aWXEA81d61VBcAAAAAA6+uITc/I3EBgEFAUByA6pBfimvO4swyv8c4AAAAAOUhcQGAQUb5dACGltbmTG+q/CeM21oi/j6/sBRXdplOlX2IAAAAAMNWfuJCfk/xCBnjAFSMoDgAQ0siWXgjtfqNVj43WgAAAADllU5JXABg0BEUB2Boyd5ItTZFLJibKcFVLCAOAAAAQPnVN3bdZt4GgArTUxyAoaeuIdeTKlnrxgoAAABgKGht7tpfvK0lsx0ABpCgOABDT1tLLiCeau96MwUAAADA4JNti5edy8m2xUskKzsuAKqe8ukADC2r9xDPrkfIGAcAAAAYzLTFA6BCBMUBGHxamzNPCOffELW1RKRTmb/n3yxll9l9AAAAAAxedQ25gLi2eACUiaA4AINPtpRWRGE2eHdPDrt5AgAAABgairXFM7cDwAATFAdg8FFKCwAAAKD6aIsHQIUIigMwOCmlBQAAAFBd0ilt8QCoCEFxAAYnpbQAAAAAqkt9Y9dt5nsAKINEpQcAAF3kl9KaszizbG3KbAcAAACg+rQ2d537aWvJbAeAtSRTHIDKaG2OSCQLnwZua8mVy1JKCwAAAGD4SCQL+4vnJ00AwFoSFAegMkrd6BQrm6WUFgAAAED1ys79tDZFLJibaafX3TwRAPSSoDgAleFGBwAAAIB8dQ25eaJkrXkiAPqNnuIAVE5dQ+YGx40OAAAAAG0tuXmiVHvXHuMA0EeC4gBUjhsdAAAAACIKW+vNWZxZtjaZLwKgXyifDsDAaW3O9A7PzwBva4lIp3I9xbMl07M3PhEyxgEAAACGm3SqsLVedplOVW5MAFQNQXEABk428B1RGPiun+1GBwAAAICc+sau27LzRaUSL4q9DgBWIygOwMDpvHFpilgwN1MiPT8Q3t3xAAAAAJBVKvECAHpAUByAgVXXkAuIJ2sFvgEAAADond4mXgDAahKVHgAAVa6tJRcQT7Vn1gEAAACgN+oacvNLEi8A6CVBcQAGTn4pqzmLM8vWJoFxAAAAAHpH4gUAa0H5dADWTmtzpq9T/tO5bS0R6VTm7/mlrLLL7D4AAAAAWJP8xIv8nuIRMsYB6BFBcQDWTiJZeBOy+k3K6tyoAAAAANAb6VTxxIu/zy9cj8gla9Q3lnWIAAxuguIArJ3sTUdrU8SCuZnyVd0FxAEAAACgt4oFuPPnpLLr+ckaAJBHUByAtVfXkAuIJ2sFxAEAAAAYeJI1AOihRKUHAEAVaGvJBcRT7Zl1AAAAABhodQ25OSnJGgB0Q6Y4AGvW2pzpHV6sP1O2p3j2KdxsmaoINyEAAAAADKxiyRrmpABYjaA4AGuWDXxHdO3PlE4VlqXKLtOpyowVAAAAgOEhf45q9WSNbDJHsSSPYj3KAahqguIArFlv+zN5GhcAAACAgVYqWaNUkgcAw46gOAA9U9eQC4jrzwQAAABApRXL+F59zqqnSR4AVLVEpQcAwBBRrD8TAAAAAAxWdQ25uSxJHgDDmqA4AGuWX15qzuLMsrVJYBwAAACAwUuSBwBvUT4dgIzW5kyvpfwnZttaMj2YIrrvzwQAAAAAg01+kkd+T/GIXM/xYvNgxUqyAzDkCYoDkJFI5m4M8m8Uuuu1pNwUAAAAAINVOtV9kkepeTAAqpKgOAAZ2RuD1qaIBXMzJaW6C4gDAAAAwGBWLON79Xku82AAw4ae4gDk1DXkeiwla90IAAAAAFCdzIMBDCuC4gDktLXkbgRS7Zl1AAAAAKg23c2DtTZ3nRNra8lsB2DIUj4dYDhpbc70TMp/8rWtpbCXUrZUVLaXUoQnZQEAAACoHvk9xFefB9NvHKAqCYoDDCelLurTqcLeSdllOlWZsQIAAADAQCg1D5btRa7fOEBVERQHGE6yF+89vah3sQ8AAABAtckGvvPlz4PVNeTmzvQbB6gKeooDDDd1DbleSS7qAQAAAKBQd/3GARiyZIoDDDfFLuoFxgEAAACgdL/xdCrTnjB/Lq2tpbDsOgCDkqA4QDVqbS5+gb5wQcQ/7i1+US8wDgAAAMBwV6rfeCJZOJeWH0AHYFDrU1D8O9/5TsydOzdefPHF2GWXXeJb3/pW7LnnnkWPnTdvXhx33HEF20aNGhXLly/vy0cD0BPdXaBvvV/3F/UAAAAAMNytqd94RGaeLdtzPH+uDYBBq9dB8Z/+9KdxxhlnxOWXXx7vfe9749JLL40ZM2bEU089FZtssknR14wdOzaeeuqpzvWampq+jxiANcteiPfkAt1FOwAAAAD0TF1Dbr4tWWtuDWCISPT2BRdffHF8+tOfjuOOOy522GGHuPzyy2PMmDFx9dVXd/uampqaGD9+fOefTTfddK0GDUAP1DXk+oa7QAcAAACAtdfWkptvS7Vn1gEY9HoVFG9vb4/f//73MW3atNwbJBIxbdq0ePDBB7t93ZtvvhnveMc7YsKECfHBD34wHnvssb6PGICecYEOAAAAAP0nv4f4nMWZZWuTeTeAIaBX5dNffvnlSKVSXTK9N91003jyySeLvma77baLq6++Onbeeed4/fXX46KLLoq99947Hnvssdhyyy2LvmbFihWxYsWKzvUlS5ZERMTKlStj5cqVvRkyPZD9Tn23MPD683xLLPhaRE0y0vudmdt270URHamImmQkF1wYqalnRXq/MyNx70WRbG2KVCpVcDxUM7/foHycb1A+zjcoL+cclI/zjaEgsao9YupZkd779IiVKyP2Pj0SqVTEqvaIX53f7VxdeuoXKzjqrpxvUD7Ot4HVm++1pqOjo6OnB7/wwguxxRZbxAMPPBB77bVX5/aGhoZoa2uLhx56qEeDmzJlShx11FHx1a9+tegx5557bpx33nldtl9//fUxZsyYng4XoKpNfvGWmLLoZ/HEZofHX8fPLFiv6UhHR00i/jp+ZsHxNR3peGqzwys3aAAAAACoQqXm6vLn6ADoP8uWLYujjz46Xn/99Rg7dmzJY3sVFG9vb48xY8bETTfdFDNnzuzcfuyxx8Zrr70Wt956a4/e54gjjogRI0bEj3/846L7i2WKT5gwIV5++eU1/kD03sqVK+Puu++OAw88MEaOHFnp4UBV6+/zLXHvRZFccGF0JGujJtXemRkO+P0G5eR8g/JxvkF5OeegfJxvVIOhMlfnfIPycb4NrCVLlsTGG2/co6B4r8qn19bWxm677Ra/+tWvOoPi6XQ6fvWrX8Upp5zSo/dIpVLx5z//OQ455JBujxk1alSMGjWqy/aRI0f6BzOAfL9QPv12vh3QGHH/xVHzVu/w5AGNkVz7d4Wq4vcblI/zDcrH+Qbl5ZyD8nG+MaQNsbk65xuUj/NtYPTmO0309s3POOOM+P73vx/XXnttPPHEE/GZz3wmli5dGscdd1xERHziE5+IxsbGzuO/8pWvxF133RV///vf45FHHoljjjkmnn322Tj++ON7+9EArK6tJeKti+xItWfWAQAAAIDyM1cHMGj1KlM8IuIjH/lILF68OM4555x48cUXY9ddd4077rgjNt1004iIeO655yKRyMXaX3311fj0pz8dL774Ymy00Uax2267xQMPPBA77LBD//0UANWqtTkikYyoa8hta2uJSKcy21ubIupnZ/a3tWTWIwqPBwAAAAAGVnZuzlwdwKDU66B4RMQpp5zSbbn0+fPnF6xfcsklcckll/TlYwDIBr4jCi+m62dnAuPZi+zs/ojMdgAAAACgfErN1ZVKfKlv7PpeAPS7PgXFASiT7IVya1PEgrmZskv5F9fdHQ8AAAAAlE+x4HZ2rm71rPH8xBcAykJQHGCwq2vIBcSTtQLfAAAAADCU9DbxBYB+l1jzIQBUVFtLLiCeas+sAwAAAABDR11Dbn5P4gtA2ckUB6i0Uj2Fsj3Fs0+Orl5qCQAAAAAY/IolvpjfAygbmeIAlZYNfGczwLOB70QyExjPL6VU15BZT6cqN14AAAAAoOfye4jPWZxZ5s8HAjDgZIoDVFpvewp5ghQAAAAAho5iiS/Z7aWqSNY3ln+sAFVKpjjAYKCnEAAAAABUp/rGrvN9dQ2Z7aWqSALQb2SKAwwGegoBAAAAwPDT2yqSAPSJoDhAOWTLIO19em5btgxS9mnQ7MVu9mnQCBe/AAAAAFDt6hpyAXFVJAEGhPLpAOXwVuA7ce9FmdV7L8qVQSrWU6h+dmY7AAAAAFDdilWRBKBfyRQHKIe3At7J1qY4tGZEJDtWlS6D5GlQAAAAAKh+2aqRqkgCDChBcYByqWuIjgVzI5lqj45kbdS4qAUAAACA4a1YFcmIiL/PL1yPyLVjrG8s6xABqoHy6QD9pbW5a2mjtpbM9rf+XpNqj1TNiKhRBgkAAAAAqG/smhFe1xDxzv0zGePZOcRsBnkiWfYhAlQDmeIA/eWtvuERUVjqqH52599TU8+K297YIQ5d//FIKoMEAAAAABSTnTNsbYpYMDfTa7xUO0YAShIUB+gvpS5UW5sj6mdHeu/TI26/PdL7nRnJZDJT7ggAAAAAYHV1Dbl5xmStgDjAWhAUB+hP3V2oZvv8rFxZeCwAAAAAQDFtLbl5xmw7RnOKAH2ipzhAfyp2oQoAAAAA0Bv5rRnnLM4s83uMA9ArMsUBeqO1OdM7PP+JzLaWTBn0bE/xbMn07IVrhCc4AQAAAICeS6cKe4hnl9oxAvSJoDhAb2QD3xGFge/62S5UAQAAAID+kW3HmC8731gqcafY6wAQFAfolc4Lz6Zc7/D8QHh3xwMAAAAA9IdSiTsAFCUoDtBbdQ25gHiyVuAbAAAAACif3ibuABCJSg8AYNBpbc48XZmvrSWzPfv3bEA81d71WAAAAACAgVTXkJuflLgDsEaC4gCry5Yfyga7s+WHEsnCUkRzFmeW+ccCAAAAAAw0iTsAvaJ8OsDqSpUfam0uLEWUXaZTlRkrAAAAADC85Cfu5PcUj5AxDtANQXGAYrrrG17fWPxYAAAAAIBySKe6T9xpbc5UvMyfs2xrees1ReY2AYYJ5dMBilF+CAAAAAAYjOobuybq1DVktpdqDQkwjMkUB4anUk9MZi8clR8CAAAAAIaSUq0hAYYxmeLA8FTqicli5YfqZ+sbDgAAAAAMfnUNuQqY+a0hAYYxmeLA8NTbJyZdOAIAAAAAQ0Gx1pDmN4FhTlAcGL7qGnIBcU9MAgAAAABDXbYiZrHWkNnWkXufXnh8OpXpRw5QxQTFgeq2pt7hnpgEAAAAAKpFsdaQ2e1vtZRMpFIRsUMk7r0oYsGFmeMBqpygOFDdsr3DIwqfjJw4NWLhguJPTAqMAwAAAABDUbGM79XmO5OtTXFozf9v796Dq6qvR4Gv5PC0BeujgFQUqte3gIoyYIGmotRaR64trY69xcf1nx9YKVUK5SI6FoNB/WHFqvRn9c5YRq0V2mG0lWIMWm1FlI609dHHVW/lZW8riBXCObl/HA8JcJIQSM5O9vl8ZpiT/c1Oskj5uk/32mutbpFp2NnySEmAFJEUB9KtudnhuWzE4DHFn5gEAAAAAEijcTOiYdWCyGR3REOmR1RIiANlQlIcSL99nR3uDSAAAAAAkGZ1NVGR3RHZim6RMVISKCOS4kDX19Lc8KpZ+Y/NDgcAAAAAytnHIySzY2fG8q0nxZf7/DEyhZGShZnjzd1jBejiKpMOAOCAFeaG19XkjwvzwSszjR9XzY6Yszn/2vRcAAAAAIBykMtGVM2O3Jjr8odjrmscNdnSPVaAFFApDnR9zc0NHzcjX0Ve+LjpuWaHAwAAAADlpFDxXV/fuLZnR81i91gBUkBSHEiH5uaGF2vt440cAAAAAMDumrvHCpAC2qcDXUNt9d4tz+tq8uuFj/ecGw4AAAAAwL5xjxVIMZXiQNdQmGkTkX9Csems8KYfN/1c4VwAAAAAAJrX0j3Wwszxpvda62o+nlFepFMnQCckKQ50DeaGAwAAAAB0jFy2+XusLRUsAXQRkuJA51Fb3fITh+aGAwAAAAC0v325x1qsYAmgizBTHOg8Ck8cFmbVFJ44rMw0HptpAwAAAABQWuNmNN6XbVqwBNBFqBQHOo+WWqSbGw4AAAAAkIxiBUuF0ZbmjQNdgEpxoHNp7onDYjNtqmabGw4AAAAA0JGaFizN2Zx/LXT8bK37J0AnoVIcKK3Wnhxs7olDc8MBAAAAAEqvWMHSrvWP79uaNw50cirFgdJq6cnBlp44BAAAAACg9Kpm7Z3kblrIZN440AWoFAdKq6W54bXVzT9xCAAAAABA52PeONAFSIoD7a+1NzvjZjQmxJs+OahFOgAAAABA19G0++e4GY3HEY1dQyN2/1zV7OTiBcqWpDjQ/lp7s9Pck4MAAAAAAHQd5o0DXYSkOND+WmqR3tKTg94MAQAAAAB0Ha11/2yuayhAiVUmHQDQRdVW5xPaTdXV5Ncj8m9uCpXgTd/sFHtysGq2ueEAAAAAAGlTrGtoROv3lwHamaQ4sH8KLdILb1wKFd+VmcbjYm92CjPFmxo3o/gThQAAAAAAdE1Nu4bO2Zx/LdxTbu3+MkA70z4d2D9apAMAAAAA0BzzxoFORFIcaF5tdf7JvKZvROpqGt+0NDcPpqU3OwAAAAAApJ9540AnIikONK/QwiZi7wrwiOIt0ptrhe4NDQAAAAAABcXuL+eyLRdqAewnSXGgeVqkAwAAAADQ3pq7vzxkbMTfVuXPKVaoBbCfJMWB1tuka5EOAAAAAEB7aen+8uAxZo0D7U5SHGi5TboW6QAAAAAAtKfW7i+bNQ60M0lxKBetVYNH7P30XWFNi3QAAAAAAEqhuUKtfbnHDdCMyqQDAEqkUA1eV5M/LiS4KzP543EzGt9kFJ6+K9bCpmq2FukAAAAAALS/pl1M52zOvxbua7d2jxugBSrFIU32pxq8cG6xp++0SAcAAAAAoFRamjXe2j1ugBaoFIc02Z9q8KbnFXv6DgAAAAAASqFq1t5J7nEzGhPizd3jBmiFSnHoatq7Gry5NukR2qQDAAAAANB5mDcO7CdJcehqCtXgEfkLfNMq78JaISHeXDV406+L0CYdAAAAAIDOraV73K3dNwfKnqQ4dEaqwQEAAAAAoJF548ABkBSHzkg1OAAAAAAANGrtHndz980BQlIckqMaHAAAAAAA2od540ALJMWhI7V0sVUNDgAAAAAAB868caAVkuJwoPY38V04XzU4AAAAAADsP/PGgVZIisOBOpDEt2pwAAAAAAA4MOaNA62QFId9cSDzv1u62KoGBwAAAACAjmXeOJQ9SXFoqrkL4Fu/ifg/z+aP2zL/u/D1xS62qsEBAAAAAKBjmTcOhKQ45Wh/Z4APGdv2+d8tXWxVgwMAAAAAQMcybxwISXHSan8T363NAG/r/O99udg25UILAAAAAADtx7xxICTF6co6KvHd3AVwf+Z/S3wDAAAAAEDnZd44lAVJcTq3Uie+C99/zwtg4XuZ/w0AAAAAAOlg3jiUDUlxktdZEt8tzQAfPMb8bwAAAAAASBPzxqFsSIpTGl0h8R3R8gVwzwudCx8AAAAAAHRd5o1D2ZAUp/2kIfGtFToAAAAAABBh3jikiKQ47adJ4js35vp4/1fz4pDfLZD4BgAAAAAAuhbzxiFVJMVpuz2egNqxMxf/78mbY/P7/45NA/5nnFM7L3Y+fWscUrEz7mr4WkwZc31URkh8AwAAAAAAXYN545AqkuIU10zrj4bczvjXR7k45Hfz4+nXNsUPdv73+PyGB2Ja5qfxk/qvxl3Zi+P1ng9Gz4qdsb2hW9y+fWJc9M9/x1GHHSTxDQAAAAAAdA3mjUOqSIpT3MetPxoaGuLPJ/5HfLDiljjtzz+Meyq+HjX/viiuyXw1vrP+R3F2wwPRM7Mzbv84IX5N5vHoWbEzdkS36FmxM5YcVxc9u58j8Q0AAAAAAKSHeePQpUiKs5eP6rPxfP/JsbPfhjjvmVviqNqa6FlRSHxfFBERd2Uvjqndlu1KgP/fodfEz7Y/Emf89bH46HMzo9f4WRF1NTG6dl7EK4dLfAMAAAAAAOlg3jh0OZLi7PKHd7fEI2vejV+s/Xts25GNiHPi9Z7/e1cr9LuyF0efXt3izMGHxtUNj0XPt3ZGQ6ZH9MjuiP8c8FRErm/E0bOjl8Q3AAAAAACQVuaNQ5cjKV7OaqsjV1EZ/9Vwcdz5YiY+euG3cU3m8bi6IhcL46u7WqHXR/foWVEfvzt7TRx+wZzIPLsgovbeiKrZUVFsJnhT/iMPAAAAAACkiXnj0OVIipezykxU1s6LD+vfiI8+ngf+ne6PxV25r8U9g1bG+Zsfi/qxs6L7F2ZG1NVE/9p5EX17tfwEFAAAAAAAQDkrNm88lzVrHBIkKV7Oxs2IX63bEN/ZfP+u+eBrj/2PuGLSzfHJ5xdEVM6O7lqhAwAAAAAA7Jvm5o0PGRvxt1X5c8wah5KTFC9zyw/9H/H5Tfm54bnKHjH8G9X5T0h8AwAAAAAAtE1L3XYHjzFrHBIiKV7mpnVf+vHc8G7RPfdxCw//AQYAAAAAAGi71ooOzRqHRFQmHQAJqquJY9bdGdmxM+OJ034c2bEz808o1dUkHRkAAAAAAEC6FJs1HhFRW713bqauJr8OtAuV4uXs4xYeudHfjnjiiciNuS4ymUx+HQAAAAAAgPbR3KzxiIjKTOPH5o1Dh5AUL2eFFh719Y1rWnUAAAAAAAC0r5ZmjRfyNeaNQ4eRFAcAAAAAAICO1Nqs8XEzis8br63OV5I3PbeuZvdkOtAqM8UBAAAAAAAgSc3NGy+0Vi8cF1qrV2aSixW6IJXiAAAAAAAAkJSW5o3vqhjXWh0OhKQ4AAAAAAAAJKWleeOF42Kt1YF9JikOAAAAAAAASWlt3nix1urjZpg3Dm1gpjgAAAAAAAB0Rk1bq8/ZnH8tzBg3bxz2mUpxAAAAAAAA6Ixaaq1eqAY3bxxaJSkOAAAAAAAAnVFrrdWbmzeutTrsRvt0AAAAAAAA6IqKzRuP0Fod9qBSHAAAAAAAALqapvPGx81oPI5oUjGutTpE7Gel+N133x2DBw+OXr16xciRI+PFF19s8fyf/vSnccIJJ0SvXr3i1FNPjSeeeGK/ggUAAAAAAACi+Lzxqtn59cJxoYJ8z9bqhQrygrqa/DqkVJuT4o888khMnz495s6dGy+//HIMGzYsJkyYEJs2bSp6/vPPPx+XXnppXHXVVfHKK6/ExIkTY+LEibFu3boDDh4AAAAAAADKUtWsvSu/x81onBmutTrs0uak+B133BFXX311XHHFFXHSSSfFvffeGwcddFD8+Mc/Lnr+nXfeGV/84hfj+uuvjxNPPDFuvvnmOP3002PRokUHHDwAAAAAAACwh6at1edszr8WEuGFivLaeRE3f3r3FuyQUm1Kiu/YsSPWrFkT48ePb/wGlZUxfvz4eOGFF4p+zQsvvLDb+REREyZMaPZ8AAAAAAAA4ABorQ676daWk997773IZrPRv3//3db79+8fr732WtGv2bBhQ9HzN2zY0OzP2b59e2zfvn3X8ZYtWyIior6+Purr69sSMvug8Dv1u4WOZ79B6dhvUDr2G5SO/QalZc9B6dhvUDr2W5n43HX516b/O4/+9q61ymdvi0x2RzRkekRFdkdkn66O3JjrorIhIlM7L7LZbP742dsis2p+ZMfOjJx/M21mv3Wstvxe25QUL5Xq6uq46aab9lp/6qmn4qCDDkogovKwYsWKpEOAsmG/QenYb1A69huUjv0GpWXPQenYb1A69lv5Om7Dsjhx/ePxpyMujjcGTMwfr5ofb7z5Rv74iIvjxFXzI569LTINO/PnbT0p4oknkg69y7LfOsaHH364z+e2KSl++OGHRyaTiY0bN+62vnHjxhgwYEDRrxkwYECbzo+ImDVrVkyfPn3X8ZYtW2LQoEFx3nnnRd++fdsSMvugvr4+VqxYEeeee25079496XAg1ew3KB37DUrHfoPSsd+gtOw5KB37DUrHfqNy1auR/W8z49gx18WxERHxpcg+e1wc15CNY8d+KSK+FA3zl++qJD/2ysVxbERUrro1oiITuTHXNX6vZ2+LaMhGbux3k/nLdHL2W8cqdBvfF21Kivfo0SPOOOOMWLlyZUycODEiInK5XKxcuTKmTp1a9GtGjRoVK1eujGnTpu1aW7FiRYwaNarZn9OzZ8/o2bPnXuvdu3f3D6YD+f1C6dhvUDr2G5SO/QalY79BadlzUDr2G5SO/VbGzvlfERGRabr2hVmNa3U1u2aNV2R3RPfn/zM/c7xbj4jaeZHJZPLHdTURq+ZHVM2OjH9LLbLfOkZbfqdtbp8+ffr0mDx5cowYMSLOOuusWLhwYWzbti2uuOKKiIj45je/GZ/5zGeiuro6IiKuvfbaGDduXNx+++1xwQUXxMMPPxwvvfRSLF68uK0/GgAAAAAAAOgodTURtfMiqmY3Jr5r5+U/N25G/rV2XsSqBfnEedXsiFw2f17h84Xvk8tGVM0q/d8Biqhs6xd8/etfj9tuuy1uuOGGGD58eKxduzZ++ctfRv/+/SMi4u23347169fvOn/06NGxZMmSWLx4cQwbNiwee+yxWLZsWZxyyint97cAAAAAAAAADkwu25gQj8i/FhLfheNMj12V5DFuRkRlJp8or6vJn1NIpFdmiv8MSECbK8UjIqZOndpsu/Rnnnlmr7VJkybFpEmT9udHAQAAAAAAAKVQrLJ7zwrwQkI8u2P3CvE9K8ibfh0krM2V4gAAAAAAAECZadpafc7m/GuhQrxYBXlERG11YwX5bt+nuvTxU9YkxQEAAAAAAICWtdRavVgFeYTW6nQa+9U+HQAAAAAAACgjzbVWb1pB3vS48PmI4q3Va6vzyfE927PnssV/FhwAleIAAAAAAADA/mmpgrxwXKy1uipySkilOAAAAAAAALB/mqsgLyjWWn3cDFXklJRKcQAAAAAAAKD9NW2tPmdz/rVpdbgqckpEpTgAAAAAAADQ/oq1Vi+sR6gip2RUigMAAAAAAADtr2rW7snriI9njs9SRU5JqRQHAAAAAAAASksVOSWkUhwAAAAAAAAoLVXklJBKcQAAAAAAAKDzUEVOO1MpDgAAAAAAAHQeqshpZyrFAQAAAAAAgK5BFTn7QaU4AAAAAAAA0DWUuoq8trpxvaCuJr9OlyEpDgAAAAAAAHR9xarIq2a3XEXe9LzaeRE3f7oxsT5uhrbrKaF9OgAAAAAAAND1FWt1XkiQN60iHzej8bhwzrgZjW3Vm1aRN9d2PZdtbM1eoOV6p6VSHAAAAAAAAEi3/a0iL5y7Z9t1FeRdikpxAAAAAAAAIN0OpIq8WMK8uQryPeed0ylIigMAAAAAAADlq1gVeWG9tYR5sZbrdDqS4gAAAAAAAED5aqmKvLa65YR5cxXkdCpmigMAAAAAAAAUUzVr70R305niVbMj5mzOvzadMU6nolIcAAAAAAAAoC1aarlOpyMpDgAAAAAAANAWLbVcp9PRPh0AAAAAAACA1JIUBwAAAAAAACC1JMUBAAAAAAAASC1JcQAAAAAAAABSS1IcAAAAAAAAgNSSFAcAAAAAAAAgtSTFAQAAAAAAAEgtSXEAAAAAAAAAUktSHAAAAAAAAIDUkhQHAAAAAAAAILUkxQEAAAAAAABILUlxAAAAAAAAAFJLUhwAAAAAAACA1JIUBwAAAAAAACC1JMUBAAAAAAAASC1JcQAAAAAAAABSS1IcAAAAAAAAgNSSFAcAAAAAAAAgtSTFAQAAAAAAAEgtSXEAAAAAAAAAUktSHAAAAAAAAIDUkhQHAAAAAAAAILUkxQEAAAAAAABIrW5JB7AvGhoaIiJiy5YtCUeSTvX19fHhhx/Gli1bonv37kmHA6lmv0Hp2G9QOvYblI79BqVlz0Hp2G9QOvYblI791rEKueNCLrklXSIpvnXr1oiIGDRoUMKRAAAAAAAAANBZbN26NQ4++OAWz6lo2JfUecJyuVy8++670adPn6ioqEg6nNTZsmVLDBo0KN55553o27dv0uFAqtlvUDr2G5SO/QalY79BadlzUDr2G5SO/QalY791rIaGhti6dWsMHDgwKitbnhreJSrFKysr48gjj0w6jNTr27evDQklYr9B6dhvUDr2G5SO/QalZc9B6dhvUDr2G5SO/dZxWqsQL2g5ZQ4AAAAAAAAAXZikOAAAAAAAAACpJSlO9OzZM+bOnRs9e/ZMOhRIPfsNSsd+g9Kx36B07DcoLXsOSsd+g9Kx36B07LfOo6KhoaEh6SAAAAAAAAAAoCOoFAcAAAAAAAAgtSTFAQAAAAAAAEgtSXEAAAAAAAAAUktSHAAAAAAAAIDUkhQvc3fffXcMHjw4evXqFSNHjowXX3wx6ZAglVatWhUXXnhhDBw4MCoqKmLZsmVJhwSpVV1dHWeeeWb06dMn+vXrFxMnTozXX3896bAgle65554YOnRo9O3bN/r27RujRo2KJ598MumwoCzMnz8/KioqYtq0aUmHAqlz4403RkVFxW5/TjjhhKTDgtT6+9//Ht/4xjfisMMOi969e8epp54aL730UtJhQSoNHjx4r2tcRUVFTJkyJenQIHWy2WzMmTMnhgwZEr17945jjjkmbr755mhoaEg6tLIlKV7GHnnkkZg+fXrMnTs3Xn755Rg2bFhMmDAhNm3alHRokDrbtm2LYcOGxd133510KJB6dXV1MWXKlPjtb38bK1asiPr6+jjvvPNi27ZtSYcGqXPkkUfG/PnzY82aNfHSSy/FF77whbjoooviD3/4Q9KhQaqtXr067rvvvhg6dGjSoUBqnXzyybF+/fpdf5577rmkQ4JU+uc//xlnn312dO/ePZ588sn44x//GLfffnsccsghSYcGqbR69erdrm8rVqyIiIhJkyYlHBmkz6233hr33HNPLFq0KP70pz/FrbfeGjU1NXHXXXclHVrZqmjwSELZGjlyZJx55pmxaNGiiIjI5XIxaNCguOaaa2LmzJkJRwfpVVFREUuXLo2JEycmHQqUhc2bN0e/fv2irq4uxo4dm3Q4kHqHHnpoLFiwIK666qqkQ4FU+uCDD+L000+PH/7wh/H9738/hg8fHgsXLkw6LEiVG2+8MZYtWxZr165NOhRIvZkzZ8ZvfvObePbZZ5MOBcrStGnTYvny5fHmm29GRUVF0uFAqnz5y1+O/v37x/33379r7Stf+Ur07t07HnrooQQjK18qxcvUjh07Ys2aNTF+/Phda5WVlTF+/Ph44YUXEowMANrX+++/HxH5RB3QcbLZbDz88MOxbdu2GDVqVNLhQGpNmTIlLrjggt3+vxzQ/t58880YOHBgfPazn43LLrss3n777aRDglT6xS9+ESNGjIhJkyZFv3794rTTTosf/ehHSYcFZWHHjh3x0EMPxZVXXikhDh1g9OjRsXLlynjjjTciIuL3v/99PPfcc3H++ecnHFn56pZ0ACTjvffei2w2G/37999tvX///vHaa68lFBUAtK9cLhfTpk2Ls88+O0455ZSkw4FUevXVV2PUqFHx0UcfxSc/+clYunRpnHTSSUmHBan08MMPx8svvxyrV69OOhRItZEjR8aDDz4Yxx9/fKxfvz5uuummGDNmTKxbty769OmTdHiQKn/961/jnnvuienTp8f3vve9WL16dXzrW9+KHj16xOTJk5MOD1Jt2bJl8a9//Ssuv/zypEOBVJo5c2Zs2bIlTjjhhMhkMpHNZmPevHlx2WWXJR1a2ZIUBwBSa8qUKbFu3TozIKEDHX/88bF27dp4//3347HHHovJkydHXV2dxDi0s3feeSeuvfbaWLFiRfTq1SvpcCDVmlbvDB06NEaOHBlHH310PProo8aDQDvL5XIxYsSIuOWWWyIi4rTTTot169bFvffeKykOHez++++P888/PwYOHJh0KJBKjz76aPzkJz+JJUuWxMknnxxr166NadOmxcCBA13jEiIpXqYOP/zwyGQysXHjxt3WN27cGAMGDEgoKgBoP1OnTo3ly5fHqlWr4sgjj0w6HEitHj16xLHHHhsREWeccUasXr067rzzzrjvvvsSjgzSZc2aNbFp06Y4/fTTd61ls9lYtWpVLFq0KLZv3x6ZTCbBCCG9PvWpT8Vxxx0Xf/7zn5MOBVLniCOO2OthyhNPPDF+9rOfJRQRlIe33norfv3rX8fjjz+edCiQWtdff33MnDkzLrnkkoiIOPXUU+Ott96K6upqSfGEmClepnr06BFnnHFGrFy5ctdaLpeLlStXmgEJQJfW0NAQU6dOjaVLl8bTTz8dQ4YMSTokKCu5XC62b9+edBiQOuecc068+uqrsXbt2l1/RowYEZdddlmsXbtWQhw60AcffBB/+ctf4ogjjkg6FEids88+O15//fXd1t544404+uijE4oIysMDDzwQ/fr1iwsuuCDpUCC1Pvzww6is3D0Nm8lkIpfLJRQRKsXL2PTp02Py5MkxYsSIOOuss2LhwoWxbdu2uOKKK5IODVLngw8+2K2q4G9/+1usXbs2Dj300DjqqKMSjAzSZ8qUKbFkyZL4+c9/Hn369IkNGzZERMTBBx8cvXv3Tjg6SJdZs2bF+eefH0cddVRs3bo1lixZEs8880z86le/Sjo0SJ0+ffrEKaecstvaJz7xiTjssMP2WgcOzHXXXRcXXnhhHH300fHuu+/G3LlzI5PJxKWXXpp0aJA63/72t2P06NFxyy23xNe+9rV48cUXY/HixbF48eKkQ4PUyuVy8cADD8TkyZOjWzcpIugoF154YcybNy+OOuqoOPnkk+OVV16JO+64I6688sqkQytbFQ0NDQ1JB0FyFi1aFAsWLIgNGzbE8OHD4wc/+EGMHDky6bAgdZ555pmoqqraa33y5Mnx4IMPlj4gSLGKioqi6w888EBcfvnlpQ0GUu6qq66KlStXxvr16+Pggw+OoUOHxne/+90499xzkw4NysLnP//5GD58eCxcuDDpUCBVLrnkkli1alX84x//iE9/+tPxuc99LubNmxfHHHNM0qFBKi1fvjxmzZoVb775ZgwZMiSmT58eV199ddJhQWo99dRTMWHChHj99dfjuOOOSzocSK2tW7fGnDlzYunSpbFp06YYOHBgXHrppXHDDTdEjx49kg6vLEmKAwAAAAAAAJBaZooDAAAAAAAAkFqS4gAAAAAAAACklqQ4AAAAAAAAAKklKQ4AAAAAAABAakmKAwAAAAAAAJBakuIAAAAAAAAApJakOAAAAAAAAACpJSkOAAAAAAAAQGpJigMAAAAAAACQWpLiAAAAAAAAAKSWpDgAAAAAAAAAqSUpDgAAAAAAAEBq/X+t/ufPSfxaIQAAAABJRU5ErkJggg==\n",
+                                    "text/plain": [
+                                          "<Figure size 2500x800 with 1 Axes>"
+                                    ]
+                              },
+                              "metadata": {},
+                              "output_type": "display_data"
+                        }
+                  ],
+                  "source": [
+                        "if mesh.comm.rank == 0:\n",
+                        "    if not os.path.exists(\"figures\"):\n",
+                        "        os.mkdir(\"figures\")\n",
+                        "    num_velocity_dofs = V.dofmap.index_map_bs * V.dofmap.index_map.size_global\n",
+                        "    num_pressure_dofs = Q.dofmap.index_map_bs * V.dofmap.index_map.size_global\n",
+                        "    \n",
+                        "    turek = np.loadtxt(\"bdforces_lv4\")\n",
+                        "    turek_p = np.loadtxt(\"pointvalues_lv4\")\n",
+                        "    fig = plt.figure(figsize=(25,8))\n",
+                        "    l1 = plt.plot(t_u, C_D, label=r\"FEniCSx  ({0:d} dofs)\".format(num_velocity_dofs+num_pressure_dofs),linewidth=2)\n",
+                        "    l2 = plt.plot(turek[1:,1], turek[1:,3], marker=\"x\", markevery=50, \n",
+                        "                linestyle=\"\", markersize=4, label=\"FEATFLOW (42016 dofs)\")\n",
+                        "    plt.title(\"Drag coefficient\")\n",
+                        "    plt.grid()\n",
+                        "    plt.legend()\n",
+                        "    plt.savefig(\"figures/drag_comparison.png\")\n",
+                        "\n",
+                        "    fig = plt.figure(figsize=(25,8))\n",
+                        "    l1 = plt.plot(t_u, C_L, label=r\"FEniCSx  ({0:d} dofs)\".format(\n",
+                        "        num_velocity_dofs+num_pressure_dofs),linewidth=2)\n",
+                        "    l2 = plt.plot(turek[1:,1], turek[1:,4], marker=\"x\", markevery=50, \n",
+                        "                linestyle=\"\", markersize=4, label=\"FEATFLOW (42016 dofs)\")\n",
+                        "    plt.title(\"Lift coefficient\")\n",
+                        "    plt.grid()\n",
+                        "    plt.legend()\n",
+                        "    plt.savefig(\"figures/lift_comparison.png\")\n",
+                        "\n",
+                        "    fig = plt.figure(figsize=(25,8))\n",
+                        "    l1 = plt.plot(t_p, p_diff, label=r\"FEniCSx ({0:d} dofs)\".format(num_velocity_dofs+num_pressure_dofs),linewidth=2)\n",
+                        "    l2 = plt.plot(turek[1:,1], turek_p[1:,6]-turek_p[1:,-1], marker=\"x\", markevery=50, \n",
+                        "                linestyle=\"\", markersize=4, label=\"FEATFLOW (42016 dofs)\")\n",
+                        "    plt.title(\"Pressure difference\")\n",
+                        "    plt.grid()\n",
+                        "    plt.legend()\n",
+                        "    plt.savefig(\"figures/pressure_comparison.png\")"
+                  ]
+            },
+            {
+                  "cell_type": "code",
+                  "execution_count": null,
+                  "metadata": {},
+                  "outputs": [],
+                  "source": []
+            }
+      ],
+      "metadata": {
+            "jupytext": {
+                  "formats": "ipynb,py:light"
+            },
+            "kernelspec": {
+                  "display_name": "Python 3 (ipykernel)",
+                  "language": "python",
+                  "name": "python3"
+            },
+            "language_info": {
+                  "codemirror_mode": {
+                        "name": "ipython",
+                        "version": 3
+                  },
+                  "file_extension": ".py",
+                  "mimetype": "text/x-python",
+                  "name": "python",
+                  "nbconvert_exporter": "python",
+                  "pygments_lexer": "ipython3",
+                  "version": "3.10.6"
+            }
       },
-      "text/plain": [
-       "Solving PDE:   0%|          | 0/160 [00:00<?, ?it/s]"
-      ]
-     },
-     "metadata": {},
-     "output_type": "display_data"
-    }
-   ],
-   "source": [
-    "vtx_u = VTXWriter(mesh.comm, \"dfg2D-3-u.bp\", [u_])\n",
-    "vtx_p = VTXWriter(mesh.comm, \"dfg2D-3-p.bp\", [p_])\n",
-    "vtx_u.write(t)\n",
-    "vtx_p.write(t)\n",
-    "progress = tqdm.autonotebook.tqdm(desc=\"Solving PDE\", total=num_steps)\n",
-    "for i in range(num_steps):\n",
-    "    progress.update(1)\n",
-    "    # Update current time step\n",
-    "    t += dt\n",
-    "    # Update inlet velocity\n",
-    "    inlet_velocity.t = t\n",
-    "    u_inlet.interpolate(inlet_velocity)\n",
-    "\n",
-    "    # Step 1: Tentative velocity step\n",
-    "    A1.zeroEntries()\n",
-    "    assemble_matrix(A1, a1, bcs=bcu)\n",
-    "    A1.assemble()\n",
-    "    with b1.localForm() as loc:\n",
-    "        loc.set(0)\n",
-    "    assemble_vector(b1, L1)\n",
-    "    apply_lifting(b1, [a1], [bcu])\n",
-    "    b1.ghostUpdate(addv=PETSc.InsertMode.ADD_VALUES, mode=PETSc.ScatterMode.REVERSE)\n",
-    "    set_bc(b1, bcu)\n",
-    "    solver1.solve(b1, u_s.vector)\n",
-    "    u_s.x.scatter_forward()\n",
-    "\n",
-    "    # Step 2: Pressure corrrection step\n",
-    "    with b2.localForm() as loc:\n",
-    "        loc.set(0)\n",
-    "    assemble_vector(b2, L2)\n",
-    "    apply_lifting(b2, [a2], [bcp])\n",
-    "    b2.ghostUpdate(addv=PETSc.InsertMode.ADD_VALUES, mode=PETSc.ScatterMode.REVERSE)\n",
-    "    set_bc(b2, bcp)\n",
-    "    solver2.solve(b2, phi.vector)\n",
-    "    phi.x.scatter_forward()\n",
-    "\n",
-    "    p_.vector.axpy(1, phi.vector)\n",
-    "    p_.x.scatter_forward()\n",
-    "\n",
-    "    # Step 3: Velocity correction step\n",
-    "    with b3.localForm() as loc:\n",
-    "        loc.set(0)\n",
-    "    assemble_vector(b3, L3)\n",
-    "    b3.ghostUpdate(addv=PETSc.InsertMode.ADD_VALUES, mode=PETSc.ScatterMode.REVERSE)\n",
-    "    solver3.solve(b3, u_.vector)\n",
-    "    u_.x.scatter_forward()\n",
-    "\n",
-    "    # Write solutions to file\n",
-    "    vtx_u.write(t)\n",
-    "    vtx_p.write(t)\n",
-    "\n",
-    "    # Update variable with solution form this time step\n",
-    "    with u_.vector.localForm() as loc_, u_n.vector.localForm() as loc_n, u_n1.vector.localForm() as loc_n1:\n",
-    "        loc_n.copy(loc_n1)\n",
-    "        loc_.copy(loc_n)\n",
-    "\n",
-    "    # Compute physical quantities\n",
-    "    # For this to work in paralell, we gather contributions from all processors\n",
-    "    # to processor zero and sum the contributions. \n",
-    "    drag_coeff = mesh.comm.gather(assemble_scalar(drag), root=0)\n",
-    "    lift_coeff = mesh.comm.gather(assemble_scalar(lift), root=0)\n",
-    "    p_front = None\n",
-    "    if len(front_cells) > 0:\n",
-    "        p_front = p_.eval(points[0], front_cells[:1])\n",
-    "    p_front = mesh.comm.gather(p_front, root=0)\n",
-    "    p_back = None\n",
-    "    if len(back_cells) > 0:\n",
-    "        p_back = p_.eval(points[1], back_cells[:1])\n",
-    "    p_back = mesh.comm.gather(p_back, root=0)\n",
-    "    if mesh.comm.rank == 0:\n",
-    "        t_u[i] = t\n",
-    "        t_p[i] = t - dt / 2\n",
-    "        C_D[i] = sum(drag_coeff)\n",
-    "        C_L[i] = sum(lift_coeff)\n",
-    "        # Choose first pressure that is found from the different processors\n",
-    "        for pressure in p_front:\n",
-    "            if pressure is not None:\n",
-    "                p_diff[i] = pressure[0]\n",
-    "                break\n",
-    "        for pressure in p_back:\n",
-    "            if pressure is not None:\n",
-    "                p_diff[i] -= pressure[0]\n",
-    "                break\n",
-    "vtx_u.close()\n",
-    "vtx_p.close()"
-   ]
-  },
-  {
-   "cell_type": "markdown",
-   "metadata": {},
-   "source": [
-    "## Verification using data from FEATFLOW\n",
-    "As FEATFLOW has provided data for different  discretization levels, we compare our numerical data with the data provided using `matplotlib`."
-   ]
-  },
-  {
-   "cell_type": "code",
-   "execution_count": null,
-   "metadata": {
-    "tags": []
-   },
-<<<<<<< HEAD
-   "outputs": [],
-=======
-   "outputs": [
-    {
-     "data": {
-      "image/png": "iVBORw0KGgoAAAANSUhEUgAAB8UAAAKqCAYAAACjPo/VAAAAOXRFWHRTb2Z0d2FyZQBNYXRwbG90bGliIHZlcnNpb24zLjUuMywgaHR0cHM6Ly9tYXRwbG90bGliLm9yZy/NK7nSAAAACXBIWXMAAA9hAAAPYQGoP6dpAACb9ElEQVR4nOzdeXxcdbk4/iczbVoKLYuAZaeAlSK7oJetIQhUBLQu8BNEwCt6XXCBi4FQyy1wQyAFETe4KlrQb1FQ6UVAoEiagiCCihfZROEKFwtWUcrapDP5/TGcZKaZmSxNZibJ+/169TU9Z85kPpnmNOd8ns/zPHXd3d3dAQAAAAAAAABjUKraAwAAAAAAAACAkSIoDgAAAAAAAMCYJSgOAAAAAAAAwJglKA4AAAAAAADAmCUoDgAAAAAAAMCYJSgOAAAAAAAAwJglKA4AAAAAAADAmCUoDgAAAAAAAMCYJSgOAAAAAAAAwJglKA4AAABj1OOPPx6HH354bLjhhlFXVxdLliyJiIj77rsv9t9//1h//fWjrq4uHnjggViwYEHU1dUN+j0OPvjgOPjgg4d34AAAADCMJlR7AAAAADBQixYtio985CM925MmTYpNNtkkdttttzjyyCPjIx/5SEydOrWKI6wtJ510Ujz55JPR0tISG220Ueyzzz7R1dUVxxxzTEyePDkuvfTSmDJlSmy33XbVHmpZd999d9x2223x+c9/PjbaaKNqDwcAAIBRpq67u7u72oMAAACAgUiC4uedd17MmDEjurq64tlnn41ly5bF0qVLY9ttt40bbrghdt9992oPtepeffXVmDJlSsybNy/+8z//s2f/o48+GrNmzYpvfetbccopp/TsX7NmTaxZsyYmT548qPfp7OyMiIj6+vrhGXgRF198cXzhC1+IJ598MrbffvsRex8AAADGJpniAAAAjDpHHHFE7LPPPj3bzc3Ncccdd8RRRx0V7373u+ORRx6J9dZbr+TrX3755Vh//fUrMdSqWblyZUREn8zqv/71r0X3T5gwISZMGPw0wUgGwwEAAGA46CkOAADAmHDIIYfE/Pnz489//nN8//vf79l/8sknxwYbbBB/+tOf4l3veldMnTo1PvShD0VExJ133hnHHHNMbLvttjFp0qTYZptt4rTTTotXX321z9e/7rrrYpdddonJkyfHrrvuGtdff32cfPLJA85c/tnPfhYNDQ0xderUmDZtWuy7776xePHiPu/x1re+NdZbb73YdNNN44QTTohnnnmmz9d69NFH4wMf+EBssskmMXny5Nhnn33ihhtu6Hl+wYIFPSXRv/CFL0RdXV1sv/32cfLJJ0dDQ0NERBxzzDFRV1fX0w+8VE/x73//+/G2t70tpkyZEhtvvHHMnj07brvttp7ni/UUX716dfzHf/xH7LTTTj2fa1NTU6xevbrguLq6ujj11FNjyZIlseuuu8akSZPiLW95S9xyyy0F38sXvvCFiIiYMWNG1NXVRV1dXfzv//5vP584AAAA5MgUBwAAYMz48Ic/HGeffXbcdttt8bGPfaxn/5o1a2LOnDlx4IEHxsUXXxxTpkyJiFwQ+pVXXolPfvKT8YY3vCF+9atfxVe/+tX4v//7v7juuut6Xn/TTTfF//f//X+x2267RWtra/zjH/+Ij370o7HVVlsNaFyLFi2Kf/3Xf423vOUt0dzcHBtttFH89re/jVtuuSWOP/74nmM+8pGPxL777hutra3x3HPPxWWXXRa/+MUv4re//W1PZvdDDz0UBxxwQGy11VZx1llnxfrrrx/XXnttzJ07N3784x/He9/73njf+94XG220UZx22mlx3HHHxbve9a7YYIMN4o1vfGNstdVWccEFF8RnP/vZ2HfffeONb3xjyXGfe+65sWDBgth///3jvPPOi/r6+rj33nvjjjvuiMMPP7zoa7LZbLz73e+Ou+66Kz7+8Y/HrFmz4sEHH4xLL700/vCHP8SSJUsKjr/rrrviJz/5SXzqU5+KqVOnxle+8pV4//vfH0899VS84Q1viPe9733xhz/8Ia655pq49NJLY9NNN42IiM0222xAnz0AAAAIigMAADBmbL311rHhhhvGn/70p4L9q1evjmOOOSZaW1sL9l900UUFZdY//vGPx0477RRnn312PPXUU7HttttGRK48+1ZbbRW/+MUvYoMNNoiIiHe84x1x8MEH92Rkl/LCCy/EZz/72Xjb294Wy5YtK+jZ3d3dHRERXV1dceaZZ8auu+4ay5cv7znmwAMPjKOOOiouvfTSOPfccyMi4nOf+1xsu+22cd9998WkSZMiIuJTn/pUHHjggXHmmWfGe9/73th9991j2rRpcdppp8Xee+8dJ5xwQsFnccEFF8RBBx0UH/jAB0qO+49//GOcd9558d73vjd+9KMfRSrVW2wuGXcxixcvjttvvz06OjriwAMP7Nm/6667xic+8Ym4++67Y//99+/Z/8gjj8TDDz8cO+64Y0RENDY2xh577BHXXHNNnHrqqbH77rvH3nvvHddcc03MnTtXT3EAAAAGTfl0AAAAxpQNNtggXnzxxT77P/nJT/bZlx8Qf/nll+Nvf/tb7L///tHd3R2//e1vIyLiL3/5Szz44INx4okn9gTEIyIaGhpit91263c8S5cujRdffDHOOuusgoB4RPSUK7///vvjr3/9a3zqU58qOObII4+MnXfeOW666aaIiHj++efjjjvuiGOPPTZefPHF+Nvf/hZ/+9vf4u9//3vMmTMnHn/88aLl1odiyZIlkc1m45xzzikIiOePu5jrrrsuZs2aFTvvvHPP+P72t7/FIYccEhER7e3tBccfeuihPQHxiOgJ6D/xxBPD8n0AAACATHEAAADGlJdeeik233zzgn0TJkyIrbfeus+xTz31VJxzzjlxww03xD/+8Y+C51544YWIiPjzn/8cERE77bRTn9fvtNNO8Zvf/KbseJKs9V133bXkMcl7vPnNb+7z3M477xx33XVXROSyt7u7u2P+/Pkxf/78ol/rr3/964DLupfzpz/9KVKpVOyyyy6Det3jjz8ejzzySMny5n/9618LtpNs/Hwbb7xxn38PAAAAGCpBcQAAAMaM//u//4sXXnihTwB70qRJfbKdM5lMHHbYYfH888/HmWeeGTvvvHOsv/768cwzz8TJJ58c2Wy2kkMfkGRMZ5xxRsyZM6foMcWC95WUzWZjt912iy996UtFn99mm20KttPpdNHjypVoBwAAgMEQFAcAAGDM+N73vhcRUTJgnO/BBx+MP/zhD3HVVVfFiSee2LN/6dKlBcclPcP/+Mc/9vkaxfatLSkN/vvf/75kwDp5j8cee6ynzHjiscce63l+hx12iIiIiRMnxqGHHtrve6+LHXfcMbLZbDz88MOx5557Dup1v/vd7+Id73hH2TLrgzFcXwcAAIDxSU9xAAAAxoQ77rgjzj///JgxY0Z86EMf6vf4JEM5PyO5u7s7LrvssoLjttxyy9h1113j6quvjpdeeqlnf0dHRzz44IP9vs/hhx8eU6dOjdbW1njttdcKnkvee5999onNN988rrjiili9enXP8z/72c/ikUceiSOPPDIiIjbffPM4+OCD47/+679ixYoVfd5r5cqV/Y5noObOnRupVCrOO++8Plnz5bK4jz322HjmmWfiW9/6Vp/nXn311Xj55ZcHPZb1118/IiL++c9/Dvq1AAAAIFMcAACAUednP/tZPProo7FmzZp47rnn4o477oilS5fGdtttFzfccENMnjy536+x8847x4477hhnnHFGPPPMMzFt2rT48Y9/XLSX9QUXXBDvec974oADDoiPfOQj8Y9//CO+9rWvxa677loQKC9m2rRpcemll8Ypp5wS++67bxx//PGx8cYbx+9+97t45ZVX4qqrroqJEyfGRRddFB/5yEeioaEhjjvuuHjuuefisssui+233z5OO+20nq/39a9/PQ488MDYbbfd4mMf+1jssMMO8dxzz8U999wT//d//xe/+93vBv+BFrHTTjvFvHnz4vzzz4+DDjoo3ve+98WkSZPivvvuiy233DJaW1uLvu7DH/5wXHvttfGJT3wi2tvb44ADDohMJhOPPvpoXHvttXHrrbfGPvvsM6ixvPWtb42IiHnz5sUHP/jBmDhxYhx99NE9wXIAAAAoR1AcAACAUeecc86JiIj6+vrYZJNNYrfddosvf/nL8ZGPfCSmTp06oK8xceLE+OlPfxqf/exno7W1NSZPnhzvfe9749RTT4099tij4Nijjz46rrnmmliwYEGcddZZ8aY3vSkWLVoUV111VTz00EP9vtdHP/rR2HzzzePCCy+M888/PyZOnBg777xzQbD75JNPjilTpsSFF14YZ555Zqy//vrx3ve+Ny666KLYaKONeo7bZZdd4v77749zzz03Fi1aFH//+99j8803j7322qvncxku5513XsyYMSO++tWvxrx582LKlCmx++67x4c//OGSr0mlUrFkyZK49NJL4+qrr47rr78+pkyZEjvssEN87nOfi5kzZw56HPvuu2+cf/75ccUVV8Qtt9wS2Ww2nnzySUFxAAAABqSuu1zNMwAAAKCkPffcMzbbbLM+fcgBAACA2qGnOAAAAPSjq6sr1qxZU7Bv2bJl8bvf/S4OPvjg6gwKAAAAGBCZ4gAAANCP//3f/41DDz00TjjhhNhyyy3j0UcfjSuuuCI23HDD+P3vfx9veMMbqj1EAAAAoAQ9xQEAAKAfG2+8cbz1rW+Nb3/727Fy5cpYf/3148gjj4wLL7xQQBwAAABqnExxAAAAAAAAAMYsPcUBAAAAAAAAGLMExQEAAAAAAAAYs0ZFT/FsNht/+ctfYurUqVFXV1ft4QAAAAAAAABQRd3d3fHiiy/GlltuGalU+VzwUREU/8tf/hLbbLNNtYcBAAAAAAAAQA15+umnY+utty57zKgIik+dOjUict/QtGnTqjyasaerqytuu+22OPzww2PixInVHg6Mac43qBznG1SO8w0qx/kGleWcg8pxvkHlON+gcpxvI2vVqlWxzTbb9MSSyxkVQfGkZPq0adMExUdAV1dXTJkyJaZNm+aEhBHmfIPKcb5B5TjfoHKcb1BZzjmoHOcbVI7zDSrH+VYZA2m/Xb64OgAAAAAAAACMYoLiAAAAAAAAAIxZguIAAAAAAAAAjFmjoqc4AAAAAAAA1LJsNhudnZ3VHgY1pKurKyZMmBCvvfZaZDKZag9nVKqvr49Uat3zvAXFAQAAAAAAYB10dnbGk08+GdlsttpDoYZ0d3fH9OnT4+mnn466urpqD2dUSqVSMWPGjKivr1+nryMoDgAAAAAAAEPU3d0dK1asiHQ6Hdtss82wZLUyNmSz2XjppZdigw028HMxBNlsNv7yl7/EihUrYtttt12nhQWC4gAAAAAAADBEa9asiVdeeSW23HLLmDJlSrWHQw1JSupPnjxZUHyINttss/jLX/4Sa9asiYkTJw756wzq07/88stj9913j2nTpsW0adNiv/32i5/97GdlX3PdddfFzjvvHJMnT47ddtstbr755iEPFgAAAAAAAGpJ0it6Xcs7A30l59W69mQfVFB86623jgsvvDB+/etfx/333x+HHHJIvOc974mHHnqo6PF33313HHfccfHRj340fvvb38bcuXNj7ty58fvf/36dBg0AAAAAAAC1RM9oGH7DdV4NKih+9NFHx7ve9a5405veFDNnzoyWlpbYYIMN4pe//GXR4y+77LJ45zvfGV/4whdi1qxZcf7558fee+8dX/va14Zl8AAAAAAAAABQzpB7imcymbjuuuvi5Zdfjv3226/oMffcc0+cfvrpBfvmzJkTS5YsKfu1V69eHatXr+7ZXrVqVUREdHV1RVdX11CHTAnJZ+qzhZHnfIPKcb5B5TjfoHKcb1BZzjmoHOcbVI7zbfh1dXVFd3d3ZLPZyGaz1R5OTVm2bFm84x3viL///e+x0UYbVXs4RT322GPR2NgYjz32WEydOnVYv3Z3d3fPYzV/Noby7/DKK6/EiSeeGLfffnu8+OKL/b72uOOOi3333bdPbHhdZbPZ6O7ujq6urkin0wXPDeb/sUEHxR988MHYb7/94rXXXosNNtggrr/++thll12KHvvss8/GG9/4xoJ9b3zjG+PZZ58t+x6tra1x7rnn9tl/2223xZQpUwY7ZAZo6dKl1R4CjBvON6gc5xtUjvMNKsf5BpXlnIPKcb5B5Tjfhs+ECRNi+vTp8dJLL0VnZ2e1hzNgn/rUp+Kaa67ps//Xv/517LDDDiWff8c73hE/+tGPBvQeu+66azz66KNRV1fXkwTb3d0dV111VXz/+9+PRx99NNLpdOywww5x7LHHxkknnRRTpkyJV155JRYuXBhLliyJFStWxAYbbBBvfvOb49Of/nS8613vWrdvfC1NTU1xyimnRHd3d6xatSruuuuu+MY3vhG/+c1v4sUXX4wddtghPvOZz8Sxxx7b85qrrroqfvCDH8QjjzwSERF77rlnzJ8/P9761rf2HLPxxhsXfb9zzz03PvvZz0ZExO677x5PP/10wfPnnHNOnHbaaRERAxrLQLzyyisREfHiiy9GKjWwQuJXXnll3HnnnXHLLbfEG97whoJ/w2I+97nPxZFHHhnHHHNMbLjhhoMaXzmdnZ3x6quvxvLly2PNmjUFzyXf10AMOij+5je/OR544IF44YUX4kc/+lGcdNJJ0dHRUTIwPhTNzc0FqwhWrVoV22yzTRx++OExbdq0YXsfcrq6umLp0qVx2GGHxcSJE6s9HBjTnG9QOc43qBznG1SO8w0qyzkHleN8g8pxvg2/1157LZ5++unYYIMNYvLkydUezoBNnDgx5syZE9/5zncK9m+22WaRTqdLPj9p0qRBxes23XTTgu0Pf/jDcf3118e8efPi0EMPjc022yx+97vfxVe+8pV485vfHHPnzo3PfOYz8atf/Sq++tWvxi677BJ///vf45577olXXnllWGOFTz31VNx6663xjW98o+fr/u53v4u99947zj777HjjG98YN910U3zyk5+M6dOnx1FHHRUREffee2+ccMIJsd9++8XkyZOjra0t3v/+98eDDz4YW221VUREPPPMM9Hd3R0vvfRSbLDBBnHLLbfExz72sTj++ON73iuVSsW5554bp5xySs+Ypk6dGuuvv/6AxzIQSdLx1KlTB/z5/eUvf4lddtkl/uVf/mVAx//Lv/xL7LTTTvHTn/40PvWpTw14bP157bXXYr311ovZs2f3Ob/KBenXNuigeH19fey0004REfHWt7417rvvvrjsssviv/7rv/ocO3369HjuuecK9j333HMxffr0su8xadKkmDRpUp/9EydO9B/0CPL5QuU436BynG9QOc43qBznG1SWcw4qx/kGleN8Gz6ZTCbq6uoilUoNOAu3FtTV1cXkyZNjyy23HNLzyTHf+ta34qabbopbb701ttpqq7jkkkvi3e9+d0TkynY3NjbGP/7xj9hoo43i2muvjcWLF8eSJUviPe95T8/X2WGHHWLu3LmxatWqSKVS8dOf/jQuu+yynsDvDjvsEPvuu2/P8Y8++mjsvffe8e1vfzuOP/74iIi49tpr46STTopf//rXA07m/dGPfhR77LFHbLPNNj375s2bV3DM5z//+Vi6dGksWbKk5/tavHhxwTFXXnll/OQnP4n29vY48cQTIyJiyy23jGw2G6tWrYpp06bFT3/602hsbOyJsyamTZtW8jMeyFiKufnmm+Pzn/98PP300/Ev//IvcdJJJ0VEFPyM/vjHP45zzjkn/vjHP8YWW2wRn/nMZ+Lf//3fIyLi4IMPjo6OjoiISKfT0dDQEMuWLYtvfOMbcemll8bTTz8dG264YRx00EEFVQOOPvro+OEPfxinnnpqybENViqVirq6uqL/Zw3m/7B1PjOz2WxB/+98++23X/z85z8v2Ld06dKSPcgBAAAAAACA0ePcc8+NY489Nv7nf/4n3vWud8WHPvSheP7554se+//+3/+LN7/5zQUB8URdXV1P2e3p06fHzTffHC+++GLRr7PzzjvHxRdfHJ/61Kfiqaeeiv/7v/+LT3ziE3HRRRcNqrr1nXfeGfvss0+/x73wwguxySablHz+lVdeia6urpLHPPfcc3HTTTfFRz/60T7PXXjhhfGGN7wh9tprr1i4cGGfEuGDHcvTTz8d73vf++Loo4+OBx54IE455ZQ466yzCo759a9/Hccee2x88IMfjAcffDAWLFgQ8+fPj0WLFkVExE9+8pP42Mc+Fvvtt1+sWLEifvKTn8T9998fn/3sZ+O8886Lxx57LG655ZaYPXt2wdd929veFr/61a9Kxo6raVCZ4s3NzXHEEUfEtttuGy+++GIsXrw4li1bFrfeemtERJx44omx1VZbRWtra0Tkasc3NDTEJZdcEkceeWT84Ac/iPvvvz+++c1vDv93AgAAAAAAADXg6K/eFStfrHxgcLOpk+KnnzlwwMffeOONscEGG/RsH3HEEXHdddeVfD4i4uyzz46zzz67Z/vkk0+O4447LiIiLrjggvjKV74Sv/rVr+Kd73xnn/d7/PHH481vfnO/4/rmN78ZH/rQh+INb3hD7LHHHnHggQfGBz7wgTjggAN6jvnUpz4VN998c5xwwglRX18f++67b3zmM58Z8PceEfHnP/+536D4tddeG/fdd1/RqtmJM888M7bccss49NBDiz5/9dVXx9SpU+N973tfwf7Pfvazsffee8cmm2wSd999dzQ3N8eKFSviS1/60pDHcvnll8eOO+4Yl1xySUTkWmM/+OCDcdFFF/Uc86UvfSne8Y53xPz58yMiYubMmfHwww/HwoUL4+STT45NNtkkpkyZEvX19T0VwJctWxbrr79+HHXUUTF16tTYbrvtYq+99ip47y233DI6Ozvj2Wefje22267kGKthUEHxv/71r3HiiSfGihUrYsMNN4zdd989br311jjssMMiIld3P78sxP777x+LFy+OL37xi3H22WfHm970pliyZEnsuuuuw/tdAAAAAAAAQI1Y+eLqeHbVa9UeRr8aGxvj8ssv79lOelmXej4i+mQp77777gWvnzZtWvz1r38t+n7d3d0DGtfs2bPjiSeeiF/+8pdx9913x89//vO47LLL4txzz+0J5EZEfOc734mZM2dGKpWKhx56KOrq6gb09ROvvvpq2T7w7e3t8ZGPfCS+9a1vxVve8paix1x44YXxgx/8IJYtW1bya333u9+ND33oQ32eP/3003v+vvvuu0d9fX3827/9W7S2tvZpNT2QsUREPPLII/H2t7+9YN/aVbwfeeSRPtn6BxxwQHz5y1+OTCYT6XS6z9c97LDDYrvttosddtgh3vnOd8Y73/nOeO9739vTrzwiYr311ouIXOZ8rRlUUPzKK68s+/yyZcv67DvmmGPimGOOGdSgAAAAAAAAYLTabOqk/g+qgfddf/31+/S4HszzEX37OtfV1UU2my167MyZM+PRRx8d0NgmTpwYBx10UBx00EFx5plnxn/+53/GeeedF2eeeWbU19dHRMTvfve7ePnllyOVSsWKFStiiy22GNDXTmy66abxj3/8o+hzHR0dcfTRR8ell17a0yd8bRdffHFceOGFcfvttxcsDsh39913x2OPPRY//OEP+x3P29/+9lizZk387//+b0FG/UDGMtKmTp0av/nNb2LZsmVx2223xTnnnBMLFiyI++67LzbaaKOIiJ6y+ZtttllVxljOoILiAAAAAAAAQHmDKWE+nhx//PHxwQ9+MP77v/+7T6Zyd3d3rFq1qqev+Np22WWXWLNmTbz22mtRX18fzz//fJx88skxb968WLFiRXzoQx+K3/zmNz3ZygOx1157xcMPP9xn/7Jly+Koo46Kiy66KD7+8Y8XfW1bW1u0tLTErbfeWrYE+/e///1461vfGnvssUe/43nggQcilUrF5ptvPqix5Js1a1bccMMNBft++ctf9jnmF7/4RcG+X/ziFzFz5syiWeKJCRMmxKGHHhqHHnpo/Md//EdstNFGcccdd/SUhf/9738fW2+9dWy66ab9jrPSBMUBAAAAAACAPlavXh3PPvtswb4JEyYMOeh57LHHxvXXXx/HHXdcfPGLX4zDDz88Nttss3jwwQfj0ksvjc985jMxd+7cOPjgg+O4446LffbZJ97whjfEww8/HGeffXY0NjbGtGnTIiLiE5/4RGyzzTbxxS9+MVavXh177bVXnHHGGfH1r399wOOZM2dOnHLKKQUlw9vb2+Ooo46Kz33uc/H+97+/5/uvr6/vKR1/0UUXxTnnnBOLFy+O7bffvueYDTbYoKAH+6pVq+K///u/Y+HChX3e+5577ol77703GhsbY+rUqXHPPffEaaedFieccEJsvPHGAx7L2j7xiU/EJZdcEl/4whfilFNOiV//+texaNGigmP+/d//Pfbdd984//zz4//7//6/uOeee+JrX/tafOMb3yj5Wd14443xxBNPxOzZs2PjjTeOm2++ObLZbEFG+5133hmHH3542c+8WlL9HwIAAAAAAACMN7fccktsscUWBX8OPHDoWfB1dXWxePHi+NKXvhRLliyJhoaG2H333WPBggXxnve8J+bMmRMRuWD1VVddFYcffnjMmjUrPvOZz8ScOXPi2muvjYiIq6++Om6++eb43ve+FxMmTIj1118/vv/978e3vvWt+NnPfjbg8RxxxBExYcKEuP3223v2XXXVVfHKK69Ea2trwfedZENHRFx++eXR2dkZH/jABwqOufjiiwu+/g9+8IPo7u6O4447rs97T5o0KX7wgx9EQ0NDvOUtb4mWlpY47bTT4pvf/OagxrK2bbfdNn784x/HkiVLYo899ogrrrgiLrjggoJj9t5777j22mvjBz/4Qey6665xzjnnxHnnnRcnn3xyya+70UYbxU9+8pM45JBDYtasWXHFFVfENddc09Pf/LXXXoslS5bExz72sZJfo5rqugfa0b6KklIJL7zwQs/qD4ZPV1dX3HzzzfGud72rT98HYHg536BynG9QOc43qBznG1SWcw4qx/kGleN8G36vvfZaPPnkkzFjxoyYPHlytYfDIH3961+PG264IW699dZh/9rZbDZWrVoV06ZNi1RqbOcqX3755XH99dfHbbfdNqxft9z5NZgYsvLpAAAAMNzaWyNS6YiGpt59HW0R2Uzu70N5rrF55McNAAAwzvzbv/1b/POf/4wXX3wxpk6dWu3hjFoTJ06Mr371q9UeRkmC4gAAAIxvIxHATqUj2lty+xqacvvbWyIa573+nkN4rr01Ut0REbsUvt8TyyJ2OFiQHQAAYAgmTJgQ8+bNq/YwRr1TTjml2kMoS1AcAACAsa9c4HskAtjJ+7S3RCxfGJHpLNw/lOc62iLd3hIzt3hfRLyr9/1mzB5ykF3AHAAAgPFAUBwAAIDRpVQwt1zGdLnA90gEsJP3Sfan6wtfM5TnGpoik8nErOUXRveFN/YJmA8lyD6kgHmEYDoAAACjytju6A4AAMDo1N6aC7Tm62jrDda2t/Q+nwRzy+1vaHo92NsScf5mfQPiDU25AHSpIPVQnuto692f6Sz8fob4XPagMyJTNyHqigTMBz3Gcp9Juc+y7Odf5t8NAAAAqkRQHAAAgNozlAD3ST8deuB7uAPY+VnX81f2jqujbejPRUTqzosj3b0muou931DGP5SA+VCD6QAAAFAlyqcDAABQHQPpaT3Y0uTlypIXCw4XK6WeX1Y8GcNgn8tm+o432R8xtOc62iK9/MJ4ZIv3xU7/+s2YePeluff73zsjnlw++DEm28U+k/4+y3Kff6l/Nz3MAQAAqBJBcQAAAEZOuUBouT7fyb6hBLgHG/geiQB2sSBv/viH8lx7a2RmnxV/eHGX2Cl//xPLhhxkH3LAfCjB9HL/3gLmAAAAjCBBcQAAANbNUAPf5bKKk68xmAB3uYzpcoHvkQhgj4TG5sh2dUXcfHPh+xV7zwEG2YcUMI8YWjC93L93sa/R3hKx/UGFAfcIwXIAAAAGTVAcAACAdbMuge9SWcVDyewulzE92MD3eFDuMykXMI8Yevb5YMuuJ/uSY9auJgAAAFAFjz32WDQ0NMTjjz8eU6dOrfZwRkxdXV1cf/31MXfu3AG/ZsGCBXH55ZfHX//6135fe8UVV8RNN90UP/3pT9d9sP1Ijfg7AAAAMPq1t+YCkvk62nL7G5peL4HdEnH+Zn0D4g1NvVnDAymDHlE88N04rzfAvXZAu6Ep4iM3F98vo3jwSn3Gjc3lnyv37xZR+t87OXbtn5NyP1vlfiYBAIB+nXzyyVFXV9fnzx//+Meyz7/zne/s87VaW1sjnU7HwoULe/Ztv/32RV+f/Dn55JMjIoo+d+CBB/Z8nbq6uliyZEnJ7+Ohhx6KY489NjbbbLOYNGlSzJw5M84555x45ZVXeo754Ac/2Gfct9xyS9TV1cWCBQsK9i9YsCC23Xbbsp9dc3NzfOYznykaEP/jH/8YU6dOjY022qhg/7e+9a046KCDYuONN46NN944Dj300PjVr35VcEx3d3ecc845scUWW8R6660Xhx56aDz++OMFx7S0tMT+++8fU6ZM6fMe+RYtWhS77757TJ48OTbffPP49Kc/XfZ7Gg6PPPJInHvuufFf//VfsWLFijjiiCPKHv+v//qv8Zvf/CbuvPPOER+boDgAAAA55YKMSTZ48nySsZtK57aHEvjOz/qdv7I3+NnRVj7wSu0q9+9W7t87ovTPSamfrXI/kwLmAAAwIO985ztjxYoVBX9mzJhR9vlrrrmmz9f5zne+E01NTfGd73ynZ999993X85of//jHEZHLsE72XXbZZT3Hfve73y14jxtuuGFA4//lL38Zb3/726OzszNuuumm+MMf/hAtLS2xaNGiOOyww6KzszMiIhobG+MXv/hFrFmzpue17e3tsc0228SyZcsKvmZ7e3s0NjaWfM+nnnoqbrzxxp6gfr6urq447rjj4qCDDurz3LJly+K4446L9vb2uOeee2KbbbaJww8/PJ555pmeY9ra2uIrX/lKXHHFFXHvvffG+uuvH3PmzInXXnut55jOzs445phj4pOf/GTJMX7pS1+KefPmxVlnnRUPPfRQ3H777TFnzpySxw+XP/3pTxER8Z73vCemT58ekyZNKnt8fX19HH/88fGVr3xlxMcmKA4AAEBOuSBjf9ngQwl895dVzNhS7t+73M9JuWB5qZ/J/hZxAABAranSws5JkybF9OnTC/6k0+myz2+88caFw+zoiFdffTXOO++8WLVqVdx9990REbHZZpv1vGaTTTaJiIjNN9+8Z9+GG27Y8zU22mijgvdIji+nu7s7PvrRj8asWbPiJz/5SbztbW+L7bbbLo455pj46U9/Gvfcc09ceumlEZELir/00ktx//3397x+2bJlcdZZZ8W9997bE3R+7bXX4t577y0bFL/22mtjjz32iK222qrPc1/84hdj5513jmOPPbbPc//v//2/+NSnPhV77rln7LzzzvHtb387stls/PznP+/5fr785S/HF7/4xXjPe94Tu+++e1x99dXxl7/8pSBT/txzz43TTjstdtttt6Lj+8c//hFf/OIX4+qrr47jjz8+dtxxx9h9993j3e9+d9nP8/HHH4/Zs2fH5MmTY5dddomlS5f2OebBBx+MQw45JNZbb714wxveEB//+MfjpZdeiohchv3RRx8dERGpVCrq6uoiIvc5v+1tb4v1118/NtpoozjggAPiz3/+c8/XPProo+OGG26IV199tez41pWgOAAAwHgyEmXQhxr4lg0+vgyl7PqTy8tnl5f6mVR2HQCA0WYUL+y88sor47jjjouJEyfGcccdF1deeWVF3veBBx6Ihx9+OE4//fRIpQpDnnvssUcceuihPVntM2fOjC233DLa29sjIuLFF1+M3/zmN3HMMcfE9ttvH/fcc09ERNx9992xevXqskHxO++8M/bZZ58++++444647rrr4utf//qAxv/KK69EV1dXzwKAJ598Mp599tk49NBDe47ZcMMN4+1vf3vP+AZi6dKlkc1m45lnnolZs2bF1ltvHccee2w8/fTTJV+TzWbjfe97X9TX18e9994bV1xxRZx55pkFx7z88ssxZ86c2HjjjeO+++6L6667Lm6//fY49dRTIyLijDPOiO9+97sRET0Z/2vWrIm5c+dGQ0ND/M///E/cc8898fGPf7wnYB4Rsc8++8SaNWvi3nvvHfD3OBSC4gAAAOPJSJRBF/hmXZX6OdnugOHtUR6h7DoAALWpv0XKI+TGG2+MDTbYoOfPMcccU/b5DTbYIC644IKe51etWhU/+tGP4oQTToiIiBNOOCGuvfbanuzhgTruuOMK3qNcD/HEH/7wh4iImDVrVtHnZ82a1XNMRC5bPCmVfuedd8bMmTNjs802i9mzZ/fsX7ZsWcyYMSO22267ku/75z//ObbccsuCfX//+9/j5JNPjkWLFsW0adP6HXtExJlnnhlbbrllTxD82WefjYiIN77xjQXHvfGNb+x5biCeeOKJyGazccEFF8SXv/zl+NGPfhTPP/98QTn5td1+++3x6KOPxtVXXx177LFHzJ49u+DfOSJi8eLF8dprr8XVV18du+66axxyyCHxta99Lb73ve/Fc889FxtssEFPj/Mk43/VqlXxwgsvxFFHHRU77rhjzJo1K0466aSCnu1TpkyJDTfcsCB7fCRMGNGvDgAAQHUkfcDXDmonAez2lojlC3MBw/7KoDc0FWaD529HFA9wj/DEDeNEuZ+tcj+TyXaxn+Xk9cXOgWJfI3kPAAAYaQ1Nvdeoay9SHiGNjY1x+eWX92yvv/76ZZ+PiILS5tdcc03suOOOsccee0RExJ577hnbbbdd/PCHP4yPfvSjAx7HpZdeWpAhvcUWWwz4td3d3QM67uCDD47Pf/7z0dXVFcuWLYuDDz44IiIaGhriv/7rvyIiFxQvlyUeEfHqq6/G5MmTC/Z97GMfi+OPPz5mz549oLFceOGF8YMf/CCWLVvW52utq2w2G11dXfGVr3wlDj/88IjI/TtNnz492tvbi/YWf+SRR2KbbbYpCPbvt99+fY7ZY489Cn5GDjjggMhms/HYY4/1CeZH5H5WTj755JgzZ04cdthhceihh8axxx7b5993vfXWi1deeWWdvu/+yBQHAAAYi/rrDz6cZdChGobaozw5Vtl1AABqTblKSCNk/fXXj5122qnnz9rByrWf32mnnQqC4ldeeWU89NBDMWHChJ4/Dz/8cHznO98Z1DimT59e8B5rB+eLmTlzZkTkgrXFPPLIIz3HROQC/C+//HLcd9990d7eHg0NDRGRC4rfe++98fzzz8e9994bhxxySNn33XTTTeMf//hHwb477rgjLr744p7P4KMf/Wi88MILUV9fH9///vcLjr344ovjwgsvjNtuuy123333gs8gIuK5554rOP65557reW4gkn/DXXbZpWffZpttFptuumk89dRTA/46w+W73/1u3HPPPbH//vvHD3/4w5g5c2b88pe/LDjm+eefj80222xExyFTHAAAYLQqmw3+eoZtqWzYYhm0xYKMEYVfL59scKqp3M9ke2vpn+WI0udAcmyx7JxkoUlyjCxyAACGU3+VkGrQgw8+GPfff38sW7asIFD+/PPPx8EHHxyPPvpo7LzzziP2/nvuuWfsvPPOcemll8YHP/jBgr7iv/vd7+L222+P1tbeRaw77rhjbLPNNnHDDTfEAw880BMU32qrrWKrrbaKSy65JDo7O/vNFN9rr73i4YcfLth3zz33RCbTu2j8v//7v+Oiiy6Ku+66q6CceltbW7S0tMStt97apy/5jBkzYvr06fHzn/889txzz4jIlae/995745Of/OSAP5cDDjggIiIee+yx2HrrrSMi92/yt7/9rWRZ+FmzZsXTTz8dK1as6Amqrx24njVrVixatChefvnlnkULv/jFLyKVSsWb3/zmsmPaa6+9Yq+99orm5ubYb7/9YvHixfEv//IvERHxpz/9KV577bXYa6+9Bvw9DoWgOAAAwGjVX5CuWHBPGXTGg0qXXR/IAhUAACin3CLlKlq9enWfftYTJkyITTfdNK688sp429veVrRk+L777htXXnllLFy4cFjG8eSTT8YDDzxQsO9Nb3pTXHnllXHYYYfF+9///mhubo7p06fHvffeG//+7/8e++23X3z+858veE1jY2N84xvfiJ122qmg3HdDQ0N89atfjZkzZ/bpF762OXPmxCmnnBKZTCbS6XRE9O1rfv/990cqlYpdd901Vq1aFRERF110UZxzzjmxePHi2H777Xs+16SPel1dXXz+85+P//zP/4w3velNMWPGjJg/f35sueWWMXfu3J6v/dRTT8Xzzz8fTz31VGQymZ7PZaeddooNNtggZs6cGe95z3vic5/7XHzzm9+MadOmRXNzc+y8884lA/6HHnpozJw5M0466aRYuHBhrFq1KubNK1wA/KEPfSj+4z/+I0466aRYsGBBrFy5Mj7zmc/Ehz/84aKl0yNy/27f/OY3493vfndsueWW8dhjj8Xjjz8eJ554Ys8xd955Z+ywww6x4447lv3c15WgOAAAQC0bajZ4ctzawb0anWiBiil3DvQXMJdFDgDASKnRRcq33HJLn5Lqb37zm+N//ud/4vvf/36ceeaZRV/3/ve/Py655JK44IILYuLEies8jtNPP73PvjvvvDMOPPDA+OUvfxnnnntuHHHEEfHiiy/GtttuGyeddFI0NzfHpEmTCl7T2NgYV199dU8/8URDQ0N897vfjeOPP77fsRxxxBExYcKEuP3224v25y7l8ssvj87OzvjABz5QsP8//uM/YsGCBRER0dTUFC+//HJ8/OMfj3/+859x4IEHxi233FLQd/ycc86Jq666qmc7ybBub2/v+b6uvvrqOO200+LII4+MVCoVDQ0Nccstt5T8t0ilUnH99dfHRz/60Xjb294W22+/fXzlK1+Jd77znT3HTJkyJW699db43Oc+F/vuu29MmTIl3v/+98eXvvSlkt/zlClT4tFHH42rrroq/v73v8cWW2wRn/70p+Pf/u3feo655ppr4mMf+9jAPsR1UNc90O7zVbRq1arYcMMN44UXXigoMcDw6Orqiptvvjne9a53Dct/TEBpzjeoHOcbVI7zbYSVCtLlB/XO36w3SDd/5cBfx6jjfBth/S1CSc6jZKHJ2otQij0ni3xUc85B5TjfoHKcb8PvtddeiyeffDJmzJhRELxk7Pr6178eN9xwQ9x6661lj8tms7Fq1aqYNm1aQXl3ch566KE45JBD4g9/+ENsuOGGRY8pd34NJoYsUxwAAKCWlSvZHDG0/uBAcetSdl0WOQAAjBv/9m//Fv/85z/jxRdfjKlTp1Z7OKPWihUr4uqrry4ZEB9OguIAAADV1l8maalgm/7gUDn9LTQZSi9yAABgVJowYUKfntsM3qGHHlqx95KnDwAAUG1JJmlHW247CW6n0r3bawfbIooH6RrnyQaHkZAsUMnX0FRYVr1xXq6FQeO8wnO6oan3/M1f2NLe2ntMoqMttx8AAIBhI1McAACgEgbSV7hYJqlscKh9Q80iV1odAACgIgTFAQAAKqG/4FepEul6g0PtW5de5BF9F8RkM72B88Tai2gAAKg53d3d1R4CjDnDdV4JigMAAAyXoWaDJ8cVyySVDQ6jW38LW4otiFk7cC6DHACgpqXTudZXnZ2dsd5661V5NDC2dHZ2RkTveTZUguIAAADDZajZ4APJJAVGp/4WtpRaEBNRfBHNQBbfAABQURMmTIgpU6bEypUrY+LEiZFKpao9JGpENpuNzs7OeO211/xcDEE2m42VK1fGlClTYsKEdQtrC4oDAAAMl3KBrIjSwS8l0mF86m9BTLFFNPqQAwDUnLq6uthiiy3iySefjD//+c/VHg41pLu7O1599dVYb731oq6urtrDGZVSqVRsu+226/z5CYoDAAAMRn9ZmkPJBlciHcancgtiSi2ikUUOAFCT6uvr401velNPqWeIiOjq6orly5fH7NmzY+LEidUezqhUX18/LFn2guIAAACD0V+WpmxwYKBKLYjpL4NcFjkAQE1KpVIxefLkag+DGpJOp2PNmjUxefJkQfEqExQHAAAYjHJZmrLBgeHQ3yKaoWSRAwAAjGOC4gAAAGsbaol02eDAcCi3iGaoWeRKqwMAAOPYuhdgBwAAGGuSEsQdbbntJOiUSvdur52lGdEbMM/X0CTgBAyfYotvGueVzyKP6P//NQAAgDFMpjgAAMDahloiXYliYKStSxZ5hNLqAADAuCQoDgAAjF/9lRNWIh0YTfr7/0lpdQAAYJwSFAcAAMavpJxwRN8s8GIliEuVQpdpCdSC/v5/KvX/Wrn/CwEAAMYAQXEAAGD8KlVOONmnRDowVgy1tLoscgAAYAxIVXsAAAAAI6q9NRfAydfRltsfkQv0JFmTSTnhYiWIG+cpkQ6MXv39v1bs/8KI3izy5P/RJJieSlf+ewAAABgimeIAAMDY1l9Z4GLlhJVIB8aaoZZWL5dFDgAAMEoIigMAAGNbuYDOQMoJA4x1/f1f2NDU+/9nfha50uoAAMAooXw6AAAw+g2lRHqEMukAEf3/X1gsizxCaXUAAGDUkCkOAACMfkMpkd7QpEw6QET5/wsHUlGjWCUOWeQAAEANERQHAABGPyXSAUZGsSzyZH+yXay0en+LlQAAACpIUBwAABgd+ss6LBWY6S+gA0Bp/VXUKFWJo9xiJQAAgArTUxwAABgd+utdW6rnbRIwz1eqdDoAA5ef/T1/Ze4x///phqbe/5OTxUrtrb3PF3yd1sqPHwAAGDdkigMAAKODEukAtaW/ShzFFispqw4AAFSBoDgAAFA7lEgHGD3KlVYvtVipcV5vRrmy6gAAQIUIigMAALWjvwzCUr1r++t5C0BllVus1NhcfIFTfwujAAAAhkhQHAAAqB1KpAOMDf1lkRdb4KS0OgAAMEIExQEAgNqiRDrA2DWQBU5KqwMAAMNMUBwAAKis/srjKpEOMHb1t8Cp1MIoAACAdZCq9gAAAIBxJimP29GW206yBFPpwgzC+Stzj/nHAjC6NTb3DXTnL3wqtjAqIregau3fBR1tuf0AAAD9kCkOAABUVrnyuO2tSqQDjFflSqvrNw4AAKwDQXEAAGD49VcivVR5XCXSAcavcqXVk98P+o0DAABDoHw6AAAw/MqVSE+2i5XHBWD86q+0ekNT7++N/AVVSqsDAAD9EBQHAACGX0NTbz/w8zcrXg5X33AABqPUgqr+FmIBAADjnvLpAADAyChVIr1ceVwAKKZcv/GejPEipdX7a+cBAACMC4LiAADA0CSBhv1P692XH2goltGXXwY3n56wAJTT34KqUguxkizy5Jj84DoAADBuCIoDAABD83qgIZXJRMQukbrz4ojlF+YCDQPJ6AOAgepvQVWphVjlssgBAIBxQ1AcAAAYmtcDCun2ljiqbkKku9cUlqtVIh2ASuhvIVapLHIAAGDcEBQHAACGrqEpupcvjHSmM7rT9VGXBBqUSAegUvorrV4qi1y/cQAAGDcExQEAgNL6Cxh0tEVdpjMydRMinR9oAIBKKbcQq1wWuX7jAAAwbgiKAwAApZULGLz+98zss+LGF3eJo6Y+HGl9wwGoJeWyyJNgun7jAAAw5gmKAwAApSWBgWIBg9f7hmf3Py3i5psje9AZkU6n9Q0HoHb0186jVL/xpFLK/qf1Hqu0OgAAjFqpag8AAACocQ1NvX1Y8wMGjc19s+kamgQLABg9ivUbj+iplJK68+Lc5p0X5xaIpdJVHCwAADBUMsUBAIDyvcNT6b4BA6VlARjtyvUbf/33XLq9JY6qmxDp7jVKqwMAwCgmKA4AAJTuHT5jdsSTy8sGDABgVCrXb/z17e7lCyOd6YzudH3U+b0HAACjlqA4AABQund4NhOx/UGlAwYAMFr112+8oy3qMp2RqZsQ6fxKKeWqq2ghAgAANUlQHAAAyGlo6g2I5/cOL3YcAIxlr1dGycw+K258cZc4aurDkU4qpZSqrtI4r3rjBQAAyhIUBwCA8aK/zLaONr3DASCip7R6dv/TIm6+ObIHnRHpdLowG3zt6ip+ZwIAQM1KVXsAAABAhSSZbR1tue0ksy2VLsxym78y95h/LACMJ43NfYPcDU29AfGGpt5FZOWqqwAAADVBpjgAAIwXpfqGJ/1R87Pc9A4HgNKKVVfJZvQaBwCAGiUoDgAA40mpvuHFJutlvQFAX/nVVfJ7is+YHfHk8twxeo0DAEBNERQHAICxRN9wABhZr/cbL1pdZfuD9BoHAIAaNKie4q2trbHvvvvG1KlTY/PNN4+5c+fGY489VvY1ixYtirq6uoI/kydPXqdBAwAAJegbDgAjq1y/8VK9xttb+/6+7WjL7QcAAEbcoILiHR0d8elPfzp++ctfxtKlS6OrqysOP/zwePnll8u+btq0abFixYqeP3/+85/XadAAAEAJDU29we7zNyss71oss61xnr7hADBcilVkiSi/aA0AABhxgyqffssttxRsL1q0KDbffPP49a9/HbNnzy75urq6upg+ffrQRggAAAyOvuEAUHmleo1H5GWMK60OAADVsE49xV944YWIiNhkk03KHvfSSy/FdtttF9lsNvbee++44IIL4i1veUvJ41evXh2rV6/u2V61alVERHR1dUVXV9e6DJkiks/UZwsjz/kGleN8YyxLLb8ooi4d2YPO6N1358UR3ZnIzj4zUndeHOlMZ3Sn66Mu0xmZO1oLjh1uzjeoHOcbVNZgzrnUms6I2WdFdv/TIrq6IvY/LVKZTMSazsi+vj1h+cKoe/139JrXj+vv9zqMF37HQeU436BynG8jazCfa113d3f3UN4km83Gu9/97vjnP/8Zd911V8nj7rnnnnj88cdj9913jxdeeCEuvvjiWL58eTz00EOx9dZbF33NggUL4txzz+2zf/HixTFlypShDBcAAMaMmc8uiVkrfhKPbPG++MP0uQXbEVHyuT9Mn1vdgQPAOJb8Ts7UTYh095qSv6v97gYAgIF55ZVX4vjjj48XXnghpk2bVvbYIQfFP/nJT8bPfvazuOuuu0oGt4vp6uqKWbNmxXHHHRfnn39+0WOKZYpvs8028be//a3fb4jB6+rqiqVLl8Zhhx0WEydOrPZwYExzvkHlON8Y61J3Xhzp5Rf2ZoPPPiuyB51RlWwz5xtUjvMNKmu4zrnk93bP7+sS22v/XofxxO84qBznG1SO821krVq1KjbddNMBBcWHVD791FNPjRtvvDGWL18+qIB4RMTEiRNjr732ij/+8Y8lj5k0aVJMmjSp6Gv9wIwcny9UjvMNKsf5xph1SHPEL74Uda/3DU8f0hzpiIh3fDEiIvf3/GPX3jcCnG9QOc43qKx1PufqIqJxXqQbmnK/jw9pjkinI53NRHrixNK/12Ec8jsOKsf5BpXjfBsZg/lMU4P5wt3d3XHqqafG9ddfH3fccUfMmDFj0IPLZDLx4IMPxhZbbDHo1wIAwLjR3hrR0Va4r6Mttz/5++sT55Hp7HssAFA7GpsjGpoK9zU05fZHlP693t/1AAAAMCCDCop/+tOfju9///uxePHimDp1ajz77LPx7LPPxquvvtpzzIknnhjNzc092+edd17cdttt8cQTT8RvfvObOOGEE+LPf/5znHLKKcP3XQAAwFiTSke0t/ROhHe05bZT6d6/N86LmL8y95h/LAAwepT7vV7uegAAABiwQZVPv/zyyyMi4uCDDy7Y/93vfjdOPvnkiIh46qmnIpXqjbX/4x//iI997GPx7LPPxsYbbxxvfetb4+67745ddtll3UYOAABjWZJN1t4SsXxhLmuscV5uf3tr79/zj81mqjNWAGDospnSv9eTTPJi1wMAAMCADSoo3t3d3e8xy5YtK9i+9NJL49JLLx3UoAAAgMhNeCcT4On63gnwxubixwIAo09/v9dLXQ8AAAADNqjy6QAAwDDSNxwA6I/rAQAAWGeDyhQHAACGUdInNCKX9ZXfUzT/7/nPJccCAGNfueuBbCZ3LZF/XdDRVlh2HQAAiAhBcQAAqB59wwGAcsr1Gy+3uA4AACggKA4AANWkbzgAUMpArgeKLa4DAAAK6CkOAADVpE8oADBUDU291xD5i+sAAIACMsUBAGAktbeW7veZlD3VNxwAGIpii+tcQwAAQB+C4gAAMJLK9fss1ycUAKCc/GuKtRfXJYvvii3KK1aSHQAAxjhBcQAAGEnJZPRA+33K7gIABqLc4rpyi/IAAGAcEhQHAICR1tDUGxDX7xMAGA7FMr7XvsYY6KI8AAAY41LVHgAAAIx67a25DKx8HW25/cnf1+73CQAwkhqaeq89LMoDAGCcExQHAIB1lZQoTYLdSYnSVLqwXOn8lbnH/GMBAEaCRXkAANBD+XQAAFhX5fqGt7eW7vcJADAS8hfl5fcUj+jtOZ6fOd7R9nqP8iIl2QEAYAwQFAcAgOFQqm/4QPp9AgAMp2ym9KK8pMJNsj8/gA4AAGOUoDgAAAyHYiVKBb8BgGoYyKK8YhVuAABgjNJTHAAABqq9tW8/zo62iEVH6RsOAIweDU29C/nyK9yUutZpb638GAEAYBgJigMAwEAl5UaTyeL8/pxrlyhtnKdvOABQm4pVuIkofa2TSldvrAAAMAyUTwcAgIHqyaIaQLlRJUgBgFqU30M8v6d4xOCudQAAYBSRKQ4AAINRqtwoAMBokM2Ur3DjWgcAgDFIUBwAAAajVLlRAIDRoLG5b6C7oSm3P6L0tY5+4wAAjGLKpwMAQL721lzfzPzJ4o62XPZU0mezXLlRAIDRqlxp9eQ6KKLwucZ51RsvAAAMkKA4AADkKzfhW6zcaERvuVEAgNGs3LVOkkmu3zgAAKOQoDgAAORLJnYHOuFrIhgAGCuSwHe+/Gudhqbe6yP9xgEAGEX0FAcAgLU1NPX20TThCwCQU6rfOAAA1DhBcQAAxp/21r6TuB1tuf3J3034AgD0ym8pM39l7rG9JWLRUeWvqwAAoAYIigMAMP4kfcOTCdxkkjeVLj3hKzAOAIxnxfqNN87L/b3UdRUAANQIPcUBABh/yvUNb2/tO+EbkZsIBgAYr0r1G29o6g2Er31dBQAANUJQHACA8amhqXfiNr9veKkJXwAAiit1XQUAADVC+XQAAMYnfcMBAIaH6yoAAGqcTHEAAMam9tZcL8v8TKWOtlwZ9KSneFLaMyn5GSGzCQBgMJLrKNdVAADUMEFxAADGpiTwHVE4Qds4LxcY1zccAGDdlbuuKrdIsVjLGgAAGCGC4gAAjE3J5Gt7S2+Py/wJ21LHAwAwcMWC28l11dpZ4/mLFAEAoIIExQEAGLsamnoD4ul6gW8AgEoa7CJFAAAYIalqDwAAAEZMR1tvQDzTmdsGAKByGpp6r8UsUgQAoEpkigMAMHqV61OZ9BRPspHWLt8JAMDIK7ZI0bUYAAAVJlMcAIDRKwl8JxngSeA7lc4FxvPLczY05bazmeqNFwBgPMnvIT5/Ze4x/9oNAAAqRKY4AACj12D7VMpKAgConGKLFJP95Sr+NDZXfqwAAIxpMsUBABjd9KkEAKhNjc19r80amnL7y1X8AQCAYSZTHACA0U2fSgCA0WewFX8AAGAdCIoDAFDbypXWTDKMkgnUJMMowoQqAECta2jqDYir+AMAwAhSPh0AgNpWrrRmsT6VjfNy+wEAqG3FKv4AAMAIkCkOAEBtG2xpTRlGAAC1L1noWKziT1IRqFiloMbm6owXAIBRTaY4AAC1r6GpN4NIaU0AgNGvXMWfcpWCAABgCGSKAwBQ+4qV1hQYBwAYvYplfK99fTfQSkEAANAPQXEAAKqvvbV0icwkU6hYaU0TowAAY1NDU29AXKUgAADWkfLpAABUX7kSmeVKawIAMDYVqxQUkVtMmfw9/9j21sqPEQCAUUOmOAAA1ZcEvAdaIlOmEADA2JUskCxWKShZTBlR+FzjvOqNFwCAmicoDgBAbVAiEwCAiOKVgnr2v96LXL9xAAAGQVAcAIDaUKxEpslNAIDxJwl858u/LrSYEgCAQRIUBwCgMtpbc+Uu8yctO9pyGT9JGcxiJTJNcgIAkK/UYspy15vFAu0AAIwbqWoPAACAcSIJfHe05baTwHcqXbxEZuO83H4AAEjk9xCfvzL3mFxjlrveBABgXJMpDgBAZSQB74H2f5QhDgDA2vQbBwBgCATFAQCoHP0fAQBYF/qNAwAwBMqnAwBQOcX6PwIAwHBxvQkAQBEyxQEAGD7trbmejfkZOR1tuXKWSY/HpIRl0uMxQgYPAADrLr/f+NrXm8n1aLHr1GLZ5wAAjCmC4gAADJ8k8B1ROBHZOK98/0cAAFhX5a43y12nAgAw5gmKAwAwfJKJx/aW3l6O+ROTpY4HAIB11V+/8YiBX6cCADCm6CkOAMDwamjq7eGYrjfRCABAbXCdCgAwbgmKAwAwvDraeicaM525bQAAqDbXqQAA45agOAAAwye/N+P8lbnH9hYTjgAAVJfrVACAcU1PcQAABq+9NSKVLiw52dEW8cSywt6MyWM2U/EhAgBAj2zGdSoAwDgmKA4AwOCl0rnMmojchGJ+5s3avRn1agQAoNoam/vuS65TSy34zGaKvw4AgFFHUBwAgMHrmUBsiVi+MNeTsVhAHAAAal25BZ8AAIwJguIAAAxNQ1NvQDxdLyAOAMDoZMEnAMCYl6r2AAAAGKU62noD4pnO3DYAAIxGDU2917UWfAIAjDkyxQEAKK5cb8WkxGSSQZOUmIwwgQgAwOhTbMGn61oAgDFDpjgAAMUlge8kAzwJfKfSucB4fknJhqbcdjZTvfECAMBQ5PcQn78y95h/HQwAwKgnUxwAgOIG21tRJg0AAKNRsQWfyX4AAMYEmeIAAJSmtyIAAGNdY3Pf69xke+1s8Y62XJshAABGFUFxAABKK9ZbEQAAxoNy7YQAABhVlE8HABjP2ltzk3r5mTEdbblSkckkYFJKMpkEjJAxDgDA2DfYdkIAANQsmeIAAONZueyXYr0VG+fprQgAwPihnRAAwJggUxwAYDwbbPaLSUAAAMaTYu2EXBMDAIw6MsUBAMY72S8AANBXUkWpcV7E/JW5x/wqSwAAjBqC4gAA412x7BcAABjvyrUTam/te93c0ZbbDwBAzREUBwAYz2S/AABAcY3NfasoNTTl9qfShdfNyXV1Kl35cQIA0C89xQEAxrr21tzkXP6EXkdbLsMlom/2S0TvcwAAQF/JdXN7S8TyhbmKS/nX1QAA1BRBcQCAsS7JYonITdLlZ4cXm7QzkQcAAP1raOoNiKfrXUcDANQwQXEAgLFOFgsAAAy/jrbegHimM7ftGhsAoCYJigMAjAeyWAAAYPisXX0p2Y7ItSIq1b6osbk64wUAGOdSgzm4tbU19t1335g6dWpsvvnmMXfu3Hjsscf6fd11110XO++8c0yePDl22223uPnmm4c8YAAAhqBYFgsAADA02Uxh9aWGptx2EhBvb+m95k4C5ql09cYLADDODSpTvKOjIz796U/HvvvuG2vWrImzzz47Dj/88Hj44Ydj/fXXL/qau+++O4477rhobW2No446KhYvXhxz586N3/zmN7HrrrsOyzcBADDutbeWzkZJJuWKZbHIGAcAgMErlvG99rW19kUAADVjUJnit9xyS5x88snxlre8JfbYY49YtGhRPPXUU/HrX/+65Gsuu+yyeOc73xlf+MIXYtasWXH++efH3nvvHV/72tfWefAAALyuXDZKuSwWAABg+DU09VZp0r4IAKDq1qmn+AsvvBAREZtssknJY+655544/fTTC/bNmTMnlixZUvI1q1evjtWrV/dsr1q1KiIiurq6oqurax1GTDHJZ+qzhZHnfIPKGXfn2/6nRSqTiXR7S3QvXxh1mc7IzD4rsvuf1ntM/meR7B8vnw8jatydb1BFzjeoLOccQ5W68+JIZzqjO12fuza/ozWyB50RqeUXRdSlI3vQGQXHRncmsrPPrOKIq8/5BpXjfIPKcb6NrMF8rnXd3d3dQ3mTbDYb7373u+Of//xn3HXXXSWPq6+vj6uuuiqOO+64nn3f+MY34txzz43nnnuu6GsWLFgQ5557bp/9ixcvjilTpgxluAAA48JRD/xrpLvXRKZuQty453eqPRwAABh3Zj67JGat+Ek8ssX74g/T5xZsR0TJ5/4wfW51Bw4AMMq88sorcfzxx8cLL7wQ06ZNK3vskDPFP/3pT8fvf//7sgHxoWpubi7ILl+1alVss802cfjhh/f7DTF4XV1dsXTp0jjssMNi4sSJ1R4OjGnON6ic8Xi+pe68ONLda6I7XR/pTGccNfXhggwUGCnj8XyDanG+QWU55xiK1PIHI/Oms2Kng86InSIi4l2RuXNmzHw9Gzxz58yYtfzC2PmvN/ZUeOo9dvxyvkHlON+gcpxvIyupNj4QQwqKn3rqqXHjjTfG8uXLY+utty577PTp0/tkhD/33HMxffr0kq+ZNGlSTJo0qc/+iRMn+oEZQT5fqBznG1TOuDnfOtoill8Y0Tgv6hqaIjraIt3eEul0Wv9CKmbcnG9QA5xvUFnOOQblHV+MiIh0/r5Dmnv3HdIc8YsvRd3r/cbThzQXHjvOOd+gcpxvUDnOt5ExmM80NZgv3N3dHaeeempcf/31cccdd8SMGTP6fc1+++0XP//5zwv2LV26NPbbb7/BvDUAAO2tueB3vo623P5sJqJxXm8AvKEpt53NVH6cAABAaR1tEa8HxCPT2fcaHwCAYTeoTPFPf/rTsXjx4vjv//7vmDp1ajz77LMREbHhhhvGeuutFxERJ554Ymy11VbR2toaERGf+9znoqGhIS655JI48sgj4wc/+EHcf//98c1vfnOYvxUAgDEulY5ob8n9/fVs8GhvKQyG55MhDgAAtWXta/hkOyK3oDW1VqWnjrbXF8A2V2e8AABjxKCC4pdffnlERBx88MEF+7/73e/GySefHBERTz31VKRSvQno+++/fyxevDi++MUvxtlnnx1vetObYsmSJbHrrruu28gBAMabZHKsvSVi+cJcVkmpgDgAAFB7ilV4SvaXWwQLAMA6GVRQvLu7u99jli1b1mffMcccE8ccc8xg3goAgGIamnoD4ul6AXEAABhNimV8r31NbxEsAMCwG1RPcQAAqkz/QQAAGLsamnqv9S2CBQAYNoPKFAcAYIS1t5buI5iUUyzWf9BkGQAAjH7FFsG61gcAWGcyxQEAakkS+E4ywJPAdypdvP9g47zcfgAAYHTL7yE+f2XuMf/eAACAIZMpDgBQS5KA90D7CMoaAQCAsaHYIthkf7mKUsX6lAMAUECmOABArdFHEAAAxp/G5r7X/g1Nuf3lKkoBANAvmeIAALVGH0EAACDfYCtKAQBQQKY4AEAt0UcQAAAoRkUpAIAhkykOAFBp5foBRpTuIwgAAIxfKkoBAAyZoDgAQKUl/QAjcpNY+dnhxSa1THQBAMD4tvY9Q7Id4X4BAGAABMUBACpNP0AAAGAwshkVpQAA1oGgOABANTQ09QbE9QMEAADKaWzuu889BADAgKWqPQAAgHGpWD9AAACAwWpv7Xs/0dGW2w8AQEQIigMAVF5+P8D5K3OP7S0C4wAAwOCl0oX3E8n9Ripd3XEBANQQ5dMBAEZKe2tuIiq/rGFHW8QTy/QDBAAAhkdyP9He0tuiKf9+AwAAmeIAACOmVMbGDgf3naBqaCreJxAAAKA/DU29rZnS9QLiAABrkSkOADBSZGwAAACV0NHWGxDPdOa23XcAAPSQKQ4AMJJkbAAAACMpqUjVOC9i/srcY37FKgAAZIoDAIwoGRsAAMBIymYKK1Ilj9lM9cYEAFBjBMUBANZFe2uud3h+oLujLTcBlfQUTyaokgyOCIFxAABgeDQ2993nfgMAoIDy6QAA6yIJfCelCZPAdypdPGOjcZ6MDQAAoDLaW/uWUe9oy+0HABhHZIoDAKyLJODd3hKxfGGuRHp+ILzU8QAAACMtWcQbUVi9qnFedccFAFBhguIAAOuqoak3IJ6uF/gGAABqw2AX8QIAjFHKpwMArKuOtt6AeKazb3lCAACAamlo6r1XsYgXABinBMUBANZFfvnB+Stzj/k9xgEAAKrJIl4AAOXTAQD61d6a68WXn1HR0RaRzeT+nl9+MHlMngMAAKiW/EW8+T3FI2SMAwDjiqA4AEB/UunCiaO1J5bWZnIJAACoBdlM6UW85Rb/NjZXfqwAACNIUBwAoD/JJFF7S8TyhbmSg6UC4gAAALWiWHA7uY9ZO2s8f/EvAMAYIygOADAQDU29AfF0vYA4AAAwuln8CwCMI6lqDwAAYFToaOsNiGc6c9sAAACjWUNT7z2Oxb8AwBgmKA4A0J/8MoLzV+Ye21sExgEAgNHN4l8AYJxQPh0AICKivTUilS7MjOhoi8hmcn/PLyOYPCbPAQAAjDb5i3/ze4o/uTxixuzi90bFepQDAIwCguIAABG5gHh7S+7v+RNCpXrqKSsIAACMZtlM8cW/Ty4vfW8EADBKCYoDAET0TgC1t0QsX5grHVgqIA4AADDaFcv6bmgqDIS7NwIAxgg9xQEAEg1Nvb300vUmfQAAgPHJvREAMMYIigMAJDraeid9Mp25bQAAgPGm1L1Re2vf+6SOttx+AIAapnw6ADB+tLfmeofnZzl0tOV66SU9xZOygEm5wAhZEQAAwPiR30N87Xuj5L4pQr9xAGBUERQHAMaPchM42Uxhn7zkMZupzlgBAACqody9UdKHXL9xAGCUERQHAMaPZKJmoBM4JnYAAIDxJgl858u/N2po6r2f0m8cABgl9BQHAMaXhqbevngmcAAAAAanVL9xAIAaJigOAIwvJnAAAACGJr8F1fyVucf2FvdVAEDNUz4dABg/8idw8nuKR8gYBwAA6E+5fuPtrRGpdOG9VUdbYS9yAIAqERQHAMaWZCJm/9N69yUTMRGlJ3AAAAAor1y/8bUXHecvSgYAqDJBcQBgbEmlI9pbIpXJRMQukbrz4ojlFxYGw/PJEAcAAFh3yb1Ve0vE8oW5dlWl7sMAACpMUBwAGFten3BJt7fEUXUTIt29xkQMAABAJTQ09QbE0/XuwwCAmpGq9gAAAIZdQ1N0p+sj3b0muk3EAAAAVEZHW29APNOZ2wYAqAGC4gDA2NPRFnWZzsjUTYg6EzEAAAAjL7+H+PyVucf2FvdjAEBNUD4dABhbXp+Iycw+K258cZc4aurDkW5vyT0nYxwAAGBkZDOFrauSx2ymemMCAHidoDgAMPq0t0ak0oVB7o623smWxnmR3f+0iJtvjuxBZ0Q6nTYRAwAAMJIam/vuS+7Zyt3DFXsdAMAwUz4dABh9UunCMnxJmb5UOjehsnZGeEOTiRYAAIBqKXcPBwBQATLFAYDRpyfboCVi+cKITGdhmT4AAABqh3s4AKDKZIoDAKNTQ1NEuj43mZKuN5kCAABQy9zDAQBVJCgOAIxOHW29kymZzt4yfAAAANQe93AAQBUJigMAo0/Sf65xXsT8lbnH/P50AAAA1A73cABAlekpDgDUpvbWiFS6sKReR1tENpP7e37/ueQxeQ4AAIDakc24hwMAqkpQHACoTal0LnMgIjdhkp9ZUKz3nH50AAAAtamxue8+93AAQAUJigMAtSmZIGlviVi+MNdzrlRAHAAAgNEpqRK2/2m9+5IqYcWC6QAAQ6CnOABQuxqaItL1uYB4ul5AHAAAYKx5vUpY6s6Lc5t3XpxbHJ1KV3lgAMBYIlMcAKhdHW29AfFMZ25bYBwAAGDseP0eL93eEkfVTYh09xpVwgCAYSdTHACoTfk9xOevzD22t+T2AwAAMHY0NEV3uj7S3WuiW5UwAGAECIoDANXV3to30N3RFvHEssLsgIam3HY2U/EhAgAAMII62qIu0xmZuglRl1QJAwAYRsqnAwDV9Xr/uIjIBb7zM8TXzg6QLQAAADC2vH4PmJl9Vtz44i5x1NSHI51/jwgAMAwExQGA6komOdpbIpYvzPUO1z8OAABgfMhmIhrnRXb/0yJuvjmyB50R6XRalTAAYFgJigMA1dfQ1BsQ1z8OAABg/Ghszj12dfXuc08IAAwzPcUBgOrraOsNiOsfBwAAQEREe2vf+8OOttx+AIBBEBQHAKorv4f4/JW5x/YWgXEAAIDxLpUuvD9M7h9T6eqOCwAYdZRPBwBGXntrbtIivwReR1tvj7j8HuLJo/5xAAAA41tyf9je0ttyK//+EQBggATFAYCRl6zuj8hNXuRnhxebzDDBAQAAQETu/jAJiKfr3S8CAEMiKA4AjDyr+wEAABiKjrbegHimM7ftXhIAGCQ9xQGAymho6p3EsLofAACA/uRXGZu/MveY32McAGCAZIoDAJVhdT8AAACDkc0UVhlLHrOZ6o0JABiVBMUBgOHR3prrHZ4f6O5oy01WJD3Fk8mMZLV/hMA4AAAAxTU2993X056rzD1osdcBAOOa8ukAwPBIAt9JGbsk8J1KF1/d3zjP6n4AAACGptw9KADAWmSKAwDDo2e1fkvE8oW5Eun5gfBSxwMAAMBgDfYeFAAY12SKAwDDp6Gpt2d4ut5kBAAAACPHPSgAMECC4gDA8Olo652MyHT2lrEDAACA4eYeFAAYIOXTAYDhkfRvS8rVJdsRVusDAAAwvMrdg2Yzud7i+feiHW25/Y3N1RkvAFBVguIAwMC1t5aeWIgo7N+WPCbPAQAAwHDJZkrfg6bShYu08wPoAMC4JCgOAAxcuYmFYtngMsQBAAAYCcUyvte+B21viVi+MFdavdR9KwAwLgiKAwADl0wgmFgAAACgljU09d63puvdtwLAOJca7AuWL18eRx99dGy55ZZRV1cXS5YsKXv8smXLoq6urs+fZ599dqhjBgCqqaEpN6FgYgEAAIBa1dHWe9+a6cxtAwDj1qCD4i+//HLsscce8fWvf31Qr3vsscdixYoVPX8233zzwb41AFALTCwAAABQy/Jbfc1fmXtsb3H/CgDj2KDLpx9xxBFxxBFHDPqNNt9889hoo40G/ToAoIas3UM82Y6QMQ4AAEBtyGYKW30lj08sK9yOyN3XZjPFe5QDAGNGxXqK77nnnrF69erYddddY8GCBXHAAQeUPHb16tWxevXqnu1Vq1ZFRERXV1d0dXWN+FjHm+Qz9dnCyHO+MRqkll8UUZeO7EFn9O678+KI7kxuY/ZZkd3/tIiuroj9T4tUJhOxpjOyNfZz7XyDynG+QeU436CynHNQOcN6vh14RvJFe/e9fv+abm+JTCYT2YPOiNSdF0d6+YWRmX1Wzd3Twkjy+w0qx/k2sgbzudZ1d3d3D/WN6urq4vrrr4+5c+eWPOaxxx6LZcuWxT777BOrV6+Ob3/72/G9730v7r333th7772LvmbBggVx7rnn9tm/ePHimDJlylCHCwAMwMxnl8SsFT+JR7Z4X/xh+tw+2wAAADBaJfe4mboJke5e414XAEaxV155JY4//vh44YUXYtq0aWWPHfGgeDENDQ2x7bbbxve+972izxfLFN9mm23ib3/7W7/fEIPX1dUVS5cujcMOOywmTpxY7eHAmOZ8Y7RIVst3p+ujLtOZWzWflzk+GjjfoHKcb1A5zjeoLOccVE4lz7cJF24ZdZnO6E7Xx5qz/jKi7wW1yO83qBzn28hatWpVbLrppgMKilesfHq+t73tbXHXXXeVfH7SpEkxadKkPvsnTpzoB2YE+Xyhcpxv1LxDmiN+8aWoy3RGpOsjfUhzpKs9piFyvkHlON+gcpxvUFnOOaicET/fOtoiXr/Xrct0xsS7Ly3sMQ7jiN9vUDnOt5ExmM+0KkHxBx54ILbYYotqvDUAMBB5kwSR6cxtmyQAAABgNOtoi2hviWicl7vHTbYjIrKZiFS68N63oy23v7G5OuMFAIbNoIPiL730Uvzxj3/s2X7yySfjgQceiE022SS23XbbaG5ujmeeeSauvvrqiIj48pe/HDNmzIi3vOUt8dprr8W3v/3tuOOOO+K2224bvu8CABg+5SYJBMYBAAAYrbKZ3nvdiN7HJCCef++bf28MAIx6gw6K33///dHY2Nizffrpp0dExEknnRSLFi2KFStWxFNPPdXzfGdnZ/z7v/97PPPMMzFlypTYfffd4/bbby/4GgBAhbW3ll4BH1F6kgAAAABGq2IZ32sv/m5viVi+MFc1Lf/eGAAY1QYdFD/44IOju7u75POLFi0q2G5qaoqmJhcOAFBTyq2AL3bDbxIAAACAsa6hqTcgnq53LwwAY0hVeooDAFWW3NhbAQ8AAAA5HW29AfFMZ27bfTIAjAmpag8AAKiShqbeG30r4AEAABjP8iuozV+Ze2xvye0HAEY9QXEAGK+KrYAHAACA8SibKayg1tCU285mItpb+94zd7Tl9gMAo4KgOACMR1bAAwAAQK/G5r4V1BqacvtT6cJ75uSeOpWu/DgBgCHRUxwAxqr21twNev5NfUdbbpV7RN8V8BG9zwEAAAA5yT1ze0vE8oW5amv599QAQM0TFAeAsSpZyR6Ru1HPzw4vduPuZh4AAACKa2jqDYin691DA8AoIygOAGOVlewAAAAwPDraegPimc7ctvtrABg19BQHgLGsoan3ht1KdgAAABi8/Mpr81fmHvN7jAMANU+mOACMZVayAwAAwLrJZgorryWP2Uz1xgQADIqgOACMVWv3EE+2IwTGAQAAYKAam/vu62lZ1hqRShfeZ3e0vR5IL/I6AKAqBMUBYDQrd/MdYSU7AAAAjKRUunABev4CdQCgZgiKA8BoVu7mu1g2uAxxAAAAGD49GeMtEcsX5lqXlbonBwCqRlAcAEYzN98AAABQXQ1Nvffk6Xr35ABQg1LVHgAAsI4amnI33W6+AQAAoPI62nrvyTOduW0AoKYIigPAaOfmGwAAAKojv43Z/JW5x/YW9+YAUGOUTweA0WztHuLJdoSMcQAAABhp2UxhG7PkMZup3pgAgD4ExQGg1rW3RqTShUHujrbeG2w33wAAAFAdjc1991mkDgA1R1AcAGpdKl2Y/b12dvja3HwDAABA9ZVb5F4smA4AjBhBcQCodcnNc3tLxPKFub7hpQLiAAAAQG0ot8gdAKgoQXEAGA0amnoD4ul6AXEAAACodRa5A0DNSFV7AADAAHS09QbEM525bQAAAKC2NTT13stb5A4AVSMoDgC1Lr+82vyVucf2FoFxAAAAqHUWuQNATVA+HQBqRXtrrt9Y/qrxjraIJ5YVlldLHrOZig8RAAAAGKD8Re75PcUjZIwDQIUJigNArUilC2+O1755zufmGQAAAGpbNmOROwDUCEFxAKgVyc1xe0vE8oW5smrFAuIAAABA7Wts7rvPPT4AVIWe4gBQSxqaevuMpevdLAMAAMBY1N7at794R1tuPwAw7ATFAaCWdLT1BsQznX1vkAEAAIDRL2mhltz3Jy3UUunqjgsAxijl0wGgVqzdQzzZjpAxDgAAAGOJFmoAUFGC4gBQSe2tuVXf+Te5HW0R2Uzu7/k3wMlj8hwAAAAwdjQ09QbEtVADgBElKA4AlZSUR4sozAYvtRrcDTEAAACMTcVaqJkHAIARISgOAJWkPBoAAACghRoAVJSgOABUmvJoAAAAML5lM1qoAUAFCYoDQKUpjwYAAADjW2Nz33091eVac+3X8ucKOtpeD6QXeR0A0C9BcQAYbuVuXpOe4sqjAQAAAMUkcwcRhXMHjfOqOy4AGMUExQFguJW7eVUeDQAAACinJ2O8pbf9Wv5cAgAwaILiADDcBnvz6qYWAAAAyNfQ1DunkK43dwAA6yhV7QEAwJjU0NTbM9zNKwAAADAYHW29cwqZztw2ADBkguIAMBLcvAIAAABDkd+Gbf7K3GN7i7kFAFgHyqcDwHDLv3nN7ykeIWMcAAAAKC+bKWzDljxmMxHtrRGpdOH8Qkfb669prvxYAWCUEBQHgKEodxMaUfrmFQAAAKCcYsHtZG5h7YX3+QvzAYCSBMUBYChS6dI3ocWywWWIAwAAAOsqmV9ob4lYvjDXsq3UXAQA0ENQHACGwk0oAAAAUA0NTb1zEel6cxEAMACpag8AAEathqbczaebUAAAAKBSOtp65yIynbltAKAsQXEAGCo3oQAAAEAl5bdvm78y99jeYk4CAPqhfDoADMXaPcST7QgZ4wAAAMDIyGYK27clj08sK9yOyM1VZDMRjc0VHSIA1CJBcQAopb01IpUufkMZUfwmNHkOAAAAYLgVC3AncxL5i/XzF/MDAILiAFBSKl36hrJYNrgMcQAAAKAa8gPjyxfm2ryVmr8AgHFIUBwASnFDCQAAAIwWDU298xfpevMXAJAnVe0BAEBNa2jK3Ui6oQQAAABqWUdb7/xFpjO3DQBEhExxACiv2A2lwDgAAABQS9Zu+ZZsR0RkM7kWcfnzGR1tuf3FepQDwBgkUxwASsm/oZy/MvfY3mKlNQAAAFBbspnClm8NTbntJCCeP5+RzHek0tUbLwBUmExxAMa39tbSq6Uj+t5QRvQ+BwAAAFALimV8r13prr2lt+d4/nwHAIwDguIAjG/JaumIwvJipW4O3TACAAAAo01DU29APF1vfgOAcUdQHIDxLbkJtFoaAAAAGKs62noD4pnO3La5DwDGET3FAaChqfem0GppAAAAYCzJr4o3f2XuMb/HOACMA4LiAFBstTQAAADAWJDNFFbFa2jKbWczEe2tfedBOtpy+wFgDBEUB2B8s1oaAAAAGMsam/tWxWtoyu1PpQvnQZJ5klS68uMEgBGkpzgAY197a+5mLv8GsKMttyI6ou9q6Yje5wAAAADGqmQepL0lYvnCXAW9/HkSABgjBMUBGPuSVc8RuZu6/OzwYjd5bvwAAACA8aKhqTcgnq43LwLAmCQoDsDYZ9UzAAAAQHEdbb0B8UxnbtucCQBjjJ7iAIwPDU29N3dWPQMAAAAUVtObvzL3mN9jHADGCEFxAMaHYqueAQAAAMazbKawml5DU247m4lob+07f9LRltsPAKOM8ukAjA3trbne4fkZ4B1tuZu4pKd4cpOXrIKOkDEOAAAAjF+NzX33JXMla8+f5GeVA8AoIygOwNiQBL4j+t6oFVv1HJHbDwAAAEBfyfxJe0vE8oW5ynv58ysAMIoIigMwNgz2Rs0NHAAAAEB5DU298yzpevMpAIxaeooDMHY0NPX2DHejBgAAALBuOtp651kynX17jAPAKCEoDsDY4UYNAAAAYHjkt6abvzL32N5ivgWAUUn5dADGhvwbtfye4hEyxgEAAAAGK5spbE2XPGYz1RsTAAyRoDgAo0t7a0QqXRjo7miLeGKZGzUAAACA4dLY3HdfMt9San4mmyn+OgCoMuXTARhdUunCUl1JRvgOB/fNCG9ociMGAAAAMNxKzc+k0tUdFwCUIFMcgNGlZ0VyS8Tyhbne4fkZ4gAAAACMLPMzAIwyMsUBGH0amiLS9bkbrnS9Gy4AAACASjM/A8AoIigOwOjT0dZ7w5Xp7C3VBQAAAEBlmJ8BYBQRFAdgdEl6VDXOi5i/MveY38MKAAAAgJFlfgaAUUZPcQBqT3trRCpdWHaroy0im8n9Pb9HVfKYPAcAAADAyMpmzM8AMKoIigNQe1Lp3OriiNxNVf7q42L9qfSsAgAAAKicxua++8zPAFDDBMUBqD3JTVR7S8Tyhbm+VKUC4gAAAADUjnIVAIsF0wGgAvQUB6A2NTRFpOtzAfF0vYA4AAAAwGiQVABM+osnFQBT6eqOC4BxTaY4ALWpo603IJ7pzG0LjAMAAADUNhUAAahBg84UX758eRx99NGx5ZZbRl1dXSxZsqTf1yxbtiz23nvvmDRpUuy0006xaNGiIQwVgDGlvbV3xXCio613f9JDfP7K3GP+CmMAAAAAapcKgADUmEEHxV9++eXYY4894utf//qAjn/yySfjyCOPjMbGxnjggQfi85//fJxyyilx6623DnqwAIwh5UppZTOFK4gbmnLb2Uz1xgsAAADAwBSrAAgAVTTo8ulHHHFEHHHEEQM+/oorrogZM2bEJZdcEhERs2bNirvuuisuvfTSmDNnzmDfHoCxYrCltKwoBgAAAKh9+RUAG5p6tyPM7wBQNSPeU/yee+6JQw89tGDfnDlz4vOf/3zJ16xevTpWr17ds71q1aqIiOjq6oqurq4RGed4lnymPlsYec63tex/WkxYvjDqMp3Rna6PNfufFuGzYZg436BynG9QOc43qCznHFSO823sSK3pjJh9VmSTeZ79T4tUJhOxpjOy/n1rgvMNKsf5NrIG87nWdXd3dw/1jerq6uL666+PuXPnljxm5syZ8ZGPfCSam5t79t18881x5JFHxiuvvBLrrbden9csWLAgzj333D77Fy9eHFOmTBnqcAGoMTOfXRKzVvwkMnUTIt29Jh7Z4n3xh+lzqz0sAAAAAEbAm1f8JLrrUgXzPzOfXRJ13dl4bIv3VW9gAIxKr7zyShx//PHxwgsvxLRp08oeO+KZ4kPR3Nwcp59+es/2qlWrYptttonDDz+832+Iwevq6oqlS5fGYYcdFhMnTqz2cGBMc771St15caR/+5PIzD4rsgedEXHnxTFr+YUx800zc9uwjpxvUDnON6gc5xtUlnMOKsf5Nj6k7nw40nnzP/nzQzse9K5qD2/ccL5B5TjfRlZSbXwgRjwoPn369HjuuecK9j333HMxbdq0olniERGTJk2KSZMm9dk/ceJEPzAjyOcLlTNuzrf21ohUurBfVEdbRDYTURcRjfMi3dAU6YiIQ5oj0ulIZzORHg+fDRUzbs43qAHON6gc5xtUlnMOKsf5NsYl8z/tLZH+xZciMp2F80NUlPMNKsf5NjIG85mmRnAcERGx3377xc9//vOCfUuXLo399ttvpN8agGpLpSPaW3KB8IjcY3tLbn9jc2GwPCK33djc9+sAAAAAMDY0NEWk63MB8XR93/khABgBg84Uf+mll+KPf/xjz/aTTz4ZDzzwQGyyySax7bbbRnNzczzzzDNx9dVXR0TEJz7xifja174WTU1N8a//+q9xxx13xLXXXhs33XTT8H0XANSm5KamvSVi+cKe1b9udgAAAADGqY623oB4pjO3ba4IgBE26Ezx+++/P/baa6/Ya6+9IiLi9NNPj7322ivOOeeciIhYsWJFPPXUUz3Hz5gxI2666aZYunRp7LHHHnHJJZfEt7/97ZgzZ84wfQsA1DSrfwEAAACI6K0i2DgvYv7K3GN+lUEAGCGDzhQ/+OCDo7u7u+TzixYtKvqa3/72t4N9KwDGAqt/AQAAAIiIyGYKqwgmj9lM9cYEwLgw6KA4ABRob831CM8PdHe05W5mkp7iyc1Osho4QmAcAAAAYLxpbO67r6f9Xpk5pmKvA4BBGHT5dAAokAS+kzJXSeA7lS6++rdxntW/AAAAABQqN8cEAOtIpjgA66ZnNW9LxPKFuRLp+YHwUscDAAAAQGKwc0wAMAgyxQFYdw1NvT3D0/VuVgAAAAAYPHNMAIwQQXEA1l1HW+/NSqazt8wVAAAAAAyUOSYARoigOADrJunv1DgvYv7K3GN+/ycAAAAA6I85JgBGkJ7iAPSvvTUilS4sWdXRFpHN5P6e398peUyeAwAAAID+ZDOl55jKzU01Nld+rACMOoLiAPQvlc6tzI3I3Xzkr9wt1ttJvycAAAAABqNYcDuZY0rmopJ9+XNTADAAguIA9C+5AWlviVi+MNfTqVRAHAAAAACGk7kpANaRnuIADExDU0S6PnfTka530wEAAABA5ZibAmAdCIoDMDAdbb03HZnO3DYAAAAAVIK5KQDWgfLpAOS0t+Z6h+evsu1oi8hmenuKJ2Wp1u7jBAAAAAAjJb+HuLkpAIZAUByAnCTwHVF4c9E4LxcYz+/TlDxmM9UZKwAAAADjR6m5qSeWFW5H9CZ5NDZXdIgA1DZBcQBykpuH9paI5QtzZajybzZKHQ8AAAAAI6lYgDt/LivZzk/yAIA8guIA9Gpo6g2Ip+sFvgEAAACoXYNN8gBg3EpVewAA1JCOtt6AeKYztw0AAAAAtaqhqXcuS5IHACUIigOQk19eav7K3GN7i8A4AAAAALVLkgcAA6B8OsB40t4akUoXrpjtaIvIZnJ/zy8vlTwmzwEAAABALclP8sjvKR4hYxyAAoLiAONJKl14Y7D2jcPa3DwAAAAAUKuymdJJHuWSQxqbKz9WAKpKUBxgPEluAtpbIpYvzJWUKhUQBwAAAIBaViy4ncxzrZ01np8cAsC4IygOMN40NPUGxNP1AuIAAAAAjD2SQwDIk6r2AACosI623oB4pjO3DQAAAABjTUNT7xyY5BCAcU1QHGAsam/tG+zuaItYdFRvmaj5K3OP7S0C4wAAAACMPZJDAHid8ukAY1EqXbxn0vYHFZaJSh6zmeqMEwAAAABGQn4P8fz5sYjcXFgqXZg53tGW21+sTzkAo56gOMBYNJieScpGAQAAADDWZDOlk0NKJZQ0zqvOWAEYcYLiAGNVQ1NvQFzPJAAAAADGk2IZ32vPjw0koQSAMUFPcYCxSs8kAAAAACiuoal33kxCCcCYJ1McYLRqby3d+ygpAVWsZ5ILfAAAAADGu2IJJebNAMYsmeIAo1US+E4ywJPAdypdvGdS47zcfgAAAAAYz/J7iM9fmXvMn2cDYMyRKQ4wWiUB74H2PrLSFQAAAACKJ5Qk+8tVZyzWpxyAUUGmOMBopvcRAAAAAAxOY3PfebSGptz+ctUZARi1ZIoDjGZ6HwEAAADA8BlsdUYARgVBcYBaVq5cU7JqNbkoT1atRrhIBwAAAIChamjqDYirzggwJiifDlDLypVrKtb7qHFebj8AAAAAMDTFqjMCMKrJFAeoZYMt12TVKgAAAAAMXZKUojojwJgiKA5Q65RrAgAAAIDKKFadMdlfrtVhY3PlxwrAgCmfDlDrlGsCAAAAgMpobO6blNLQlNtfrtUhADVNpjhAtZVbYZpcaCvXBAAAAADVNdhWhwDUDJniANVWboVpsXJNjfNy+wEAAACAympo6q3oqNUhwKghUxyg2ga7wtSFNgAAAABUR7FWh+brAGqeTHGAWmCFKQAAAADUtqTCY+O8iPkrc4/5FSABqFmC4gC1oNgKUwAAAACgdpRrddje2ndOr6Mttx+AqhMUB6g2K0wBAAAAoPY1Nvet8NjQlNufShfO6SVzfql05ccJQB96igNUQntr7gJ4/9N693W05VaRRvRdYRrR+xwAAAAAUNuSOb32lojlC3PVIPPn/ACoKkFxgEp4faVoKpOJiF0idefFEcsvLH1h7GIZAAAAAEaXhqbegHi63hwfQA0RFAeohNcvgNPtLXFU3YRId6+xUhQAAAAAxpKOtt6AeKYzt23+D6Am6CkOUCkNTdGdro9095rotlIUAAAAAMaOpId447yI+Stzj/k9xgGoKkFxgOHS3tr3IrejLbf/9b/XZTojUzch6pKVogAAAADA6JfNFFaGbGjKbWcz/c8bAjDiBMUBhsvrfcN7LnCT1aGpdM/fM7PPihv3/E5kZp9lpSgAAAAAjBWNzX0rQzY05faXmzcEoCL0FAcYLslFb3tLxPKFub5ByerQ9taIxnmR3f+0iJtvjuxBZ0Q6nc6tFAUAAAAAxq5y84YAVISgOMBwamjqvbDN7xve2Jx77OoqPBYAAAAAGPtKzRsCUBHKpwMMp4623gtbfcMBAAAAgAjzhgBVJlMcYDDaW3O9fvJXcna05cqgJ72BktJHSW+gCCs/AQAAAGC8SuYJzRsCVI2gOMBgJIHviMIL2MZ5ucB4fi+g5FHfcAAAAAAYv8wbAlSdoDjAYCQXrO0tvT2A8i9oSx0PAAAAAIxPjc199/XMM5apTFnsdQAMiZ7iAIPV0NTb+yddL/ANAAAAAAxNUpky6TGeVKZMpas7LoAxRqY4wGB1tPUGxDOduW2BcQAAAABgsAZbmRKAIREUB1hbuZJFycrN5MI0WbkZ4UIVAAAAABi8hqbegLjKlAAjQvl0gLWVK1mUzRSu1Gxoym1nM9UbLwAAAAAwehWrTAnAsJIpDrC2wZYssnITAAAAABiKJCFHZUqAESUoDlCMkkUAAAAAwEgrVpkyIuKJZYXbEb0tHhubKzpEgLFA+XSAYpQsAgAAAABGWmNz34SchqaIHQ4u3eIRgEGTKQ6MT+2tuQvIYistk57iShYBAAAAANUw2BaPAJQlUxwYn5LAd7GVlsVKFjXOy+0HAAAAAKiEhqbeSpZaPAKsE5niwPg02JWWLjgBAAAAgEoq1uLRPCXAkMgUB8YvKy0BAAAAgFqUVLZsnBcxf2XuMb/yJQCDIlMcGNv66x1upSUAAAAAUGuKtXhM9peb82xsrvxYAUYBQXFgbEt6h0fkLhKTFZYzZkc8ubz3wjLZnxwHAAAAAFAtxYLbybzl2nOZ+VnlABQlKA6MbaV6h2czEdsfVHylJQAAAABArSo15ynZB6AkQXFg7Gto6r04LNc73EUjAAAAADAaDHTOE4CIiEhVewAAI66jrW/vcAAAAACA0cqcJ8CgyBQHRr/21lzv8PzVkB1tuVLoSU9xvcMBAAAAgLEgv4e4OU+AAREUB0a/JPAdUXgRmPQOz++no3c4AAAAADCalZvzLJdA1Nhc+bEC1AhBcWD0Sy7w2lt6++jkXxSWOh4AAAAAYLQpFtxO5jzXzhrPTyACGMcExYGxoaGpNyCerhf4BgAAAADGn8EmEAGME6lqDwBgQNpbc6sa83W05fYnf08C4pnOvscCAAAAAIwHDU2986QSiAAiQlAcGC2SvuFJsDsp+5NKF5YAmr8y95h/LAAAAADAeCGBCKAP5dOB0aFc2Z/21sISQMljNlOdsQIAAAAAVEN+AlF+T/EIGePAuCYoDowepfqGNzYXPxYAAAAAYDzJZkonELW35ipv7n9a7/Edba+/psgcK8AYMqTy6V//+tdj++23j8mTJ8fb3/72+NWvflXy2EWLFkVdXV3Bn8mTJw95wMAYpm84AAAAAMDQNTb3TRhqaMrtf71FZerOiyMico9Ji0qAMW7QmeI//OEP4/TTT48rrrgi3v72t8eXv/zlmDNnTjz22GOx+eabF33NtGnT4rHHHuvZrqurG/qIgbEr6RseUVjap3Gesj8AAAAAwP/f3t1Hx1mWCQO/ZqZJCtqigLRUysci5bsUitu3RchWgS6LrD26CIgvtbLsedlWgQixAfkSSzF8iGtZvo58nMUuKEL1cBCpNaQodSmF7gEFCuKCR2gprtJStE1n8v4xnWRCJ2nTJvMkT36/c3oyz80z6ZWc3meG+5rrutgRm89Rcy1z45OZYZFr39S1qhwgxXpdKX7DDTfEOeecEzNnzoxDDjkkbrnllth5553jjjvu6PY5mUwmRo8e3fFn1KhROxQ0kFL1jcU3YS1zI676UNckeKW2P1MvMTccAAAAAGBb1TdGe642cu2bor18RCVAyvWqUnzjxo2xfPnyaGrqnC2RzWbj+OOPj6VLl3b7vHfeeSf22WefKBQKcdRRR8XVV18dhx56aLf3b9iwITZs2NBxvXbt2oiIaGtri7a2tt6EzDYo/U79bhkQplwQw5ZcG5n8xmjP1camKRdEtLVFfOzC4n8v/3damn0ziP7t2m9QPfYbVI/9BtVjv0F12XNQPfYbVEf28esil98Y+cyw4tefz4vCsRcmHRaklte3/tWb32umvb29fVtvfv311+PDH/5wPPHEEzF58uSO9cbGxmhtbY3/+q//2uI5S5cujZdeeinGjx8fb7/9dlx33XWxZMmS+PWvfx177bVXxb/niiuuiCuvvHKL9QULFsTOO++8reECA9CBbzwQ7ZlsrBw9vWNt3KqFkWkvxIt7fjrGrVoYB7/xQPFNWfumeH7PT3e5FwAAAACA3iudvZbOXMuvM+2FHs9tAQaid999Nz73uc/F22+/HSNHjuzx3l7PFO+tyZMnd0mgT5kyJQ4++OC49dZb46qrrqr4nKampmhoaOi4Xrt2bYwdOzZOPPHErf5A9F5bW1ssWrQoTjjhhKipqUk6HFIu+/hvIrfkmhh3wLgoHHth8ZOJzzwQ+ePmxAHxm47HhWMvjHj8uji47N40sN+geuw3qB77DarHfoPqsuegeuw36H/ZJc9G/oA5sc//OS9WLloU+/zfmyL/q3Exrj0fkcl1e267/7H/kHToMGh5fetfpW7j26JXSfHdd989crlcrF69usv66tWrY/To0dv0PWpqauLII4+Ml19+udt76urqoq6uruJz/YPpP36/VMXHmyJyuci1zI3cL2+IyG+MmHpJ5OobI1rmdTzOld9byEcuZf827TeoHvsNqsd+g+qx36C67DmoHvsN+tEnvhYRETWb2w3X1NRE7uOd43K7O7fNJRErpIzXt/7Rm99ptjffuLa2NiZOnBiLFy/uWCsUCrF48eIu1eA9yefz8eyzz8aee+7Zm78aSJP6xohcbfGNVa62eB0RMbWp83H5vVObtvweAAAAAAD0ne7ObQFSoFdJ8YiIhoaGuP322+Puu++O559/Ps4999xYv359zJw5MyIizjrrrGhq6kxgff3rX49HH300XnnllXj66afj85//fLz66qvxz//8z333UwADS8u8iNbmrmutzcX10uPSG6v8xi3vBQAAAACgupzbAinW65nip512WqxZsyYuu+yyWLVqVUyYMCEeeeSRGDVqVEREvPbaa5HNduba//SnP8U555wTq1atig9+8IMxceLEeOKJJ+KQQw7pu58CGFiyuYiWucXH9Y2bE+JzI6Ze0vVx+X8r3QsAAAAAQHX1dG5byBfPfMvPb1ubi+u6fAKDRK+T4hERs2fPjtmzZ1f8b4899liX629961vxrW99a3v+GmCwKr05apkbseTajvkzUTY3vOOe0tdCPplYAQAAAACGukK++3PbnoqgAAaJ7UqKA0TLvJ4/HVjf2JkQf+/c8PdSIQ4AAAAAkJxtObetVAQFMEj0eqY4QER0fjqwNFem9OnAbK7z2vwZAAAAAIDBr76x86y3vAgKYJBQKQ5sn55apJsbDgAAAACQHpWKoJz1AoOIpDjQve1tkd7T/BkAAAAAAAaPnoqgSjPHuztDBhggJMWB7pVapEdsWQEe0f2nA80NBwAAAABIh56KoLZ2hgwwQEiKA93TIh0AAAAAYGjbliKoSmfIAAOIpDiw9TbpWqQDAAAAAFBJd2M2AQaQbNIBAANAqcVNa3PxulT1nc1VbpEe0TlTvFx3rdMBAAAAAEin7s6QAQYQleJA923SS2tapAMAAAAA8F49jdkszRzvrkMpQBWpFIehomXelp/Qa20urkcU35iUPslXanFTqUX61Eu0SAcAAAAAoOcz5J46lAJUmUpxGCpKb0Aiun5ir1QRXqnFTaVP66kQBwAAAAAgYtvOkN/bodQZM5AASXEYKrprkf7eBLk26QAAAAAA9IX6xs7z6FKHUoAEaJ8OabI9LdIjtEkHAAAAAKDvVepQCpAAleKQJtvTIr2+UZt0AAAAAAD6Vk8dSkszx8vPoVubNxdwVTivBthBkuIw2LTM2/qbBS3SAQAAAABIUqUOpaX1rRV4AfQxSXEYbLb2ZqG7GS09vQEBAAAAAIC+tC0dSisVeAH0A0lxGGxKbwq6e7OgRToAAAAAAANddwVeAP0gm3QAQAUt84rJ7HKtzcX1iOKbg1LSu/zNQnnV+KVril9b5m75vQAAAAAAIEmVCrwA+omkOAxEpRbppTcBpWR3Ntd5XenNQqUW6VMv0SIdAAAAAICBo7sCr7s+2XPBGMB20j4dktIyr5jkLm8J09q8ObG9udV5pRbp5W8Wyq8jtEgHAAAAAGDgq1TgFRHxuyWd593vPQ8H2AGS4pCUUjV4ROUX9+7mqXT3ZkE1OAAAAAAAg0F3BV7lZ+XvLRgD2AGS4tCftrcavHTfe1uk1zeqBgcAAAAAIL26KxgD2AFmikN/2tps8PrGzqR3+Yt7d/NU3jtLBQAAAAAA0qRSwRjADlIpDjuqP6rBtUgHAAAAAGCoKS8YK2+lHlE8H9/aWTxANyTFYUdt72zwnl7ctUgHAAAAAGCo6algbGtn8QA9kBSHbaEaHAAAAAAA+te2FIx1dxYP0AMzxWFb9Mds8KlNW75Y1zdq8wIAAAAAAJV0dxYPsBWS4lCuZV5n4rukoyJ8c0L7qg91bXteuue91eARlavBp16iGhwAAAAAAHqru7P47s72W+ZVP0ZgQNI+Hcr1NJPEbHAAAAAAAEhGT2fx5o0DWyEpztCzvfPBzQYHAAAAAIBk9HQW39PZPkBIijMUbe0TY5UqwlWDAwAAAABAcrZ2Ft9dt1eAkBQnrba3Grx033srwlWDAwAAAADAwNVdt1eAiMgmHQD0i1I1eGtz8bpU2Z3NFa/rGztfGLubD37pmuLX0vPe++JZ31j5k2kAAAAAAED1dHe239pcLKIr5Qq63D8vmViBRKgUZ/Dq62pw88EBAAAAAGDw6elsf2sjVYEhQVKcwWt7ZoNHmA8OAAAAAABpsi1n+90V0QFDgqQ4A5tqcAAAAAAAYEd0V0QHDBlmijOw9fVs8NbmYjLdfHAAAAAAABgaKhXRAUOKSnGSpxocAAAAAADoDz2NVC3NHO8pPwGkgqQ4yTMbHAAAAAAA6A89FdFtLT8BpIakOMkrvQCpBgcAAAAAAPrSthTRdZefAFJDUpzq2FqLdNXgAAAAAABAtXWXnwBSJZt0AAwRpRYkrc3F61JyO5vrvH5vNXhE5WrwqZeoBgcAAAAAAHZcd/kJIFVUitN3KlSD51u+GbkodFZ1V2pBohocAAAAAACotp7yE6WZ4911wAUGFUlx+s7mavB8oT0eG/2FWPfTq2P6n+8qvphEdN+CxGxwAAAAAACg2nrKT5Q64JbWyxPowKAjKU6f+cMRX4r/+e1bcUzr1fGx9uaoy2yK69v+KT518L/GRyIqtyCpb1QNDgAAAAAAVN+25CcqdcAFBh0zxem9lnkdMzXa29vjly+/FQ/eeF784Lp/jTNX1seG9mFRl9kUG9qHxf3v/1y8/ue/dP0E1aVril/LZ4wDAAAAAAAMJPWNnYV+5R1wgUFHpTi9t7llyHN/eDsufHNanLDm7vhKzf1xffs/xZdyD0RdZlO0RU3UZdril5Ofiuy4T0T8QYt0AAAAAABgEOmuA27LPPPGYZCRFKdX1m/YFP8Rn4n27Mtx7sr58aP2W6KuptgmfcTwYfEv+Xtj3eSvxohpF0e0Nke2ZW5EJqNFOgAAAAAAMHiUd8AtnykeYd44DEKS4myT9Rs2xX/86tW4bckr8b/rN0bEp+KLdT/cXBU+LA487ar4h7fuishdEiNUgwMAAAAAAINZoYcOuKVCQPPGYdCQFKeyza0/8sdeFPcv/31c+9OVccZf/jPOyhTixvin+PKwYpv0QrY2agob45N/uifi4xdv+X28AAAAAAAAAIPN1jrg1jd2JsTNG4cBL5t0AAxQm1t/LLh2Vnz1h8/GGX/5z/hKzf1RiGzctNfPomHY/RFTL4nsZWuKn35qmVtsDwIAAAAAAJB2leaNAwOWSnG28Ne2fNyw/pQYvunFaPjL9+KzdfdFXWZT/HjXmfGPp38jPvLr70Rku2kZAgAAAAAAkGY9zRsv5IuFh+WV463NXduuA1UnKU4X//PW+viX/3gqVq5+JyI+HbNyCzvapP/jl28s3rTHVlqGAAAAAAAApFVP88Y3d+LtWC9PoAOJkRSnw5P/879x7vdWxNq/boqIiPNrHoy6zKZoz9VGttT6Q/IbAAAAAAAYyrY2bzyimAgvzRwvT6ADiTBTnIiIWPVuxP8rS4hfvstDcX7uBxFTL4nMpeaGAwAAAAAAbJP6xs5Z47laCXEYAFSKD2Ut8yKyufjfI2bFbS/kYt2GTfGl3AOx327D4+TDPxxRa244AAAAAABAr7Q2dybES514zRqHREmKD2Wb51rc8+iL8cf8p+NLuQfiKzX3x8YjmqL2E3O2vN8nmQAAAAAAALpXPkO8fKb4fsdF/G5J8R6zxqHqJMWHsvrGePYPf46vrLwpZg9bGHWZTbFucmOMqJQQBwAAAAAAoGeFfNcZ4uWdePc91qxxSIik+BD38z1mxrgXb426zKbYlKmJEdN8IgkAAAAAAGC7VGqFXp74LiXEzRqHqsomHQDJGv9KMSG+oX1YDGtvK7brAAAAAAAAoG9VmjUOVIVK8aGstTmmvn57/GzU2XHTO1PjzkOfiQ+0zC3+N59OAgAAAAAA6BvdzRqPKLZWz+a65mZamze3Yq9QeQ70mqT4ULZ5rkX9lAti/cMPx/tOaIp43/DiOgAAAAAAAH2jp1nj2Vxngrw8YT7VyFvoK5LiQ1np00VtbZ1rKsQBAAAAAAD61tZmjUcUE+GlmePlCXRgh5kpDgAAAAAAAEmqb+ycNZ6rlRCHPiYpDgAAAAAAAElqbe5MiOc3Fq8jIlrmdT4uv7dlXvVjhEFMUhwAAAAAAACSUj5D/NI1xa8tc4vrpXnjpcR46d5sLtmYYZAxUxwAAAAAAACSUsh3nSFe+lrId84iN28cdoikOAAAAAAAACSllPguV570rm/sTIibNw7bRft0AAAAAAAAGKjMG4cdJikOAAAAAAAAA5F549AntE8HAAAAAACAgci8cegTkuIAAAAAAAAwEJk3Dn1C+3QAAAAAAAAYjMwbh20iKQ4AAAAAAACDjXnjsM20TwcAAAAAAIDBxrxx2GaS4gAAAAAAADDYmDcO20z7dAAAAAAAAEgb88ahg6Q4AAAAAAAApIl549CF9ukAAAAAAACQJuaNQxfbVSl+0003xb777hvDhw+PSZMmxZNPPtnj/T/4wQ/ioIMOiuHDh8fhhx8eDz/88HYFCwAAAAAAAGzF1KYtk9z1jZ0J8frGzrbq5fPGtVYnpXqdFL/vvvuioaEhLr/88nj66afjiCOOiGnTpsWbb75Z8f4nnngizjjjjDj77LPjmWeeienTp8f06dPjueee2+HgAQAAAAAAgF7qbt641uqkVK+T4jfccEOcc845MXPmzDjkkEPilltuiZ133jnuuOOOivd/+9vfjr//+7+Piy66KA4++OC46qqr4qijjor58+fvcPAAAAAAAABAL/Q0b7y+sfP6qg913qe1OoNcr2aKb9y4MZYvXx5NTU0da9lsNo4//vhYunRpxecsXbo0GhoauqxNmzYtFi5c2O3fs2HDhtiwYUPH9dq1ayMioq2tLdra2noTMtug9Dv1u4X+Z79B9dhvUD32G1SP/QbVZc9B9dhvUD32G9lNGyOOmxOFKRdEtLVFTLkgsvl8xKaNUdh8PWzJtZHJb4z2XG1sKt1Hr9lv/as3v9deJcXfeuutyOfzMWrUqC7ro0aNihdeeKHic1atWlXx/lWrVnX798ybNy+uvPLKLdYfffTR2HnnnXsTMr2waNGipEOAIcN+g+qx36B67DeoHvsNqsueg+qx36B67Leh7PDil4cfLls7pGNt3KqFcXB+Y+QzwyKX3xgv3/EvsXL09DjwjQeiPZONlaOndzxr3KqFkWkvxIt7frpq0Q9G9lv/ePfdd7f53l4lxaulqampS3X52rVrY+zYsXHiiSfGyJEjE4wsndra2mLRokVxwgknRE1NTdLhQKrZb1A99htUj/0G1WO/QXXZc1A99htUj/1GT7KPXxe5Zx6I/HFzonDshRGPXxcHL7kmxh0wLmLEQZHb/Lhw7IVd7t3/2H9IOvQByX7rX6Vu49uiV0nx3XffPXK5XKxevbrL+urVq2P06NEVnzN69Ohe3R8RUVdXF3V1dVus19TU+AfTj/x+oXrsN6ge+w2qx36D6rHfoLrsOage+w2qx36jokxETL0kcvWNkYuI+HhTRC4XuUI+Yurmxy1zI/fLGyLyG7veS7fst/7Rm99ptjffuLa2NiZOnBiLFy/uWCsUCrF48eKYPHlyxedMnjy5y/0RxRYB3d0PAAAAAAAAJGBqU0R9Y9e1+sbieulxrraYEM/VFq9b5kW0Nnd9TmtzcR0GiF4lxSMiGhoa4vbbb4+77747nn/++Tj33HNj/fr1MXPmzIiIOOuss6Kpqanj/vPOOy8eeeSRuP766+OFF16IK664Ip566qmYPXt23/0UAAAAAAAAQP9qbe5MiOc3Fq+zuYiWuZ2J8dbm4nVW/TgDR69nip922mmxZs2auOyyy2LVqlUxYcKEeOSRR2LUqFEREfHaa69FNtuZa58yZUosWLAgvva1r8XFF18cBxxwQCxcuDAOO+ywvvspAAAAAAAAgP5TSnZPvaRYIV5+PfWS4uMl13a0Vd+i4hwS1OukeETE7Nmzu630fuyxx7ZYO/XUU+PUU0/dnr8KAAAAAAAASFoh3zXZXfpamjdeSoiX2qrDALJdSXEAAAAAAABgCJnatOVaKfldqa16ad54Ntc1Sd7a3JlIhyrp9UxxAAAAAAAAgIjo2kb90jWdrdTNG2cAUSkOAAAAAAAAbJ+ttVWPMG+cxEmKAwAAAAAAANunp7bqpceV5o1rrU4VaZ8OAAAAAAAA9I9K88YjtFanqlSKAwAAAAAAAH2vfN54fWPndURZxbjW6vQ/SXEAAAAAAACg7/U0b7x0rbU6VSApDgAAAAAAAPS9rc0br9Ravb6xs7V66f7yinPYDpLiAAAAAAAAQHVprU4VSYoDAAAAAAAA1aW1OlUkKQ4AAAAAAABUl9bqVJGkOAAAAAAAADBwaK1OH5MUBwAAAAAAAAYOrdXpY5LiAAAAAAAAwMChtTp9TFIcAAAAAAAAGBy2t7W6KvIhLZt0AAAAAAAAAADbpFJr9amXdG2tXqogL2+tXqoib20uXpeS6dlc9X8Gqk6lOAAAAAAAADA4bG9r9Z6qyEk9leIAAAAAAADA4FfeWv3SNcWv5dXh3VWRt8zrvKfL95pX3fjpN5LiAAAAAAAAwOC3tdbqlarII7RWHwK0TwcAAAAAAAAGv55aq5dXkdc3dl6X36O1empJigMAAAAAAADpVqmKvLReui4lxN/bWj2b23JueSFfOQnPgCQpDgAAAAAAAKRbT1XkEZVbq9c3drZWL91fXnHOoCEpDgAAAAAAAAxd29NavZDvTJyXfx8V5ANSNukAAAAAAAAAABJTqbV6KfFdui5VkJdaq5cqyFubi/eUEunZXDI/Az1SKQ4AAAAAAAAMXdvbWj1iywry8ucxYKgUBwAAAAAAAKikvLX6pWuKX0sV4pUqyBmQVIoDAAAAAAAAVFKptXppvacKcgYUleIAAAAAAAAAlUxt2jLRXT5TvFIFOQOOSnEAAAAAAACA3uipgpwBR1IcAAAAAAAAoDemNm25pnX6gKV9OgAAAAAAAACpJSkOAAAAAAAAQGpJigMAAAAAAACQWpLiAAAAAAAAAKSWpDgAAAAAAAAAqSUpDgAAAAAAAEBqSYoDAAAAAAAAkFqS4gAAAAAAAACklqQ4AAAAAAAAAKklKQ4AAAAAAABAakmKAwAAAAAAAJBakuIAAAAAAAAApJakOAAAAAAAAACpJSkOAAAAAAAAQGpJigMAAAAAAACQWpLiAAAAAAAAAKSWpDgAAAAAAAAAqSUpDgAAAAAAAEBqSYoDAAAAAAAAkFqS4gAAAAAAAACklqQ4AAAAAAAAAKklKQ4AAAAAAABAakmKAwAAAAAAAJBakuIAAAAAAAAApNawpAPYFu3t7RERsXbt2oQjSae2trZ49913Y+3atVFTU5N0OJBq9htUj/0G1WO/QfXYb1Bd9hxUj/0G1WO/QfXYb/2rlDsu5ZJ7MiiS4uvWrYuIiLFjxyYcCQAAAAAAAAADxbp162KXXXbp8Z5M+7akzhNWKBTi9ddfjxEjRkQmk0k6nNRZu3ZtjB07Nn7/+9/HyJEjkw4HUs1+g+qx36B67DeoHvsNqsueg+qx36B67DeoHvutf7W3t8e6detizJgxkc32PDV8UFSKZ7PZ2GuvvZIOI/VGjhxpQ0KV2G9QPfYbVI/9BtVjv0F12XNQPfYbVI/9BtVjv/WfrVWIl/ScMgcAAAAAAACAQUxSHAAAAAAAAIDUkhQn6urq4vLLL4+6urqkQ4HUs9+geuw3qB77DarHfoPqsuegeuw3qB77DarHfhs4Mu3t7e1JBwEAAAAAAAAA/UGlOAAAAAAAAACpJSkOAAAAAAAAQGpJigMAAAAAAACQWpLiAAAAAAAAAKSWpPgQd9NNN8W+++4bw4cPj0mTJsWTTz6ZdEiQSkuWLIlTTjklxowZE5lMJhYuXJh0SJBa8+bNi49+9KMxYsSI2GOPPWL69Onx4osvJh0WpNLNN98c48ePj5EjR8bIkSNj8uTJ8ZOf/CTpsGBIuOaaayKTycT555+fdCiQOldccUVkMpkufw466KCkw4LU+sMf/hCf//znY7fddouddtopDj/88HjqqaeSDgtSad99993iNS6TycSsWbOSDg1SJ5/Px6WXXhr77bdf7LTTTrH//vvHVVddFe3t7UmHNmRJig9h9913XzQ0NMTll18eTz/9dBxxxBExbdq0ePPNN5MODVJn/fr1ccQRR8RNN92UdCiQeq2trTFr1qz41a9+FYsWLYq2trY48cQTY/369UmHBqmz1157xTXXXBPLly+Pp556Kj7+8Y/Hpz71qfj1r3+ddGiQasuWLYtbb701xo8fn3QokFqHHnpovPHGGx1/fvGLXyQdEqTSn/70pzjmmGOipqYmfvKTn8RvfvObuP766+ODH/xg0qFBKi1btqzL69uiRYsiIuLUU09NODJIn29+85tx8803x/z58+P555+Pb37zm9Hc3Bzf+c53kg5tyMq0+0jCkDVp0qT46Ec/GvPnz4+IiEKhEGPHjo0vfelLMWfOnISjg/TKZDLx4IMPxvTp05MOBYaENWvWxB577BGtra1x3HHHJR0OpN6uu+4a1157bZx99tlJhwKp9M4778RRRx0V//7v/x7f+MY3YsKECXHjjTcmHRakyhVXXBELFy6MFStWJB0KpN6cOXPil7/8ZTz++ONJhwJD0vnnnx8PPfRQvPTSS5HJZJIOB1Llk5/8ZIwaNSq++93vdqx95jOfiZ122inuueeeBCMbulSKD1EbN26M5cuXx/HHH9+xls1m4/jjj4+lS5cmGBkA9K233347IoqJOqD/5PP5uPfee2P9+vUxefLkpMOB1Jo1a1acfPLJXf5fDuh7L730UowZMyb+5m/+Js4888x47bXXkg4JUunHP/5xHH300XHqqafGHnvsEUceeWTcfvvtSYcFQ8LGjRvjnnvuiS9+8YsS4tAPpkyZEosXL46VK1dGRMR///d/xy9+8Ys46aSTEo5s6BqWdAAk46233op8Ph+jRo3qsj5q1Kh44YUXEooKAPpWoVCI888/P4455pg47LDDkg4HUunZZ5+NyZMnx1//+td4//vfHw8++GAccsghSYcFqXTvvffG008/HcuWLUs6FEi1SZMmxV133RUHHnhgvPHGG3HllVfGscceG88991yMGDEi6fAgVV555ZW4+eabo6GhIS6++OJYtmxZfPnLX47a2tqYMWNG0uFBqi1cuDD+/Oc/xxe+8IWkQ4FUmjNnTqxduzYOOuigyOVykc/nY+7cuXHmmWcmHdqQJSkOAKTWrFmz4rnnnjMDEvrRgQceGCtWrIi333477r///pgxY0a0trZKjEMf+/3vfx/nnXdeLFq0KIYPH550OJBq5dU748ePj0mTJsU+++wT3//+940HgT5WKBTi6KOPjquvvjoiIo488sh47rnn4pZbbpEUh3723e9+N0466aQYM2ZM0qFAKn3/+9+P733ve7FgwYI49NBDY8WKFXH++efHmDFjvMYlRFJ8iNp9990jl8vF6tWru6yvXr06Ro8enVBUANB3Zs+eHQ899FAsWbIk9tprr6TDgdSqra2Nj3zkIxERMXHixFi2bFl8+9vfjltvvTXhyCBdli9fHm+++WYcddRRHWv5fD6WLFkS8+fPjw0bNkQul0swQkivD3zgAzFu3Lh4+eWXkw4FUmfPPffc4sOUBx98cPzwhz9MKCIYGl599dX42c9+Fg888EDSoUBqXXTRRTFnzpw4/fTTIyLi8MMPj1dffTXmzZsnKZ4QM8WHqNra2pg4cWIsXry4Y61QKMTixYvNgARgUGtvb4/Zs2fHgw8+GD//+c9jv/32SzokGFIKhUJs2LAh6TAgdT7xiU/Es88+GytWrOj4c/TRR8eZZ54ZK1askBCHfvTOO+/Eb3/729hzzz2TDgVS55hjjokXX3yxy9rKlStjn332SSgiGBruvPPO2GOPPeLkk09OOhRIrXfffTey2a5p2FwuF4VCIaGIUCk+hDU0NMSMGTPi6KOPjr/927+NG2+8MdavXx8zZ85MOjRInXfeeadLVcHvfve7WLFiRey6666x9957JxgZpM+sWbNiwYIF8aMf/ShGjBgRq1atioiIXXbZJXbaaaeEo4N0aWpqipNOOin23nvvWLduXSxYsCAee+yx+OlPf5p0aJA6I0aMiMMOO6zL2vve977YbbfdtlgHdsyFF14Yp5xySuyzzz7x+uuvx+WXXx65XC7OOOOMpEOD1LngggtiypQpcfXVV8dnP/vZePLJJ+O2226L2267LenQILUKhULceeedMWPGjBg2TIoI+sspp5wSc+fOjb333jsOPfTQeOaZZ+KGG26IL37xi0mHNmRl2tvb25MOguTMnz8/rr322li1alVMmDAh/u3f/i0mTZqUdFiQOo899lhMnTp1i/UZM2bEXXfdVf2AIMUymUzF9TvvvDO+8IUvVDcYSLmzzz47Fi9eHG+88UbssssuMX78+PjqV78aJ5xwQtKhwZDwd3/3dzFhwoS48cYbkw4FUuX000+PJUuWxB//+Mf40Ic+FB/72Mdi7ty5sf/++ycdGqTSQw89FE1NTfHSSy/FfvvtFw0NDXHOOeckHRak1qOPPhrTpk2LF198McaNG5d0OJBa69ati0svvTQefPDBePPNN2PMmDFxxhlnxGWXXRa1tbVJhzckSYoDAAAAAAAAkFpmigMAAAAAAACQWpLiAAAAAAAAAKSWpDgAAAAAAAAAqSUpDgAAAAAAAEBqSYoDAAAAAAAAkFqS4gAAAAAAAACklqQ4AAAAAAAAAKklKQ4AAAAAAABAakmKAwAAAAAAAJBakuIAAAAAAAAApJakOAAAAAAAAACpJSkOAAAAAAAAQGr9f7G1KXqRVEoEAAAAAElFTkSuQmCC\n",
-      "text/plain": [
-       "<Figure size 2500x800 with 1 Axes>"
-      ]
-     },
-     "metadata": {},
-     "output_type": "display_data"
-    },
-    {
-     "data": {
-      "image/png": "iVBORw0KGgoAAAANSUhEUgAAB9AAAAKqCAYAAABiucV5AAAAOXRFWHRTb2Z0d2FyZQBNYXRwbG90bGliIHZlcnNpb24zLjUuMywgaHR0cHM6Ly9tYXRwbG90bGliLm9yZy/NK7nSAAAACXBIWXMAAA9hAAAPYQGoP6dpAACHUUlEQVR4nOzde3xcZZ0/8E8ybVoK5SaFAqKFQrksy2VBeIlCiJaL/HBlBVHUVbzAui6sgmyklnIRYyFFxAuCqIisIuCKyrIsCpim/QkiyupPQVhXRVzlUkVpoULKJL8/ppNkyKVpm8xMkvf79errdJ5zZvLMyZyZyfmc7/M09PT09AQAAAAAAAAAJrnGWncAAAAAAAAAAOqBAB0AAAAAAAAAIkAHAAAAAAAAgCQCdAAAAAAAAABIIkAHAAAAAAAAgCQCdAAAAAAAAABIIkAHAAAAAAAAgCQCdAAAAAAAAABIIkAHAAAAAAAAgCQCdAAAABjSww8/nIaGhlxzzTUV7bfddlv222+/TJ8+PQ0NDfnzn/9ck/5tiH/913/NHnvskalTp2bLLbfsbV+yZEl22WWXFAqF7LfffkmSOXPm5OSTT16vxx9qnwEAAMB4IEAHAABgUrrmmmvS0NCQH/7wh+t1vz/+8Y858cQTs8kmm+Tyyy/Pv/7rv2bTTTfNRz/60Xzzm98cm86OkgcffDAnn3xy5s6dm8997nO56qqrkiTf+c530tramle84hX54he/mI9+9KM17um6feYznxHSAwAAMOqm1LoDAAAAUK9e+tKX5i9/+UumTp3a23bvvfdm1apVufDCCzN//vze9o9+9KM54YQTctxxx9WgpyOzdOnSdHd35xOf+ER23XXX3vbvfve7aWxszBe+8IU0NTX1tj/00ENpbFy/a+8H22dj4TOf+Uy22Wab9a6QBwAAgOEI0AEAAGAIDQ0NmT59ekXbE088kSQVw5+PF0P1/Yknnsgmm2xSEZ4nybRp09b7Zwy2zwAAAGC8MIQ7AAAADOGF83kffvjhefvb354kednLXpaGhoacfPLJaWhoyDPPPJMvfelLaWho6G0fzrPPPpvzzz8/8+bNy/Tp07P99tvn9a9/fX75y1/2bvPMM8/kAx/4QHbaaadMmzYtu+++ey655JL09PQMeLwvf/nLOeCAA7LJJptk6623zpve9Kb89re/7V0/Z86cnHfeeUmSWbNmpaGhIeeff34aGhryxS9+Mc8880xv38vPd7A50P/85z/njDPOyJw5czJt2rS8+MUvztve9rb84Q9/GHSflT344IM54YQTsvXWW2f69Ok58MADc/PNN1dsUx5W/3vf+17OPPPMzJo1K5tuumn+7u/+LitWrKh4Lvfff386Ozt7+3z44YcPu78BAABgJFSgAwAAwAgtXLgwu+++e6666qp8+MMfzs4775y5c+dm/vz5efe7352DDjoop556apJk7ty5Qz5OsVjMsccemzvvvDNvetOb8r73vS+rVq3K7bffnp/97GeZO3duenp68rd/+7fp6OjIu971ruy333759re/nX/5l3/J7373u3z84x/vfby2trYsWrQoJ554Yt797ndnxYoV+dSnPpXDDjss//Vf/5Utt9wyl112Wa699tp84xvfyBVXXJHNNtss++yzT3bddddcddVV+cEPfpDPf/7zSZJDDjlk0H4//fTTOfTQQ/Pzn/8873znO/M3f/M3+cMf/pCbb745//u//5ttttlm0Pvdf//9ecUrXpEdd9wxZ599djbddNPceOONOe644/L1r389f/d3f1ex/emnn56tttoq5513Xh5++OFcdtllOe2003LDDTckSS677LKcfvrp2WyzzbJw4cIkyXbbbTfC3yIAAAAMTYAOAAAAI3TEEUfkd7/7Xa666qq85jWvyYEHHpgkefnLX573vOc92WWXXfLWt751nY9z7bXX5s4778yll16aM844o7f97LPP7q0uv/nmm/Pd7343H/nIR3pD4n/6p3/KG97whnziE5/Iaaedlrlz5+Y3v/lNzjvvvHzkIx/Jhz70od7Hev3rX5/9998/n/nMZ/KhD30oxx13XH784x/nG9/4Rk444YTesHufffbJHXfckfvuu2+dfV+yZEl+9rOf5aabbqoIvc8555xBq+LL3ve+9+UlL3lJ7r333t5h4d/73vfmla98ZT74wQ8OCNBf9KIX5Tvf+U4aGhqSJN3d3fnkJz+Zp556KltssUWOO+64nHPOOdlmm21GtL8BAABgpAzhDgAAAFX29a9/Pdtss01OP/30AevKofGtt96aQqGQf/7nf65Y/4EPfCA9PT35z//8zyTJTTfdlO7u7px44on5wx/+0Ptv9uzZ2W233dLR0TGq/d53330HBN79+/1CTz75ZL773e/mxBNPzKpVq3r798c//jFHHXVUfvGLX+R3v/tdxX1OPfXUisc79NBDUywW85vf/GbUngsAAAAMRgU6AAAAVNkvf/nL7L777pkyZeg/y3/zm99khx12yMyZMyva99xzz971SfKLX/wiPT092W233QZ9nKlTp45Sr0v9Pv7449frPv/zP/+Tnp6eLFq0KIsWLRp0myeeeCI77rhj7+2XvOQlFeu32mqrJMmf/vSn9ewxAAAArB8BOgAAAIxj3d3daWhoyH/+53+mUCgMWL/ZZpvVoFd9uru7kyRnnXVWjjrqqEG32XXXXStuD/Y8kgw7TDwAAACMBgE6AAAAjIKhhjAfzNy5c3PPPfdkzZo1Q1aIv/SlL80dd9yRVatWVVShP/jgg73ry4/V09OTnXfeOfPmzduIZzCyfv/sZz9br/vssssuSUqV8PPnzx+1vqzP/gYAAICRMgc6AAAAjIJNN900f/7zn0e07fHHH58//OEP+fSnPz1gXbnK+phjjkmxWBywzcc//vE0NDTkNa95TZLk9a9/fQqFQi644IIBFdo9PT354x//uAHPZuh+/+QnP8k3vvGNIfv9Qttuu20OP/zwfPazn82jjz46YP2KFSs2qC/rs78BAABgpFSgAwAAMKldffXVue222wa0v+9971uvxznggANyxx135NJLL80OO+yQnXfeOQcffPCg277tbW/LtddemzPPPDM/+MEPcuihh+aZZ57JHXfckfe+97153etel9e+9rVpaWnJwoUL8/DDD2fffffNd77znXzrW9/K+9///sydOzdJqSr8Ix/5SBYsWJCHH344xx13XGbOnJlf//rX+cY3vpFTTz01Z5111vrvmEH8y7/8S/7t3/4tb3jDG/LOd74zBxxwQJ588sncfPPNufLKK7PvvvsOer/LL788r3zlK/PXf/3XOeWUU7LLLrvk8ccfz913353//d//zU9+8pP17ssBBxyQK664Ih/5yEey6667Ztttt82rXvWqjX2KAAAATHICdAAAACa1K664YtD2k08+eb0e59JLL82pp56ac845J3/5y1/y9re/fcgAvVAo5NZbb01bW1uuu+66fP3rX8+LXvSi3pA5SRobG3PzzTfn3HPPzQ033JAvfvGLmTNnTpYsWZIPfOADFY939tlnZ968efn4xz+eCy64IEmy00475cgjj8zf/u3frtfzGM5mm22W5cuX57zzzss3vvGNfOlLX8q2226bV7/61Xnxi1885P322muv/PCHP8wFF1yQa665Jn/84x+z7bbbZv/998+55567QX0599xz85vf/Cbt7e1ZtWpVmpubBegAAABstIaeocZYAwAAAAAAAIBJxBzoAAAAAAAAABABOgAAAAAAAAAkEaADAAAAAAAAQBIBOgAAAAAAAAAkEaADAAAAAAAAQBIBOgAAAAAAAAAkSabUugOjrbu7O7///e8zc+bMNDQ01Lo7AAAAAAAAANRYT09PVq1alR122CGNjUPXmU+4AP33v/99dtppp1p3AwAAAAAAAIA689vf/jYvfvGLh1w/4QL0mTNnJik98c0337zGvZl41qxZk+985zs58sgjM3Xq1Fp3ByY0xxtUl2MOqsfxBtXjeIPqcbxB9TjeoLocc1A9jrextXLlyuy00069efJQJlyAXh62ffPNNxegj4E1a9ZkxowZ2XzzzR24MMYcb1BdjjmoHscbVI/jDarH8QbV43iD6nLMQfU43qpjXdOADz24OwAAAAAAAABMIgJ0AAAAAAAAAIgAHQAAAAAAAACSTMA50AEAAAAAAKDeFYvFrFmzptbdoI6sWbMmU6ZMybPPPptisVjr7ow7U6dOTaFQ2OjHEaADAAAAAABAlfT09OSxxx7Ln//851p3hTrT09OT2bNn57e//W0aGhpq3Z1xacstt8zs2bM3av8J0AEAAAAAAKBKyuH5tttumxkzZghK6dXd3Z2nn346m222WRobzcS9Pnp6erJ69eo88cQTSZLtt99+gx9LgA4AAAAAAABVUCwWe8PzF73oRbXuDnWmu7s7XV1dmT59ugB9A2yyySZJkieeeCLbbrvtBg/nbs8DAAAAAABAFZTnPJ8xY0aNewITU/nYKh9rG0KADgAAAAAAAFVk2HYYG6NxbAnQAQAAAAAAACACdAAAAAAAAKAOLF26NA0NDfnzn/9c664M6aGHHsrs2bOzatWqWndlzGzI72H16tU5/vjjs/nmm4/ovm9605vysY99bOM6OkYE6AAAAAAAAMCwTj755DQ0NAz49z//8z/Drj/66KNH/DMOOeSQPProo9liiy1623p6enLVVVfl4IMPzmabbZYtt9wyBx54YC677LKsXr06SSm8XbBgQebOnZvp06dn1qxZaW5uzre+9a3R3QlJFixYkNNPPz0zZ85MUgqbX/e612X77bfPpptumv322y9f+cpXKu7zuc99Loceemi22mqrbLXVVpk/f35+8IMfVGzT0NCQQqGQrbbaKoVCoXf/LVmypHebOXPmDNi/F110Ue/6kfRlrHzpS1/K8uXLc9dddw34HQ7mnHPOSVtbW5566qmq9G99TKl1BwAAAAAAAID6d/TRR+eLX/xiRdusWbOGXT9t2rQRP35TU1Nmz55d0fb3f//3uemmm3LOOefk05/+dGbNmpWf/OQnueyyyzJnzpwcd9xxec973pN77rknn/rUp7LXXnvlj3/8Y+6666788Y9/3IBnObRHHnkkt9xySz71qU/1tt11113ZZ5998sEPfjDbbbddbrnllrztbW/LFltskWOPPTZJKdg+6aSTcsghh2T69Om5+OKLc+SRR+b+++/PjjvumCR59NFH093dnVWrVmXmzJn59re/nXe96105/vjjK/rw4Q9/OKecckrv7XKQP9K+jJVf/vKX2XPPPbP33nuPaPu99947c+fOzZe//OX80z/905j2bX2pQAcAAAAAAADWadq0aZk9e3bFv0KhMOz6rbbaqnd9Q0NDPv/5z+fv/u7vMmPGjOy22265+eabe9e/cOjwG2+8MV/5ylfy1a9+NR/60Ifyspe9LHPmzMnrXve6fPe7301LS0uS5Oabb86HPvShHHPMMZkzZ04OOOCAnH766XnnO9+ZJHnwwQczY8aMXHfddb0/68Ybb8wmm2ySBx54YMTP/8Ybb8y+++7bG3onyYc+9KFceOGFOeSQQzJ37ty8733vy9FHH52bbrqpd5uvfOUree9735v99tsve+yxRz7/+c+nu7s7d955Z+825f213XbbZfbs2fnWt76VlpaW7LLLLhV9mDlzZsX+3XTTTderL4O59dZbM2/evGyyySZpaWnJww8/PGCbr3/96/mrv/qrTJs2LXPmzKkYfv3www/Pxz72sSxbtiwNDQ05/PDDkySf+cxnsttuu2X69OnZbrvtcsIJJ1Q85mtf+9pcf/31w/atFgToAAAAAAAAQFVccMEFOfHEE/P//t//yzHHHJO3vOUtefLJJwfd9itf+Up23333vO51rxuwrqGhoXeY8NmzZ+fWW28dcl7yPfbYI5dcckne+9735pFHHsn//u//5j3veU8uvvji7LXXXiPu+/Lly3PggQeuc7unnnoqW2+99ZDrV69enTVr1gy5zeOPP57/+I//yLve9a4B6y666KK86EUvyv77758lS5bk+eef36i+/Pa3v83rX//6vPa1r82Pf/zjvPvd787ZZ59dsc2PfvSjnHjiiXnTm96Un/70pzn//POzaNGiXHPNNUmSm266Kaecckpe/vKX59FHH81NN92UH/7wh/nnf/7nfPjDH85DDz2U2267LYcddljF4x500EH5wQ9+kOeee27Y51BthnAHAAAAAACAGnrtp/5vVqyqbog4a+a0/Pvpr1yv+9xyyy3ZbLPNem+/5jWvyde+9rUh1yelqugPfehDvbdPPvnknHTSSUmSj370o/nkJz+ZH/zgB4POlf6LX/wiu++++zr7ddVVV+Utb3lLXvSiF2XffffNK1/5ypxwwgl5xSte0bvNe9/73tx6661561vfmqamprzsZS/L6aefPvInn+Q3v/nNOgP0G2+8Mffee28++9nPDrnNBz/4weywww6ZP3/+oOuvvfbazJw5M69//esr2v/5n/85f/M3f5Ott946d911VxYsWJBHH300l1566Qb35YorrsjcuXN7K8p33333/PSnP83FF1/cu82ll16aV7/61Vm0aFGSZN68eXnggQeyZMmSnHzyydl6660zY8aMiiH4ly5dmk033TTHHntsZs6cmZe+9KXZf//9K372DjvskK6urjz22GN56UtfOmQfq02ADgAAAAAAADW0YtVzeWzls7Xuxjq1tLTkiiuu6L3df/jwwdYnGVD9vM8++1Tcf/PNN88TTzwx6M/r6ekZUb8OO+yw/OpXv8r3v//93HXXXbnzzjvziU98IhdccEFv6JskV199debNm5fGxsbcf//9aWhoGNHjl/3lL3/J9OnTh1zf0dGRd7zjHfnc5z6Xv/qrvxp0m4suuijXX399li5dOuRjffGLX8xb3vKWAevPPPPM3v/vs88+aWpqyj/8wz9k8eLFA+aaH0lfkuTnP/95Dj744Iq2l7/85QO2eeEoAK94xSty2WWXpVgsVgzjX3bEEUfkpS99aXbZZZccffTROfroo3uH7i/bZJNNkpQq8uuJAB0AAAAAAABqaNbMaeveqA5+5qabbppdd911g9cnydSpUytuNzQ0pLu7e9Bt582blwcffHBEfZs6dWoOPfTQHHroofngBz+Yj3zkI/nwhz+cD37wg2lqakqS/OQnP8kzzzyTxsbGPProo9l+++1H9Nhl22yzTf70pz8Nuq6zszOvfe1r8/GPfzxve9vbBt3mkksuyUUXXZQ77rij4kKC/u6666489NBDueGGG9bZn4MPPjjPP/98Hn744YpK/ZH0ZazNnDkz9913X5YuXZrvfOc7Offcc3P++efn3nvvzZZbbpkkvUP3z5o1qyZ9HIoAHQAAAAAAAGpofYdSnyze/OY3501velO+9a1vDaiA7unpycqVK3vnQX+hvfbaK88//3yeffbZNDU15cknn8zJJ5+chQsX5tFHH81b3vKW3Hfffb1V0COx//7754EHHhjQvnTp0hx77LG5+OKLc+qppw563/b29rS1teXb3/72sMPAf/nLX84BBxyQfffdd539+fGPf5zGxsZsu+2269WX/vbcc8/cfPPNFW3f//73B2zzve99r6Lte9/7XubNmzdo9XnZlClTMn/+/MyfPz/nnXdettxyy3z3u9/tHZr+Zz/7WV784hdnm222WWc/q0mADgAAAAAAAGy05557Lo899lhF25QpUzY4ID3xxBPzjW98IyeddFLOOeecHHnkkZk1a1Z++tOf5uMf/3hOP/30HHfccTn88MNz0kkn5cADD8yLXvSiPPDAA/nQhz6UlpaWbL755kmS97znPdlpp51yzjnn5Lnnnsv++++fs846K5dffvmI+3PUUUfl3e9+d8Ww5R0dHTn22GPzvve9L8cff3zv829qauodvv7iiy/Oueeem+uuuy5z5szp3WazzTarmDN+5cqV+da3vpUlS5YM+Nl333137rnnnrS0tGTmzJm5++67c8YZZ+Stb31rttpqqxH35YXe85735GMf+1j+5V/+Je9+97vzox/9KNdcc03FNh/4wAfyspe9LBdeeGHe+MY35u67786nP/3pfOYznxlyX91yyy351a9+lcMOOyxbbbVVbr311nR3d1dUyi9fvjxHHnnksPu8Fhpr3QEAAAAAAABg/Lvtttuy/fbbV/x75Ss3vLq+oaEh1113XS699NJ885vfTHNzc/bZZ5+cf/75ed3rXpejjjoqSSnY/tKXvpQjjzwye+65Z04//fQcddRRufHGG5Mk1157bW699db867/+a6ZMmZJNN900X/7yl/O5z30u//mf/zni/rzmNa/JlClTcscdd/S2felLX8rq1auzePHiiuddrrJOkiuuuCJdXV054YQTKra55JJLKh7/+uuvT09PT0466aQBP3vatGm5/vrr09zcnL/6q79KW1tbzjjjjFx11VXr1ZcXeslLXpKvf/3r+eY3v5l99903V155ZT760Y9WbPM3f/M3ufHGG3P99ddn7733zrnnnpsPf/jDOfnkk4d83C233DI33XRTXvWqV2XPPffMlVdema9+9au987E/++yz+eY3v5lTTjllyMeolYaenp6eWndiNJWHanjqqad6ryhh9KxZsya33nprjjnmmAFzVACjy/EG1eWYg+pxvEH1ON6gehxvUD2ON6gux9zoevbZZ/PrX/86O++8c6ZPn17r7rABLr/88tx888359re/PeqP3d3dnZUrV2bzzTdPY+PEroO+4oor8o1vfCPf+c53RvVxhzvGRpojG8IdAAAAAAAAYAT+4R/+IX/+85+zatWqzJw5s9bdGbemTp2aT33qU7XuxqAE6AAAAAAA9ahjcdJYSJpb+9o625PuYtKyoHb9AoBJbMqUKVm4cGGtuzHuvfvd7651F4Y0sWv/AQAAAADGq8ZC0tFWCs2T0rKjrdQOAMCYUIEOAAAAAFCPypXnHW3JsiVJsStpWVhZkQ4AwKhSgQ4AAAAAUK+aW5NCUyk8LzQJzwEAxpgAHQAAAACgXnW294Xnxa6+4dwBABgTAnQAAAAAgHpUnvO8ZWGyaEVp2X9OdAAARp050AEAAAAA6lF3sXLO8/Kyu1i7PgEATHACdAAAAACAetSyYGCbOdABAMaUIdwBAAAAAAAAxshDDz2U2bNnZ9WqVbXuyphqaGjIN7/5zfW6z/nnn5/ttttuRPe98sor89rXvnbDOzhCAnQAAAAAAABgWCeffHIaGhoG/Puf//mfYdcfffTRAx5r8eLFKRQKWbJkSW/bnDlzBr1/+d/JJ5+cJIOue+UrX9n7OOsKYu+///6ceOKJmTVrVqZNm5Z58+bl3HPPzerVq3u3edOb3jSg37fddlsaGhpy/vnnV7Sff/75eclLXjLsvluwYEFOP/30zJw5c8C6//mf/8nMmTOz5ZZbVrR/7nOfy6GHHpqtttoqW221VebPn58f/OAHFdv09PTk3HPPzfbbb59NNtkk8+fPzy9+8YuKbdra2nLIIYdkxowZA35Gf9dcc0322WefTJ8+Pdtuu23+6Z/+adjnNBp+/vOf54ILLshnP/vZPProo3nNa14z7PbvfOc7c99992X58uVj2i8BOgAAAAAAALBORx99dB599NGKfzvvvPOw67/61a8OeJyrr746ra2tufrqq3vb7r333t77fP3rX09Sqtwut33iE5/o3faLX/xixc+4+eabR9T/73//+zn44IPT1dWV//iP/8h///d/p62tLddcc02OOOKIdHV1JUlaWlryve99L88//3zvfTs6OrLTTjtl6dKlFY/Z0dGRlpaWIX/mI488kltuuaX3AoD+1qxZk5NOOimHHnrogHVLly7NSSedlI6Ojtx9993ZaaedcuSRR+Z3v/td7zbt7e355Cc/mSuvvDL33HNPNt100xx11FF59tlne7fp6urKG97whvzjP/7jkH289NJLs3Dhwpx99tm5//77c8cdd+Soo44acvvR8stf/jJJ8rrXvS6zZ8/OtGnTht2+qakpb37zm/PJT35yTPslQAcAAAAAAIDxpGNx0tle2dbZXmofQ9OmTcvs2bMr/hUKhWHXb7XVVpXd7OzMX/7yl3z4wx/OypUrc9dddyVJZs2a1XufrbfeOkmy7bbb9rZtscUWvY+x5ZZbVvyM8vbD6enpybve9a7sueeeuemmm3LQQQflpS99ad7whjfk3//933P33Xfn4x//eJJSgP7000/nhz/8Ye/9ly5dmrPPPjv33HNPb0D97LPP5p577hk2QL/xxhuz7777Zscddxyw7pxzzskee+yRE088ccC6r3zlK3nve9+b/fbbL3vssUc+//nPp7u7O3feeWfv87nssstyzjnn5HWve1322WefXHvttfn9739fUYF/wQUX5Iwzzshf//VfD9q/P/3pTznnnHNy7bXX5s1vfnPmzp2bffbZJ3/7t3877P78xS9+kcMOOyzTp0/PXnvtldtvv33ANj/96U/zqle9Kptsskle9KIX5dRTT83TTz+dpFS5Xx6OvbGxMQ0NDUlK+/mggw7Kpptumi233DKveMUr8pvf/Kb3MV/72tfm5ptvzl/+8pdh+7cxBOgAAAAAAAAwnjQWko62vhC9s710u7Ew/P3qwBe+8IWcdNJJmTp1ak466aR84QtfqMrP/fGPf5wHHnggZ555ZhobKyPSfffdN/Pnz++tlp83b1522GGHdHR0JElWrVqV++67L294wxsyZ86c3H333UmSu+66K88999ywAfry5ctz4IEHDmj/7ne/m6997Wu5/PLLR9T/1atXZ82aNb0XC/z617/OY489lvnz5/dus8UWW+Tggw/u7d9I3H777enu7s7vfve77Lnnnnnxi1+cE088Mb/97W+HvE93d3de//rXp6mpKffcc0+uvPLKfPCDH6zY5plnnslRRx2VrbbaKvfee2++9rWv5Y477shpp52WJDnrrLPyxS9+MUl6RxJ4/vnnc9xxx6W5uTn/7//9v9x999059dRTe8P1JDnwwAPz/PPP55577hnxc1xfAnQAAAAAAAAYT5pbk5aFpdD8wlmlZcvCUvsYuuWWW7LZZpv1/nvDG94w7PrNNtssH/3oR3vXr1y5Mv/2b/+Wt771rUmSt771rbnxxht7q5JH6qSTTqr4GcPNeV723//930mSPffcc9D1e+65Z+82SakKvTxc+/LlyzNv3rzMmjUrhx12WG/70qVLs/POO+elL33pkD/3N7/5TXbYYYeKtj/+8Y85+eSTc80112TzzTdfZ9+T5IMf/GB22GGH3sD8scceS5Jst912Fdttt912vetG4le/+lW6u7vz0Y9+NJdddln+7d/+LU8++WTFkPYvdMcdd+TBBx/Mtddem3333TeHHXZYxe85Sa677ro8++yzufbaa7P33nvnVa96VT796U/nX//1X/P4449ns802652TvTySwMqVK/PUU0/l2GOPzdy5c7Pnnnvm7W9/e8Uc8zNmzMgWW2xRUZU+2qaM2SMDAAAAAAAAY6O5NVm2JCl2JYWmMQ/Pk1KofMUVV/Te3nTTTYddn6RiePWvfvWrmTt3bvbdd98kyX777ZeXvvSlueGGG/Kud71rxP34+Mc/XlF5vf3224/4vj09PSPa7vDDD8/73//+rFmzJkuXLs3hhx+eJGlubs5nP/vZJKUAfbjq8yT5y1/+kunTp1e0nXLKKXnzm9+cww47bER9ueiii3L99ddn6dKlAx5rY3V3d2fNmjX55Cc/mSOPPDJJ6fc0e/bsdHR0DDoX+s9//vPstNNOFRcGvPzlLx+wzb777lvxGnnFK16R7u7uPPTQQwOC/6T0Wjn55JNz1FFH5Ygjjsj8+fNz4oknDvj9brLJJlm9evVGPe/hqEAHAAAAAACA8aazvS88L3YNnBN9DGy66abZdddde/+9MNh84fpdd921IkD/whe+kPvvvz9Tpkzp/ffAAw/k6quvXq9+zJ49u+JnvDDIH8y8efOSlILdwfz85z/v3SYpXQzwzDPP5N57701HR0eam5uTlAL0e+65J08++WTuueeevOpVrxr2526zzTb505/+VNH23e9+N5dccknvPnjXu96Vp556Kk1NTfnyl79cse0ll1ySiy66KN/5zneyzz77VOyDJHn88ccrtn/88cd7141E+Xe411579bbNmjUr22yzTR555JERP85o+eIXv5i77747hxxySG644YbMmzcv3//+9yu2efLJJzNr1qwx64MAHQAAAAAAAMaT8pznLQuTRSv6hnOvQoi+oX7605/mhz/8YZYuXZof//jHvf+WLl2au+++Ow8++OCY/vz99tsve+yxRz7+8Y+nu7u7Yt1PfvKT3HHHHTnppJN62+bOnZuddtopN998c3784x/3Bug77rhjdtxxx3zsYx9LV1fXOivQ999//zzwwAMVbXfffXfFPvjwhz+cmTNn5r777suxxx7bu117e3suvPDC3HbbbQPmUd95550ze/bs3Hnnnb1tK1euzD333DOgGnw4r3jFK5IkDz30UG/bk08+mT/84Q9DDk2/55575re//W0effTR3rYXhtx77rlnfvKTn+SZZ57pbfve976XxsbG7L777sP2af/998+CBQty1113Ze+99851113Xu+6Xv/xlnn322ey///4jfo7ryxDuAAAAAAAAMJ50FyvnPC8vu4u161OS5557bsD821OmTMk222yTL3zhCznooIMGHbb8ZS97Wb7whS9kyZIlo9KPX//61/nxj39c0bbbbrvlC1/4Qo444ogcf/zxWbBgQWbPnp177rknH/jAB/Lyl78873//+yvu09LSks985jPZddddK4Ycb25uzqc+9anMmzdvwPzmL3TUUUfl3e9+d4rFYgqFQpKB87D/8Ic/TGNjY/bee++sXLkySXLxxRfn3HPPzXXXXZc5c+b07tfyvO8NDQ15//vfn4985CPZbbfdsvPOO2fRokXZYYcdctxxx/U+9iOPPJInn3wyjzzySIrFYu9+2XXXXbPZZptl3rx5ed3rXpf3ve99ueqqq7L55ptnwYIF2WOPPYa8OGD+/PmZN29e3v72t2fJkiVZuXJlFi5cWLHNW97ylpx33nl5+9vfnvPPPz8rVqzI6aefnr//+78fdPj2pPR7u+qqq/K3f/u32WGHHfLQQw/lF7/4Rd72trf1brN8+fLssssumTt37rD7fWOoQAcAAAAAAIDxpGXBwDnPm1tL7TV02223Zfvtt6/498pXvjJdXV358pe/nOOPP37Q+x1//PG59tprs2bNmlHpx5lnnpn999+/4t9//dd/5ZBDDsn3v//9FAqFvOY1r8muu+6aBQsW5O1vf3tuv/32TJs2reJxWlpasmrVqt75z8uam5uzatWqdVafJ8lrXvOaTJkyJXfcccd6PYcrrrgiXV1dOeGEEyr25yWXXNK7TWtra04//fSceuqpednLXpann346t912W8U86eeee27233//nHfeeXn66ad798cPf/jD3m2uvfbaHHzwwfk//+f/pLm5OVOnTs1tt92WqVOnDtq3xsbGfOMb38hf/vKXHHTQQXn3u9+dtra2im1mzJiRb3/723nyySfzspe9LCeccEJe/epX59Of/vSQz3nGjBl58MEHc/zxx2fevHk59dRT80//9E/5h3/4h95tvvrVr+aUU05Zr325vhp6enp6xvQnVNnKlSuzxRZb5Kmnnsrmm29e6+5MOGvWrMmtt96aY445ZsiDBhgdjjeoLsccVI/jDarH8QbV43iD6nG8QXU55kbXs88+m1//+tfZeeedK0JOJrbLL788N998c7797W8Pu113d3dWrlyZzTffPI2N6qBf6P7778+rXvWq/Pd//3e22GKLQbcZ7hgbaY5sCHcAAAAAAACAMfIP//AP+fOf/5xVq1Zl5syZte7OuPXoo4/m2muvHTI8Hy0CdAAAAAAAAIAxMmXKlAFzhLP+5s+fX5Wfo/YfAAAAAGA86VicdLZXtnW2l9oBANgoAnQAAAAAgPGksZB0tPWF6J3tpduNhdr2CwBgAjCEOwAAAADAeNLcWlp2tCXLliTFrqRlYV87AHWvp6en1l2ACWk0ji0V6AAAAAAA401za1JoKoXnhSbhOcA4MXXq1CTJ6tWra9wTmJjKx1b5WNsQKtABAAAAAMabzva+8LzYVbotRAeoe4VCIVtuuWWeeOKJJMmMGTPS0NBQ415RL7q7u9PV1ZVnn302jY3qoNdHT09PVq9enSeeeCJbbrllCoUNn9pGgA4AAAAAMJ6U5zwvD9tevp0I0aulY3Fpzvn++7uzPekuJi0LatcvYFyYPXt2kvSG6FDW09OTv/zlL9lkk01cWLGBttxyy95jbEMJ0AEAAAAAxpPuYuWc5+Vld7F2fZpsGguVFy30v6gBYB0aGhqy/fbbZ9ttt82aNWtq3R3qyJo1a7Js2bIcdthhGzUE+WQ1derUjao8LxOgAwAAAACMJ4NVOKs8r67y/u5oS5YtKQ2j3/+iBoARKBQKoxL2MXEUCoU8//zzmT59ugC9hgyeDwAAAAAA66u5tW8O+kKT8BwAJggBOgAAAAAArK/O9r7wvNhVug0AjHsCdAAAAAAAWB/95zxftKK07GgTogPABGAOdAAAAAAAWB/dxco5z8vL7mLt+gQAjAoBOgAAAAAArI+WBQPbzIEOABOCIdwBAAAAAAAAIAJ0AAAAAAAAAEgiQAcAAAAAgIE6Fied7ZVtne2ldgBgwhKgAwAAAADACzUWko62vhC9s710u7FQ234BAGNqSq07AAAAAAAwaXUsLgWyza19bZ3tSXcxaVlQu37R9zvpaEuWLUmKXUnLwsrfFQAw4ahABwAAAACoFVXO9a25NSk0lcLzQpPwHAAmARXoAAAAAAC1osq5vnW294Xnxa7Sbb8bAJjQqlKBfvnll2fOnDmZPn16Dj744PzgBz8Y0f2uv/76NDQ05LjjjhvbDgIAAAAA1Ioq5/pUHg2gZWGyaEVp2X+0AABgQhrzCvQbbrghZ555Zq688socfPDBueyyy3LUUUfloYceyrbbbjvk/R5++OGcddZZOfTQQ8e6iwAAAADA+hhu3u7EnN7rS5VzfeouVo4GUF6WX+cAwIQ05hXol156aU455ZS84x3vyF577ZUrr7wyM2bMyNVXXz3kfYrFYt7ylrfkggsuyC677DLWXQQAAAAA1sdw83ab03v9qHKuXy0LBl7I0NzqQhAAmODGtAK9q6srP/rRj7JgQd8XisbGxsyfPz933333kPf78Ic/nG233Tbvete7snz58rHsIgAAAACwvkYyb7c5vUdGlTMAQF0Z0wD9D3/4Q4rFYrbbbruK9u222y4PPvjgoPf5v//3/+YLX/hCfvzjH4/oZzz33HN57rnnem+vXLkySbJmzZqsWbNmwzrOkMr71L6Fsed4g+pyzEH1ON6gehxvUD2T8ng75IxMWbYkDcWu9BSa8vwhZyTl5z/cOiq98qzSsv/+OeSMgW30mpTHG9SQYw6qx/E2tka6X8d8DvT1sWrVqvz93/99Pve5z2WbbbYZ0X0WL16cCy64YED7d77zncyYMWO0u8hat99+e627AJOG4w2qyzEH1eN4g+pxvEH1TKbjbd5j38yexa4UG6akUOzK/1x9av579nHrXAejZTIdb1APHHNQPY63sbF69eoRbTemAfo222yTQqGQxx9/vKL98ccfz+zZswds/8tf/jIPP/xwXvva1/a2dXd3lzo6ZUoeeuihzJ07t+I+CxYsyJlnntl7e+XKldlpp51y5JFHZvPNNx/Np0NKV2bcfvvtOeKIIzJ16tRadwcmNMcbVJdjDqrH8QbV43iD6plsx1vj8ktS+K+bUjzs7HQfelay/JLsueyizNttXpIMua770LNq3HMmgsl2vEGtOeagehxvY6s8kvm6jGmA3tTUlAMOOCB33nlnjjvuuCSlQPzOO+/MaaedNmD7PfbYIz/96U8r2s4555ysWrUqn/jEJ7LTTjsNuM+0adMybdq0Ae1Tp071whpD9i9Uj+MNqssxB9XjeIPqcbxB9Uya460hScvCFJpbU0iSVy1ICoUUyvN2D7GuMBn2DVUzaY43qBOOOagex9vYGOk+HfMh3M8888y8/e1vz4EHHpiDDjool112WZ555pm84x3vSJK87W1vy4477pjFixdn+vTp2XvvvSvuv+WWWybJgHYAAAAAoEZaFgxsa24devvh1gEAQB0Z8wD9jW98Y1asWJFzzz03jz32WPbbb7/cdttt2W677ZIkjzzySBobG8e6GwAAAAAAAAAwrDEP0JPktNNOG3TI9iRZunTpsPe95pprRr9DAAAAAAAAAPACSr8BAAAAAAAAIAJ0AAAAAAAAAEgiQAcAAAAAgNHTsTjpbK9s62wvtQMAdU+ADgAAAAAAo6WxkHS09YXone2l242F2vYLABiRKbXuAAAAAAAATBjNraVlR1uybElS7EpaFva1AwB1TQU6AAAAAACMpubWpNBUCs8LTcJzABhHBOgAAAAAADCaOtv7wvNi18A50QGAuiVABwAAAACA0VKe87xlYbJoRWnZf050AKCumQMdAAAAAABGS3excs7z8rK7WLs+AQAjJkAHAAAAAIDR0rJgYJs50AFg3DCEOwAAAAAAAABEgA4AAAAAAAAASQToAAAAAAAAAJBEgA4AAAAAAAAASQToAAAAAAAAAJBEgA4AAAAAAAAASQToAAAAAAAAAJBEgA4AAAAAAAAASQToAAAAAAAAAJBEgA4AAAAAAAAASQToAAAAAAAAAJBEgA4AAAAAAAAASQToAAAAAAAAAJBEgA4AAAAAAAAASQToAAAAAAAAAJBEgA4AAAAAAAAASQToAAAAAAAAAJBEgA4AAAAAAAAASQToAAAAAAAAAJBEgA4AAAAAAAAASQToAAAAAAAAAJBEgA4AAAAAAAAASQToAAAAAAAAAJBEgA4AAAAAwGTVsTjpbK9s62wvtQMAk5IAHQAAAACAyamxkHS09YXone2l242F2vYLAKiZKbXuAAAAAAAA1ERza2nZ0ZYsW5IUu5KWhX3tAMCkowIdAAAAAIDJq7k1KTSVwvNCk/AcACY5AToAAAAAAJNXZ3tfeF7sGjgnOgAwqQjQAQAAAACYnMpznrcsTBatKC37z4kOAEw65kAHAAAAAGBy6i5WznleXnYXa9cnAKCmBOgAAAAAAExOLQsGtpkDHQAmNUO4AwAAAAAAAEAE6AAAAAAAAACQRIAOAAAAAAAAAEkE6AAAAAAAAACQRIAOAAAAADBxdCxOOtsr2zrbS+0AAKyTAB0AAAAAYKJoLCQdbX0hemd76XZjobb9AgAYJ6bUugMAAAAAAIyS5tbSsqMtWbYkKXYlLQv72gEAGJYKdAAAAACAiaS5NSk0lcLzQpPwHABgPQjQAQAAAAAmks72vvC82DVwTnQAAIYkQAcAAAAAmCjKc563LEwWrSgt+8+JDgDAsMyBDgAAAAAwUXQXK+c8Ly+7i7XrEwDAOCJABwAAAACYKFoWDGwzBzoAwIgZwh0AAAAAAAAAIkAHAAAAAAbTsXjgvNmd7aX2enpMAAAYRQJ0AAAAAGCgxkLS0dYXeHe2l243FurrMQEAYBSZAx0AAAAAGKg8b3ZHW7JsSVLsSloWbtx82mPxmAAAMIpUoAMAAAAAg2tuTQpNpaC70DQ6QfdYPCYAAIwSAToAAAAAMLjO9r6gu9g1cP7yenlMAAAYJQJ0AAAAAGCg8vzkLQuTRStKy/7zl9fLY8J40rF44Ou9s73UDgDUBXOgAwAAAEDH4qSxUDmceGd70l1MWhbUrl+11F2snJ+8vOwu1tdjwnjSWChdNJKUXv/9LyoBAOqCAB0AAAAAhFoDDXbhwMbOVz4WjwnjSfn13tGWLFtSmsag/0UlAEDNCdABAAAAQKgFVEtza9/7TKHJ+wwA1BlzoAMAAABAUgqxCk1CLWBsdbb3vc8UuwbOic74Yl57gAlHgA4AAAAAiVALGHv9p4dYtKK07GjzfjOelacAKf8Oy7/jxkJt+wXABjOEOwAAAAD0D7X6z4GeqEQHRk93sXJ6iPKyu1i7PrFxTAECMOEI0AEAAABAqAVUQ8uCgW2C1vrXsbhUUd7/d9XZvvazY4F57QEmGAE6AAAAAAi1ABhKeZj2pHKUkpaFpbbBpgDxGQIwbgnQAQAAAAAAhjLcMO2mAAGYcAToAAAAAAAAwxlqmHZTgABMOAJ0AAAAAACA4Qw1TLspQAAmnMZadwAAAAAAAKBu9R+mfdGK0rKjrdQOwISjAh0AAAAAAGAohmkHmFQE6AAAAAAAAEPZkGHaOxYnjYXK7Trb14bxgzweAHXDEO4AAAAAAACjqbFQOcx7eRj4xkJt+wXAOqlABwAAAAAAGE3lyvOOtmTZkqTYVTkMPAB1SwU6AAAAAADAaGtuTQpNpfC80CQ8BxgnBOgAAAAAAACjrbO9LzwvdvUN5w5AXROgAwAAADB5dCweGGB0tpfaAWC0lOc8b1mYLFpRWvafEx2AuiVABwAAAGDyaCxUBhjlgKOxUNt+MbG5cAMmn+5i5Zznza2l293F2vYLgHWaUusOAAAAAEDVlIOMjrZk2ZLSkLr9Aw4YC+ULN5LSa61/ZSowMbUsGNjmswZgXBCgAwAAADC5NLf2heeFJoEGY8+FG1D/OhaXLnbpf1x2tq+tJB8kDAdgwjKEOwAAAACTS2d7X3he7DIfLdXR3Nr3mnPhBtQfU3wAsJYKdAAAAAAmj/5DZ/cfSjsRaDK2Brtww2sO6oeRIgBYSwU6AAAAAJNHd7EyEGluLd3uLta2X0xs/S/cWLSitOxf6QrUByNFABAV6AAAAABMJoPNYysgYawNduFGuR2oH0aKACACdAAAAACAseXCDah/pvgAYC0BOgAAAAAAMLkZKQKAtQToAAAAAADA5GakCADWaqx1BwAAAAAAAACgHgjQAQAAAAAAACACdAAAAAAAgOrpWJx0tle2dbaX2gGoOQE6AAAAAABAtTQWko62vhC9s710u7FQ234BkCSZUusOAAAAAEBd61hcCjWaW/vaOtuT7mLSsqB2/QJgfCp/nnS0JcuWJMWupGVh5ecMADWjAh0AAAAAhqNSEIDR1tyaFJpK4XmhSXgOUEdUoAMAAADAcFQKAjDaOtv7wvNiV+m2zxWAuqACHQAAAADWRaUgAKOlPJJJy8Jk0YrSsv9IJwDUlAp0AAAAAFgXlYIAjJbuYuVIJuVld7F2fQKglwAdAAAAAIbTv1KwubXvdiJEB2D9tSwY2ObzBKBuCNABAAAAYDgqBQEAYNIQoAMAAADAcFQKAgDApNFY6w4AAAAAAAAAQD0QoAMAAAAAAABABOgAAAAAAAAAkESADgAAAAAAAABJBOgAAAAAAAAAkKRKAfrll1+eOXPmZPr06Tn44IPzgx/8YMhtP/e5z+XQQw/NVlttla222irz588fdnsAAAAAAAAAGA1jHqDfcMMNOfPMM3Peeeflvvvuy7777pujjjoqTzzxxKDbL126NCeddFI6Ojpy9913Z6eddsqRRx6Z3/3ud2PdVQAAAAAAAAAmsTEP0C+99NKccsopecc73pG99torV155ZWbMmJGrr7560O2/8pWv5L3vfW/222+/7LHHHvn85z+f7u7u3HnnnWPdVQAAAAAAAAAmsSlj+eBdXV350Y9+lAULFvS2NTY2Zv78+bn77rtH9BirV6/OmjVrsvXWWw+6/rnnnstzzz3Xe3vlypVJkjVr1mTNmjUb0XsGU96n9i2MPccbVJdjDqrH8QbV43iD6nG8QfU43qC6HHNQPY63sTXS/drQ09PTM1ad+P3vf58dd9wxd911V17+8pf3tre2tqazszP33HPPOh/jve99b7797W/n/vvvz/Tp0wesP//883PBBRcMaL/uuusyY8aMjXsCAAAAAADAhLD7ozelp6Ex/z37uN62eY99Mw093Xlo+9fXrmMAVMXq1avz5je/OU899VQ233zzIbcb0wr0jXXRRRfl+uuvz9KlSwcNz5NkwYIFOfPMM3tvr1y5snfe9OGeOBtmzZo1uf3223PEEUdk6tSpte4OTGiON6guxxxUj+MNqsfxBtXjeIPqcbyxoRqXP5DCsosyb7d56T70rDQuvySF/7opxcPOztxDj6l19+qWYw6qx/E2tsojma/LmAbo22yzTQqFQh5//PGK9scffzyzZ88e9r6XXHJJLrrootxxxx3ZZ599htxu2rRpmTZt2oD2qVOnemGNIfsXqsfxBtXlmIPqcbxB9TjeoHocb1A9jjfW26sWJIVCCh1tKXzv0qTYlbQsTKG5NYVa920ccMxB9TjexsZI92njWHaiqakpBxxwQO68887etu7u7tx5550VQ7q/UHt7ey688MLcdtttOfDAA8eyiwAAAAAAwGTR3JoUmkrheaGpdBsA+hnTAD1JzjzzzHzuc5/Ll770pfz85z/PP/7jP+aZZ57JO97xjiTJ2972tixYsKB3+4svvjiLFi3K1VdfnTlz5uSxxx7LY489lqeffnqsuwoAAAAAAExkne194Xmxq3QbAPoZ8znQ3/jGN2bFihU599xz89hjj2W//fbLbbfdlu222y5J8sgjj6SxsS/Hv+KKK9LV1ZUTTjih4nHOO++8nH/++WPdXQAAAAAAJpKOxUljobLSuLM96S4mLQuGvh8TT2d70tGWtCwsvR7KtxOV6AD0GvMAPUlOO+20nHbaaYOuW7p0acXthx9+eOw7BAAAAADA5NBYqAxJ+4eoTC7dxb7wPOlbdhdr16cXcsEHQM1VJUAHAAAAAICaKAeRHW3JsiWlYbv7h6hMHoMF0PX2OnDBB0DNCdABAAAAAJjYmlv7wvNCU/2FplDmgg+Ammtc9yYAAAAAADCOdbb3hefFrtJtqFfNrX2vVRd8AFSdAB0AAAAAgImr/xDYi1aUlh1tQnTqlws+AGrKEO4AAAAAAExc3cXKIbDLy+5i7foEQ+l/wUf/OdATlegAVSJABwAAAABg4mpZMLBNEEm9csEHQM0J0AEAAAAAAOqBCz4Aas4c6AAAAAAAAAAQAToAAAAAAAAAJBGgAwAAAAAAAEASAToAAAAAAAAAJBGgAwAAAAAAAEASAToAAAAAAAAAJBGgAwAAAAAAAEASAToAAAAAAAAAJBGgAwAAAAAAAEASAToAAAAAAAAAJBGgAwAAAAAAAEASAToAAAAAAAAAJBGgAwAAAABAbXUsTjrbK9s620vtAEBVCdABAAAAAKCWGgtJR1tfiN7ZXrrdWKhtvwBgEppS6w4AAAAAwKjqWFwKnZpb+9o625PuYtKyoHb9AhhK+f2qoy1ZtiQpdiUtCyvfxwCAqlCBDgAAAMDEopITGI+aW5NCUyk8LzQJzwGgRlSgAwAAADCxqOQExqPO9r7wvNhVuu19CwCqTgU6AAAAABOPSk5gPCmPlNGyMFm0orTsP5IGAFA1KtABAAAAmHhUcgLjSXexcqSM8rK7WLs+AcAkJUAHAAAAYGLpX8nZ3Np3OxGiA/WpZcHANu9XAFATAnQAAAAAJhaVnAAAwAYSoAMAAAAwsajkBGAi6licNBYqP9M629deODbIZx8AG6Sx1h0AAAAAYCN0LC6dPO+vs73UDgBMHI2F0pQk5c/98hQljYXa9gtgglGBDgAAADCelU+mJ5XzfbcsrG2/AIDRVa4872hLli1Jil2VU5YAMCoE6AAAAADj2XAn0w31CgATS3Nr3+d9oUl4DjAGDOEOAAAAMN41t5ZOor/wZLqhXgFgYuls7/u8L3YNnMYFgI2mAh0AAABgvBvsZHpzq6FeAWAi6T9NS/9pWxKf7QCjSAU6AAAAwHjW/2T6ohWlZf+q86Gq0wFgIupYPLAqu7O91D7edRcrL4Rrbi3d7i7Wtl8AE4wKdAAAAIDxbLCT6eX2ZOjqdACYiMrTlySVVdotC2vbr9HQsmBgm890gFEnQAcAAAAYz4Y7mW6oVwAmG9OXALCRBOgAAAAAE9W6qtMBYCJqbu0Lz01fAsB6EqADAAAATFSGegVgMjJ9CQAbobHWHQAAAAAAABgV/acvWbSitOxoK7UDwAioQAcAAAAAACYG05cAsJEE6AAAAAAAk0HH4qSxUDmUdWf72sBxkCkfYDwyfQkAG8kQ7gAAAAAAk0FjoXIo6/JQ142F2vYLAKCOqEAHAAAAAJgMylW4HW3JsiVJsatyqGsAAFSgAwAAAABMGs2tSaGpFJ4XmoTnAAAvIEAHAAAAAJgsOtv7wvNiV99w7gAAJBGgAwAAAMDk1bF4YIDa2V5qZ+Ipz3nesjBZtKK07D8nOgAA5kAHAAAAgEmrsVAKUJPSUN79A1Ymnu5i5Zzn5WV3sXZ9AgCoMwJ0AAAAAJisygFqR1uybElpSO/+ASsTS8uCgW1+1wAAFQzhDgAAAACTWXNr33zYhSaBKgAAk5oAHQAAAAAms872vvC82FW7+bDNxw4AQB0QoAMAAADAZNV/zvNFK0rLjrbahOjl+djLP7vct8ZC9fsCAMCkZQ50AAAAgHrXsbgUIvYfWruzPekuDj6nMYxUd7FyzvPysrtY/b6Yjx0AgDogQAcAAACod+XK3KQUJvavGoaNMdgFGLUMrJtb+8Jz87EDAFADAnQAAACAeqcyt36VRwc45Iy+NqMDbLjB5mP3OgcAoIrMgQ4AAAAwHjS39oWKKnPrx9rRARqXX1K6ufwS83ZvqHqajx0AgElLBToAAADAeKAytz6t/R0UOtpybMOUFHqeNzrAhqqn+dgBAJi0BOgAAAAA9a5/ZW7/OdATQW09aG5Nz7IlKRS70lNoSoPfyYapt/nYAQCYlAToAAAAAPVOZW5962xPQ7ErxYYpKRgdAAAAxjUBOgAAAEC9G4vK3I7FpXm6+z9OZ/vasH6Qn8fg1o4GUDzs7Nyyaq8cO/OBFIwOAAAA41ZjrTsAAAAAQA00FkrDwHe2l26Xh4VvLNS2X+PN2tEBug89q3Tz0LNKowUYHQCAaupY3PeZXtbZXmoHYL2oQAcAAACYjMrV0R1tybIlSbGrcph4RqZcrb9mTV+bfQhAtZUvjEtKn0PlC+NaFta2XwDjkAAdAAAAYLJqbu0LzwtNgl8AGK9cGAcwagzhDgAAADBZdbb3hefFroFDvwIA40dza99nugvjADaYAB0AAABgMuo/tOuiFaVl/znRAYDxxYVxAKPCEO4AAAAAk1F3sXJo1/Kyu1i7PgEAG6b/hXH950BPVKIDrCcBOgAAAMBk1LJgYJsT7AAwPrkwDmDUCNABAAAAAADGMxfGAYwac6ADAAAAAAAAQAToAAAAAAAAAJBEgA4AAAAAAAAASQToAAAAAAAAAJBEgA4AAAAAAAAASQToAAAAAAAAAJBEgA4AAAAAAAAASQToAAAAAAAAAJBEgA4AAAAAAAAASQToAAAAQL3pWJx0tle2dbaX2gEAAGAMCdABAACA+tJYSDra+kL0zvbS7cZCbfsFAADAhDel1h0AAAAAqNDcWlp2tCXLliTFrqRlYV87AAAAjBEV6AAAAED9aW5NCk2l8LzQJDwHAACgKgToAAAAQP3pbO8Lz4tdA+dEBwAAgDFgCHcAAACg+joWl+Y0719Z3tmedBf75kAvD9tengM9UYkOAADAmBKgAwAAANVXDsmTypC8ZWEpRO8/53l52V2sTV8BAACYNAToAAAAQPWVQ/GOtmTZktIw7f1D8yG3H6ZyvWXB2PYZAACACc8c6AAAAEBtNLf2zXFeaBrZ8OzlyvXynOjlyvXGwtj2FQAAgElBBToAAABQG53tfeF5sat0e10h+vpWrgMAE48RaQAYQyrQAQAAgOrrP+f5ohWlZf/K8uFsSOU6ADBxGJEGgDGkAh0AAACovu5iZeV4edldXPd9N6RyfTxQTQcAI2NEGgDGkAp0AAAAoPpaFgw8yd3cuu6geGMq1+udajoY3zoWD3wv6mwvtQOjz4g0AIwRFegAAADA+LExlev1TjUdjG/li2CS0nHb/4IfYPRN1BFpxoJRbgDWiwAdAAAAGD8GO8k7kU6WN7f2heeq6WB8cREMVE//C1T6X7CSOOYG4wIfgPUiQAcAAACoF6rpYHxzEQxUx0QekWYsuMAHYL2YAx0AAACgHkzk+d1hshjsIhhg9LUsGBj+Nrcajnw45owHGDEV6AAAAAD1QDUdjG+GlAbqmVFumMw6FpemMuj/mu9sT361NNnl8IHt5e/fg91nXetcyDMhCNABAACAsTHUiSonlgY30ed3h4nORTBAvXKBD5PBcH97NBYqX/PlY2DnwwZvb1m49jE3YJ2/gSYEAToAAAAwNoY6UVU+6QQwkbgIBqhXLvBhotiQkLz/a7+jLVm2pDQKwwsvKHlhe+/PXM91L7xARbg+LgnQAQAAgLEx3IkqAACqwwU+TBQbGpKXty+3F5rW3b6h60YS1g/Wf+pKY607AAAAAExgza19c22+8KQTAABAfx2LS8Fyf53tpfbm1rWV3G3JhbMGhufD/e3R2d7XXuzq+xlDtW/MuqH6sa7+UzcE6AAAAMDYGe7EEgAAQH/lKvP+AXdHW6k92fCQvBxWL1rRF2J/6bWDt3e2D32fda0brh/r6j91wxDuAAAAMFqGm9MumXzz3b1wSMUXDlkIAABMPiOZC3yoodgHC6cHG869/98e3cWBlepJ8qulg7eX/37bkHXr+htoqP5TVwToAAAAMFqGm5MvmXzz3Q11oqp80mm0jeREHAAAUFvr+rtpqPnFNyQkH+pvgebWwYPr4cLskazrWLzh4Tp1Q4AOAAAAo6X3pMkQ1RLrWjfRDHWiaqys60QcE4sLJoD+vCcAjB/r+rtpqCrtDQnJq224fgwXrlNXBOgAAACwPtZ1gn6oaolk+HVsvJFcwMDE4YIJoD/vCQD1ZUP/bhquSrteQvINNd77P4k01roDAAAAMK6UT9B3tpdul0/oNBb6br+wWqJsuHWMjubWvv3rIoWJrbm1dGK1oy25cFbliVZg8pnI7wkdiwd+Z+hsL7UD1KsN/btpsCrzloWqtKkqFegAAACwPoarch6uWqJ8nxeu+/WyZOfDDDk7WoYa7pGJyagOQH8T9T1BdT0wHm3o302qtKkDVQnQL7/88ixZsiSPPfZY9t1333zqU5/KQQcdNOT2X/va17Jo0aI8/PDD2W233XLxxRfnmGOOqUZXgYlguKFhkvpf96ulyS6HJ4ecsX6P5+QqAED1DHWCfrg5+ZLB1/16mZPio2W4E3FOuk1MLpgA+puo7wmmKAHGqw39uwlqbMwD9BtuuCFnnnlmrrzyyhx88MG57LLLctRRR+Whhx7KtttuO2D7u+66KyeddFIWL16cY489Ntddd12OO+643Hfffdl7773HursMpRxIrm+gVy/ryoFkrfvheVfnua3rqtx6X7fzYUlHWxqLxSR7pXH5Jcmyi9b9eNW+cEBgDwBMZkOdoF/faonm1srvdU6Kbxwn4iYXF0wA/U3094SJWl0PjG/rmud8tP5ugiob8wD90ksvzSmnnJJ3vOMdSZIrr7wy//Ef/5Grr746Z5999oDtP/GJT+Too4/Ov/zLvyRJLrzwwtx+++359Kc/nSuvvHKsu8tQ1gaSzz7blR+u2Cf73vzhzPnpJ/OHl52VJNnm3ovyh6efy5MHvj9b//CybHPvJQPW/fGA9+dFPyqtW/GyDyRJZt17UVY8/Wzvuln3fmxMA8lRe7zxsm4iP+/hnttIrsqt93Wd7Sl0tOXYhikp9Dw/4vtU9XczFoG9UB4AamNDP9cn62f3WJygd1J8dDgRN7m4YALob6K/J0zU6npgfBuumG2iX9jEhDamAXpXV1d+9KMfZcGCvj9gGxsbM3/+/Nx9992D3ufuu+/OmWeeWdF21FFH5Zvf/Oag2z/33HN57rnnem+vXLkySbJmzZqsWbNmI58BvQ45I0/86ZnsePeSnNMzJdP+9/l8bM0J+dTyv0mSnF44IR+495LM/MFlmdYwknUH9Fv3sWz+g09kWsPzuXWbd+SItVXujcViCh1t6Vm2JA3FrhQPOzvdG7ru0LPSuPyS0Xu88bJuIj/v4Z7bmjXJIWdkytr2nkJTni+3r3091/26te2F9bxPNX835f1fLBb7fh/LLkrxsNLFUeu7rvslr0hPT9J96Fm9bz2Nyy9Jetb+odtQWO913Yd9MFRqXHbxBu3LodY1PLwsPXMOmxD7v/y9wfcHGHuOt/rT2LP+n93Fw85O7vzIpPwcbny+K3nBd8/GYjF5vivdG/i6blx+Se93v4ZiV4rfXVyxXzeU440NNdz3xro5vl+5tm/9X9/lkfNq8Jp3vEH1DHq81dl7wmjq//2r/zmx8vczGGs+4xjSMOekG5ddPOp/N00GjrexNdL92tDT09MzVp34/e9/nx133DF33XVXXv7yl/e2t7a2prOzM/fcc8+A+zQ1NeVLX/pSTjrppN62z3zmM7ngggvy+OOPD9j+/PPPzwUXXDCg/brrrsuMGTNG6ZmQJI+tTt7x4DvT1PB8nuuZkt2fu7Zi/UPT3pZpG7nurZtfk7fu2t277tgfvzOFnudTbJiSW/a7uuJ+G7JutB9vvKyrl35U87nNe+yb2fPRm1JcW8H98+1fn/+efdy4Wbehj1ft/T+azztJ9nz0pgH7YGPWNfR0p6ehsWL/zHvsm2noKb3PVGvdrJX3Z8Xmf1XzfpT3x2ju5xWb7ZlZT/+8avv/obV9AWD0bcx3lqFuj2e7P3pT1T6PJvJ+ZPzyugSoH9X8XgKwIYY7twz1ZPXq1Xnzm9+cp556KptvvvmQ2435EO5jbcGCBRUV6ytXrsxOO+2UI488ctgnzvprXH5JCg+Vgu5pDc/nqpfcme9s87Y0NCTzn/hSpq14Ps83TM20rMlnd7ojd2779iTJqwdZ993t+q17om/dotl3Zc9jPtz383qeT0+hKYViV46d+UDvFZUbsm60H2+8rKuXflTzuTUuvySF/7qp96rcLL8key67KPN2m5ckdb9u96YVaXx0ebpe+S/5z2f+Oq/Z9KfZ8/8uWefj1eL3nRyTnotu6a2W2vWdV2XX3neN9VuXJMXl87LnsouyxxO39F6tuOvan7Uh68pXaFfsn7X7L0nV1nW/9NBs85ubat6P8utmNPfzloeeleLa12E19v9uPT8d1Qr6/hVUa9asye23354jjjgiU6dOTT0Z7ZEDNnRUgeEer24q0RgXRut4G4tjYyK/ltddTbohn+vHDPnZsesLOzDONC5/YMjPo7mHHjO6P2vZT1Pcrf9+K+3XeT3F7HrYxv2sev58o95N3ON7rDjeoHom3/FW+j6w6yBtc6veFyajyXfMsT6GP3/M+nK8ja3ySObrMqYB+jbbbJNCoTCgcvzxxx/P7NmzB73P7Nmz12v7adOmZdq0aQPap06d6oU1mjrbk7XDBP3nyr3y2s0fyJHLLsqRf7X293L/1UnLwkxZO4/FUR1tOWrv7de97meV6/bpaEvu2qq0btlFScvCNPSbD7pQKGzYut/elfx62eg93nhZN5Gf93DPrSFJy8IUmltTSJJXLUgKhRTKc17V+brGXy0tPa9DzkhuvTUNzR9Mpjat8/EKd328ur+b8rw1a+ffaih2ZepdH++bv2ZD1r1qQfK9S9Owdl3hVQuythcbtq68fzraUvjepb1zxhfK/ajSusb++66G/ah43Yz2fq7W/l87V1LFa3DtazTJBq0r/N9LSvM1rR3ab+rUqaXX5HDz/v5qabLL4es/V/CGrpvSNOrPe8h1Ox+WLLtow/fjZJs/eUPnjR6LdeNwX474O/tQ+/m3308eXj667wkT+W+IYd5LClOnbvjn+nCfHePZMJ9jo/78Xn1OklQ+7qsWDGzbCGP+N/Jw74fj8P2JtSbq8T3GnJOC6nG8QXU55iap4b7rNxaGP3/MBnO8jY2R7tMxHcI9SQ4++OAcdNBB+dSnPpUk6e7uzkte8pKcdtppOfvsswds/8Y3vjGrV6/Ov//7v/e2HXLIIdlnn31y5ZVXrvPnrVy5MltsscU6S+9ZT2vfINccckZuvfXWHHPMMesOF+ppXbWDjnpZN5Gf93DPbYKcoFuzZk3f8bYx4cJY/W4aC0lHWymI6Bds9g8mNnhdoan3JHXFifsNWZckF87qPemfRSsq91s119VLPzZ0Xw61rtr7f4z6Xzzs7Nyyaq8cO7NUcTjs63Xnw3ov4hn11/9g69a1n6v5O13Xfdb3uZXfT2r9fr6h76Fj+V44XvflCAz6GbeuP8ir9dkx3kPAdfV/tI/h4d4zxvu+LBvus2ocWO/vlBtquNeQE2fj17q+51Ghascb4HiDKnPMTXLDfdcfR+cixgvH29gaaY485gH6DTfckLe//e357Gc/m4MOOiiXXXZZbrzxxjz44IPZbrvt8ra3vS077rhjFi9enCS566670tzcnIsuuij/5//8n1x//fX56Ec/mvvuuy977733On+eAH1sOXCheur+eBvtwP7Xy5KHl4/v0HG4dfXWj9Haz8MFyWP1vJMxC+XLc/vW5e90LJ73cOuqdXHDhv4RltTHe9B4OL7nHFo6Vuvoj9lBP+PWFb4Nt09G8/U/3kPAkfR/sOdd7YtIxsO+TOojPNzICxGq+p2yHvYXo2e8vx/WQN3/DQcTiOMNqssxh+/61eN4G1sjzZHHfA70N77xjVmxYkXOPffcPPbYY9lvv/1y2223ZbvttkuSPPLII2lsbOzd/pBDDsl1112Xc845Jx/60Iey22675Zvf/OaIwnMAqmiwE7bDfWla17ruYmXAU172G7p+vdcNddKvrFrrHl4+eMhc7X6U98uG7Muh1q2dcqBq+798uxz8FLtKt/sHixuyrrk1PcuW9M7t29D/9drcmixb0nff/s91sPaxWjcWz3uodRuxH9f7uZWXHW1964f73b8wmBvNdTsfNng/yoZaV+3Xwvruy+Gec7UrhMs/b+2UCYP+vPXdz6P9+h/uNTkeKqqH638y9PPe0M/1jsVDfw6s63da74b7HKvmcyhfpFD+uS98T6snw713Mf6s63sjAACTh+/6TDJjHqAnyWmnnZbTTjtt0HVLly4d0PaGN7whb3jDG8a4VwDUldEO5JPhT+on1Vs3XMhczX4MFfBszH4ebP1Y7v8xDOUbil2lCvSxDpk3NNCu9ws+xiJ4X1cQOBbr6v3ihg3dl0M95+EuUhiLqUHWBoGNxWKSvdK4/JLKecnXdz+Xn9dovycM1Y96CTLXFeQPd7HBaAfC6/pcGc8nWeolPBzJe2G9GO79ifFnfb83AgAwcfmuzyRTlQAdAGpiLEL5DVk3XMhczX5U23i5KGJtgFQxB3q9jSow2iMHjMUFHxsa8q8reB8ufBvtdfV+ccPG7MsNuUhhLEYAWPvzCh1tOXaoKRPWZz/POXRsjo16r05fV5A/VP9rEQgP1Zd6qeZf337U6gTReLgQoV4q9gEAgPU33N9GQ03dlfiuz4QlQAcAxo8xDOW7DzkjufXWdB96VgqFQn2NKlDNi0E29IKPDb24YV2BS7UquJP6v7hhYy9iqJcRAJqHmDJhuP4Pt59f+Prc2GNjXa/JofbXWFSnDxvuLhz+wofB+l/tQHi4vtRLNX+99GNdxkO1R71U7AMAAOtvuL+NfNdnEhKgAwCTWzlQWrOmr22sQubRXFdvxmL+5GpWd29oJXO9jHSRDL0vf72sNGpCvYwA0DnElAnD/UFezeB3XScGRrs6PVn3Vf7lfrzwmBhsH9fTiY2R/E5rPSz5SC4UqbXxUtldTxX7AACMXL2MDkVtre/fRr7rM8EJ0AEAqJ3hApexGLJ/uHWjVclcK0Pty+5isvNh63+RwrrC9Y0Y8n7QKRPqJXwbrh9jVZ2+jiHvh6w0H2wf18t+TMbP/Oj10o+h1NNFEQAATDzjZVQmxl69/20EVSRABwCgPtVDdfdEsKEXKYzFCABrg8Ahp0yod2NRnV42zJD3A05gjJeK5HUZbH+VK++rWf1S78Oj19NFEQAATDzjYVQmqqPe/zaCKhKgAwDAZFXtEQDWd8qEejMW1enl9cMMeT9oyDzeK5KH2l87H1aadiAZveqX4YakLFfbjPeLEQAAYGOoPGaiXKgNo0SADgAADFStEQAmig2tTh9u3VAnMAarBhlv+3i4/TXn0NGtfhluSMqJcDECAABsLJXHk8dQFxj/aqm/jaAfAToAAMDG2tDq9GSdQ95PyBMY67pAY7Dql+EqyYcb3n19h6R0ohAAgMlE5fHkMtwFxuP9Qm0YRQJ0AACAsbSuIHxdQ973NxlOYAxV/TLciZ51hesTdUjKDb2oAAAAyibyhbsMZM57GBEBOgAAwFgazeHwJ7qRVL8MdqLnhdu9cO70iTok5XAXFTCQCw4AAAaarBfuTmYT9QJjGEUCdAAAAOrDuqpfhjrRM5JwfSIOSVnt6pHxHkDXywUH430/AgAwvk3UC4xhFDXWugMAAACQpG+49f6aW/tCxcFO9PTfrtzeP1wfLJRvWThxhqQc6nmPhXIAXd7v5QC6sTB2P3M0lX/3HW3JhbOGnutxrI33/QgAwPjV/yLSRSv6vh/3/9sKUIEOAADAOLCuSvKhqigm+pCU1awemQjzJdbDcJUTYT8CADA+mfMeRkSADgAAQP0b7kTPRB6mfTi1eN71EEBvjHoZrnK870cAAOrX+k4Z5LsoDGAIdwAAAOrfcMO7T/Rh2odSi+c93DD69a6ehqscz/sRAID6Zsog2Ggq0AEAABjfJmsVRbWf93iv9K+X4SrH+34EAKC+mTIINpoAHQAAAFi3egmgN1S9XGgx3vcjAAD1z5RBsFEE6AAAADDRlOc9POSMvrbh5j0ciXoJoMc7+xEAgLE22JRBvnPCiJkDHQAAACaatfMeNi6/pHRz+SXmPQQAgMmg/5RBi1aUlv3nRAfWSQU6AAAATDRrq0sKHW05tmFKCj3Pj2zew3Llev/tNrZyHQAAqB5TBsFGE6ADAADARNTcmp5lS1IodqWn0JSGkQzZuLZyvXz/iuoVAACgPqzvha+Gb4f1Ygh3AAAAmIg629NQ7EqxYUoayvMerktza98QjxfO6gvPnXADAID6Ub7wtfwdv3zhqymbYFSoQAcAAICJZu0JtOJhZ+eWVXvl2JkPpFCuLO8uDl+t0tyaLFuSFLuSQpPwHAAA6k35O3pHW993dxe+wqhRgQ4AAAATzdp5D7sPPat089CzSifUyuH5cNUqne194flIK9cBAIDqam7t+87uwlcYVSrQAQAAYKIpz3u4Zk1f2wtPqA1WrdJ/zvP+twe7PwAAUDuDXfjqOzuMChXoAAAAMNkMVa2ytnK993Z5TvTuYu36CgAAVOp/4euiFaVl/1GmgI2iAh0AAAAmm6GqVcqV6/2pYgEAaqFjcWmKmf7fRTrb117wN8h3FphMBrvwtdwObDQBOgAAAEwmhmkHAMaDxkLld5T+32FgsnPhK4wpAToAAABMJqpVAIDxoPwdpaMtWbakNGpO/+8wjL3yKACHnNHXZhQAYBIQoAMAAMBkoloFABgvmlv7wvNCk+8s1bZ2FIDGYjHJXmlcfkmy7CKjAFSLaQygZgToAAAAAABA/els7wvPi12l20L06lm7rwsdbTm2YUoKPc8bBaCaTGMANSNABwAAAAAA6kv/sLB/eJgIcKupuTU9y5akUOxKT6EpDfZ99ZjGAGqmsdYdAAAAAAAAqNBdrAwLm1tLt7uLte3XZNPZnoZiV4oNU9JQHgWA6mlu7RuBwTQGUDUq0AEAAAAAgPoy2BzPwsPqWlv1Xzzs7Nyyaq8cO/OBFIwCUF2mMYCaUIEOAAAATG4diwdWU3W2l9oBACartaMAdB96VunmoWcZBaCa+k9jsGhFadnRZhQAqAIV6AAAAMDk1lionFO1/8lKAIDJqjwKwJo1fW2qn6tnsGkMyu3AmBKgAwAAAJNb+WRkR1uybElpeMz+JysBAKDaTGMANWMIdwAAAIDm1r65JQtNTk4CADD2TCUEdUmADgAAANDZ3heeF7vMLQkAwNgrTyVU/u5ZnkqosVDbfsEkZwh3AAAAYHLrP+d5/znQE5XobJyOxaUT4P1fR53ta+c0HWRYVgBgcjGVENQlFegAAADA5NZdrDxR2dxaut1d3LDHMxQnZarKAIB1MZUQ1B0V6AAAAMDkNlgl8MacuCyHpuXH6V/hzuSiqgwAWJfBphLyXQFqSoAOAAAAMJqEpvTX3Nr3OlBVBgD0ZyohqEuGcAcAAAAYbYbipGywqjIAgGT0pxICRoUKdAAAAIDRZihOElVlAMDwRnsqIWBUCNABAAAARpPQlLLBqsrK7QAAQF0SoAMAAACMJqEpZarKAABg3BGgAwAAAIwmoSkAAGUdi5PGQuX3wc72tRddDvK9Eai5xlp3AAAAAAAAACakxkJpOp/O9tLt8vQ+jYXa9gsYkgp0AAAAAIDJToUkwNgov692tCXLliTFrsrpfoC6owIdAAAAgJHpWNxXPVXW2V5qB8Y3FZLASPk+sP6aW5NCUyk8LzQJz6HOCdABAAAAhuIEcSUB2/jltcy6NLeWKiI72pILZ5WWKiSBwfg+sP462/vC82LXwM9koK4Ywh0AAABgKOUTxEkpRCqfIG5ZWNt+1YohSMcvr2VGorm179hWIQkMxfeB9dP/M7f/Z3Bin0GdEqADAAAADMUJ4oEEbOOT1zIjMViFpNcIMBjfB0auu1j5mVtedhdr1ydgWIZwBwAAABiOOSsrGYJ0/PJaZjj9KyQXregbzt0xDgzG94GRa1kw8DO3ubXUDtQlFegAAAAAwxnsBHF3sTQkdv+ToeX2iXwy1BCk45vqYoajQhIYKd8HgAlOgA4AAAAwlKFOEO98WPLrZaVtJtN80gK28UvYwboMdvGP1wYwGN8HBupYPDkvroQJSoAOAAAAMJThThDPOXTyzSctYBu/hB0AjBbfBwZqLFRemDZZLq6ECUqADgAAADCUdZ0gLofn5pOm3gk7AGDslD9TJ9vFlTBBNda6AwAAAADj0mDzSQMAMDk1t/Z9L3RxJYxrAnQAAACA9dV/WM5FK0rLjjYhOgDAZOXiSpgwDOEOAAAAsL7MJ10dHYtLc4r2r+DqbF+7/wcZkhwAoBb6X1zZfw70RCU6jEMCdAAAAID1ZT7p6mgsVJ587n9yGgCgXri4EiYUAToAAAAA9al88rmjLVm2pDQcav+T0wAA9cDFlTChmAMdAAAAgPrV3No3l2ihycloAABgTAnQAQAAAKhfne194Xmxq3Sbyadj8cDffWd7qR0AqsFnEUwaAnQAAAAA6lP/Oc8XrSgtO9qE6JNRY6Hyd19+bTQWatsvACpN5JDZZxFMGuZABwAAAKA+dRcr5zwvL7uLtesTtVH+3Xe0JcuWlEYj6P/aAKA+lEPmpPQe3f9iuPHOZxFMGgJ0AAAAAOpTy4KBbU5ST17NrX2BRaHJawGSUlVvY6HyeOhsX3sB0iDvoTDWJnrI7LMIJgVDuAMAAAAA9a+zvS+wKHYZyh8SQ0pTn5pb+96rJ1rI7LMIJgUV6AAAAABAfes/BHD/IYGTiRXMwPqa6NW+jE+DhcwT4TXpswgmDQE6AAAAAFDfuouVoWB52V2sXZ+gXhhSmnoykUNmn0UwaQjQAQAAAID6NthczuM9iIHRMlGrfRmfJnLI7LMIJg0BOgAAAAAAjEcTudqX8WkihMwdi5PGQmW/O9vXXhwwyPMDJhwBOgAAAAAAjEcTudoXaqWxUHkhSv8LVYBJQYAOAAAAAADj0USo9oV6Uz6GOtqSZUtKUyP0v1AFmPAaa90BAAAAAAAAqBvNrUmhqRSeF5qE5zDJCNABAAAAAACgrLO9LzwvdpVuA5OGAB0AAAAAAACSyjnPF60oLTvahOgwiZgDHQAAAAAAgLHVsThpLFQOh97ZnnQXk5YFtevXC3UXK+c8Ly+7i7XrE1BVAnQAAAAAAADGVmOhVMmdlELp/pXe9WSwMN8c6DCpCNABAAAAAAAYW+UQuqMtWbakNLd4/0rvahov1fBATZgDHQAAAAAAgLHX3JoUmkrheaGpdpXd5Wr48rzm5Wr4xkJt+gPUFRXoAAAAAAAAjL3O9r7wvNhVul2LEL2equGBuqMCHQAAAAAAgLHVf87zRStKy/5V4NVWL9XwQN0RoAMAAAAAANXXsXhgeNrZXmpn4ukuVlZ5N7eWbncXa9OfwarhAWIIdwAAAAAAoBbK81AnpTC1f4UyE0/LgoFtvUOpLy69HvpXgXe2rw3dB7nfSAz3mOXXXjnQL7/2+vcJmLQE6AAAAAAAQPWZh5qysbiYYrjHHKwaPqldNTxQVwToAAAAAABAbTS39oXn5qGevMbiYor1fUyvPWAtc6ADAAAAAAC1YR5qyppb+14HI72YomPxwNdMZ3upfUMfE5j0BOgAAAAAAED19R9Se9GK0rKjTYg+WQ11McVwIXl5mPby+vJrqrEw/GMCDMMQ7gAAAAAAQPWZh5qy/hdT9J+vPBl+LvPhhmkf7jFVogPDEKADAAAAAADV17JgYJtgc3Ia7mKK8utkqLnMm1v72vsP0+4CDWADCdABAAAAAAConXVdTDFUSJ4MPkx7c6sLNIANZg50AAAAAADq33DzIAMT21Bzmfcfpn3RitKy/5zoABtABToAAAAAAPVv7TzIjcVikr3SuPySZNlFpcAMmLiGm8vcMO3AGBCgAwAAAABQ/9YGY4WOthzbMCWFnucrgzNgYhrJ/Oj9eU8ANpIAHQAAAACA8aG5NT3LlqRQ7EpPoSkNgjKY+ITkQJWZAx0AAAAAgPGhsz0Nxa4UG6akof88yAAAo0QFOgAAAAAA9W/tvMfFw87OLav2yrEzH0ihPA+yalQAYJQI0AEAAADYeB2Lk8ZCZYjV2T70/KQA62vtPMjdh5yR3Hprug89K4VCodQOADBKBOgAAAAAbLzGQtK/EnRtpWhaFta2X8DEUb4YZ82avjaV5wDAKBOgAwAAALDxyiFWR1uybElS7CqF58ItAABgHGmsdQcAAAAAmCCaW5NCUyk8LzQJzwEAgHFHgA4AAADA6Ohs7wvPi12l2zCRdCwe+LrubC+1AwAwIYxZgP7kk0/mLW95SzbffPNsueWWede73pWnn3562O1PP/307L777tlkk03ykpe8JP/8z/+cp556aqy6CAAAAMBo6T/n+aIVpWVHmxCdiaWxUPm6Lr/uGwu17RcAAKNmzOZAf8tb3pJHH300t99+e9asWZN3vOMdOfXUU3PdddcNuv3vf//7/P73v88ll1ySvfbaK7/5zW/ynve8J7///e/zb//2b2PVTQAAAABGQ3excs7z8rK7WLs+wWgrv6472pJlS0ojLfR/3QMAMO6NSYD+85//PLfddlvuvffeHHjggUmST33qUznmmGNyySWXZIcddhhwn7333jtf//rXe2/PnTs3bW1teetb35rnn38+U6aMWdYPAAAAwMZqWTCwTajIRNTc2heeF5q8zgEAJpgxGcL97rvvzpZbbtkbnifJ/Pnz09jYmHvuuWfEj/PUU09l8803F54DAAAAAPWhs70vPC92maYAAGCCGZNk+rHHHsu2225b+YOmTMnWW2+dxx57bESP8Yc//CEXXnhhTj311GG3e+655/Lcc8/13l65cmWSZM2aNVmzZs169px1Ke9T+xbGnuMNqssxB9XjeIPqcbxB9TjeJofG5ZeksOyiFA87O92HnlW63dGWYrGY7kPPqnX3Jg3HG1SXYw6qx/E2tka6Xxt6enp6RvqgZ599di6++OJht/n5z3+em266KV/60pfy0EMPVazbdtttc8EFF+Qf//Efh32MlStX5ogjjsjWW2+dm2++OVOnTh1y2/PPPz8XXHDBgPbrrrsuM2bMGPbnAAAAAACM1O6P3pSehsb89+zjetvmPfbNNPR056HtX1+7jgEAsE6rV6/Om9/85t5R0IeyXgH6ihUr8sc//nHYbXbZZZd8+ctfzgc+8IH86U9/6m1//vnnM3369Hzta1/L3/3d3w15/1WrVuWoo47KjBkzcsstt2T69OnD/rzBKtB32mmn/OEPfxj2ibNh1qxZk9tvvz1HHHHEsBc2ABvP8QbV5ZiD6nG8QfU43hgPGpddnDQUKqp3G5dfkvQU033YB2vYs/XjeIPqcbxBdTnmoHocb2Nr5cqV2WabbdYZoK/XEO6zZs3KrFmz1rndy1/+8vz5z3/Oj370oxxwwAFJku9+97vp7u7OwQcfPGynjzrqqEybNi0333zzOsPzJJk2bVqmTZs2oH3q1KleWGPI/oXqcbxBdTnmoHocb1A9jjfq2pSmpKMthUIhaW4tzSe97KKkZWEK4/B163iD6nG8QXU55qB6HG9jY6T7dEzmQN9zzz1z9NFH55RTTsmVV16ZNWvW5LTTTsub3vSm7LDDDkmS3/3ud3n1q1+da6+9NgcddFBWrlyZI488MqtXr86Xv/zlrFy5snc+81mzZpX+iAIAAABgYmluLS072pJlS5JiV9KysK8dAACgisYkQE+Sr3zlKznttNPy6le/Oo2NjTn++OPzyU9+snf9mjVr8tBDD2X16tVJkvvuuy/33HNPkmTXXXeteKxf//rXmTNnzlh1FQAAAIBaam7tC88LTcJzAACgZsYsQN96661z3XXXDbl+zpw56T/9+uGHH571mI4dAAAAgImis70vPC92lW4L0QEAgBporHUHAAAAAJjEOttLw7e3LEwWrSgtO9pK7QAAAFU2ZhXoAAAAALBO3cXKOc/Ly+5i7foEAABMWgJ0AAAAAGqnZcHANsO3AwAANWIIdwAAAAAAAACIAB0AAAAAAAAAkgjQAQAAAAAAACCJAB0AAAAAAAAAkgjQAQAAAAAAACCJAB0AAACAsdaxOOlsr2zrbC+1AwAA1BEBOgAAAABjq7GQdLT1heid7aXbjYXa9gsAAOAFptS6AwAAAABMcM2tpWVHW7JsSVLsSloW9rUDAADUCRXoAAAAAIy95tak0FQKzwtNwnMAAKAuCdABAAAAGHud7X3hebFr4JzoAAAAdUCADgAAAMDYKs953rIwWbSitOw/JzoAAECdMAc6AAAAAGOru1g553l52V2sXZ8AAAAGIUAHAAAAYGy1LBjYZg50AACgDhnCHQAAAAAAAAAiQAcAAAAAAACAJAJ0AAAAAAAAAEgiQAcAAAAAAACAJAJ0AAAAAACYeDoWJ53tlW2d7aV2AGBIAnQAAAAAqDbBFjDWGgtJR1vfe01ne+l2Y6G2/QKAOjel1h0AAAAAgEmnHGwlSXNrX7DVsrC2/QImjubW0rKjLVm2JCl2ld5jyu3V1LG49L7X/2d3tifdxaRlQfX7AwDDUIEOAAAAANXW3FoKsjrakgtn9YXntQi2gImruTUpNJXC80JT7d5jVMMDMI4I0AEAAACgFuol2AImrs72vveYYtfAqSOqxUVDAIwjAnQAAAAAqIV6CbaAian/1BCLVvQF2LUM0V00BMA4IEAHAAAAgGqrt2ALmHi6i5VV3uUq8O5ibfrjoiEAxokpte4AAAAAAEw6gwVb5XaA0dCyYGBbraq++1801Nzad7uWfQKAIQjQAQAAAKDa6inYAhhrLhoCYBwRoAMAAAAAAGPHRUMAjCPmQAcAAAAAAACACNABAAAAAAAAIIkAHQAAAAAAAACSCNABAAAAAAAAIIkAHQAAAAAAAACSCNABAAAAAAAAIIkAHQAAAAAAAACSCNABAAAAYGLoWJx0tle2dbaX2gEAgBERoAMAAADARNBYSDra+kL0zvbS7cZCbfsFAADjyJRadwAAAAAAGAXNraVlR1uybElS7EpaFva1AwAA66QCHQAAAAAmiubWpNBUCs8LTcJzAABYTwJ0AAAAAJgoOtv7wvNi18A50QEAgGEJ0AEAAABgIijPed6yMFm0orTsPyc6AACwTuZABwAAAICJoLtYOed5edldrF2fAABgnBGgAwAAAMBE0LJgYJs50AEAYL0Ywh0AAAAAAAAAIkAHAAAAAGA4HYuTzvbKts72UjsAwAQjQAcAAAAAYGiNhaSjrS9E72wv3W4s1LZfAABjwBzoAAAAAAAMrbm1tOxoS5YtSYpdScvCvnYAgAlEBToAAAAAAMNrbk0KTaXwvNAkPAcAJiwBOgAAAAAAw+ts7wvPi10D50QHAJggBOgAAAAAAAytPOd5y8Jk0YrSsv+c6AAAE4g50AEAAAAAGFp3sXLO8/Kyu1i7PgEAjBEBOgAAAAAAQ2tZMLDNHOgAwARlCHcAAAAAAAAAiAAdAAAAAAAAAJII0AEAAAAAAAAgiQAdAAAAAAAAAJII0AEAAAAAAAAgiQAdAAAAAAAAAJII0AEAAAAAAAAgiQAdAAAAAAAAAJII0AEAAAAAAAAgiQAdAAAAAAAAAJII0AEAAAAAgI3VsTjpbK9s62wvtQPAOCJABwAAAAAANk5jIelo6wvRO9tLtxsLte0XAKynKbXuAAAAAAAAMM41t5aWHW3JsiVJsStpWdjXDgDjhAp0AAAAAGD8Mmw01I/m1qTQVArPC03CcwDGJQE6AMD/b+/+Y62u6z+AP++9cJEKJEzEO0HR5o9U/IUy/BGRv0Jj2pxNow3T7B+skIogR+rqil6+FSXmj+Z0TZm5CnJsloTXe7NZIkpTMzRr5lSEMuXXAjrnfv+4Xe69AxSQez73nvt4bOzsvLnn3mf39rrMPc/7/QYAAPoux0bDnuupN560NHWW56WtO34NAOgDHOEOAAAAAPRdjo2GPdfxxpOkfVY63ngy6bq9/5xdP0fXz9nxNQCgj1CgAwAAAAB928RZneW5Y6PhvfXEG0/Kpe6fo+OxXHp/WQGgwhToAAAAAEDftrNjo5Xo8O729RtPJs3Z+dcAgD7GHegAAAAAQN/V9djouevaH7veiQ7snPvKAWCn7EAHAAAAAPoux0ZXn+Z57Xd0d9293NL0v5/1TnY5s+fcVw4Au6RABwAAAAD6LsdGV5/auu5lbteyl33DG08AYJcU6AAAAAAA9B4dZW5zY+cd3V3LXt4/bzwBgF1yBzoAAAAAAL3LxFmdd3PX1St3AYCKUaADAAAAANC7tDR1luelre3PAQAqQIEOAAAAAEDv0fXO87nr2h+bG5XoAEBFuAMdAAAAAIDeo1zqfud5x2O5VFwmAKDfUKADAAAAANB7TJqz45o70AGACnGEOwAAAAAAAABEgQ4AAAAAAAAASRToAAAAAAAAAJBEgQ4AAAAAvUvzvKSlqftaS1P7OgAA0KMU6AAAAADQm9TWJc2NnSV6S1P789q6YnMBAEA/MKDoAAAAAABAFxNntT82Nyat85PS1mTSdZ3rAABAj7EDHQAAAAB6m4mzkrr69vK8rl55DgAAFaJABwAAAIDepqWpszwvbd3xTnSAIjTP2/H3UUtT+zoAVAkFOgAAAAD0Jh13nk+6Lpm7rv2x653oAEWprev++6jj91VtXbG5AGAfcgc6AAAAAPQm5VL3O887Hsul4jIB/UfzvPZCvOvVES1N//vdNOd/H9OYtM5vPyGj6+8rAKgCCnQAAAAA6E06CqquOsqp3Sm2AN6Pjl3mSfvvmq6nYnSsdZTndfXKcwCqjiPcAQAAAKCvcHwy0NMmzuq8OuI7B3aW5x1FeUtTZ3le2up6CQCqjh3oAAAAANBXbN+J7vhkoAftapd5193oXXend7wGAKqAHegAAAAA0JdMnNW589Pxyfte87wdd9S2NLWvQ3+xq13m5VL3N+107FYvl4rLCgD7mB3oAAAAANCX7KzYUqLvO+91/zNUu3fbZT5pzo4f7/cPAFVGgQ4AAAAAfYXjk3ueY/Lp73a2y7xjHQD6AQU6AAAAAPQViq3K2NX9z9Af2GUOQD+nQAcAAACAvkKxVRmOyQcA6Ldqiw4AAAAAANBrdD0mf+669sfmxvZ1AACqnh3oAAAAAAAdHJMPANCvKdABAAAAADo4Jh8AoF9zhDsAAAAAAAAARIEOAAAAAAAAAEkU6AAAAAAAAACQRIEOAAAAAAAAAEl6sEB/6623MnXq1AwdOjTDhg3LVVddlY0bN+7Wa9va2jJ58uTU1NRkyZIlPRURAAAAAAAAALbrsQJ96tSpef7557Ns2bIsXbo0ra2t+dKXvrRbr12wYEFqamp6KhoAAAAAAAAA7GBAT3zSF154Ib/+9a+zYsWKjBs3Lkly66235oILLsj//d//paGhYZevXbVqVb73ve/lqaeeysEHH9wT8QAAAAAAAABgBz1SoD/xxBMZNmzY9vI8Sc4555zU1tbmj3/8Yz7zmc/s9HWbN2/O5z73udx2220ZOXLkbn2tLVu2ZMuWLdufr1+/Pkmybdu2bNu27X38r2BnOr6nvrfQ88wbVJaZg8oxb1A55g0qx7xB5Zg3qCwzB5Vj3nrW7n5fe6RAX7NmTUaMGNH9Cw0YkOHDh2fNmjW7fN21116b008/PRdddNFuf6158+blxhtv3GH9kUceyQc+8IHdD80eWbZsWdERoN8wb1BZZg4qx7xB5Zg3qBzzBpVj3qCyzBxUjnnrGZs3b96tj9ujAn327Nm55ZZb3vVjXnjhhT35lNs99NBDefTRR/PMM8/s0evmzJmTmTNnbn++fv36jBo1Kuedd16GDh26V1nYtW3btmXZsmU599xzM3DgwKLjQFUzb1BZZg4qx7xB5Zg3qBzzBpVj3qCyzBxUjnnrWR0nmb+XPSrQv/a1r+WKK6541485/PDDM3LkyKxdu7bb+n//+9+89dZbuzya/dFHH83LL7+cYcOGdVu/5JJLctZZZ+Wxxx7b6esGDRqUQYMG7bA+cOBA/8fqQb6/UDnmDSrLzEHlmDeoHPMGlWPeoHLMG1SWmYPKMW89Y3e/p3tUoB944IE58MAD3/PjJkyYkLfffjsrV67MKaeckqS9IC+Xyxk/fvxOXzN79ux88Ytf7LZ2/PHH5wc/+EGmTJmyJzEBAAAAAAAAYI/1yB3oxxxzTD71qU/l6quvzh133JFt27blmmuuyWWXXZaGhoYkyWuvvZazzz47P/3pT3Paaadl5MiRO92dPnr06IwZM6YnYgIAAAAAAADAdrU99Ynvv//+HH300Tn77LNzwQUX5Mwzz8xdd921/e+3bduW1atX7/Zl7QAAAAAAAADQk3pkB3qSDB8+PIsWLdrl3x922GFpa2t718/xXn8PAAAAAAAAAPtKj+1ABwAAAAAAAIC+RIEOAAAAAAAAAFGgAwAAAAAAAEASBToAAAAAAAAAJFGgAwAAAAAAAEASBToAAAAAAAAAJFGgAwAAAAAAAEASBToAAAAAAAAAJFGgAwAAAACwt5rnJS1N3ddamtrXAQD6IAU6AAAAAAB7p7YuaW7sLNFbmtqf19YVmwsAYC8NKDoAAAAAAAB91MRZ7Y/NjUnr/KS0NZl0Xec6AEAfYwc6AAAAAAB7b+KspK6+vTyvq1eeAwB9mgIdAAAAAIC919LUWZ6Xtu54JzoAQB+iQAcAAAAAYO903Hk+6bpk7rr2x653ogMA9DHuQAcAAAAAYO+US93vPO94LJeKywQA8D4o0AEAAAAA2DuT5uy45g50AKAPc4Q7AAAAAAAAAESBDgAAAAAAAABJFOgAAAAAAAAAkESBDgAAAAAAAABJFOgAAAAAAFRa87ykpan7WktT+zoAQIEU6AAAAAAAVFZtXdLc2FmitzS1P6+tKzYXANDvDSg6AAAAAADAPtc8r72MnTirc62lKSmXkklzistFu46fS3Nj0jo/KW1NJl3X/ecFAFAAO9ABAAAAgOpjh3PvN3FWUlffXp7X1SvPAYBewQ50AAAAAKD62OHc+7U0dZbnpa3tz/18AICC2YEOAAAAAFQnO5x7r44TASZdl8xd1/7Y9cQAAICC2IEOAAAAAFQnO5x7r3Kp+4kAHY/lUnGZAACiQAcAAAAAqlHXHc4TZ3U+T5TovcGkOTuu+bkAAL2AAh0AAAAAqD52OAMAsBcU6AAAAABA9bHDGQCAvVBbdAAAAAAAAAAA6A0U6AAAAAAAAAAQBToAAAAA0N80z0tamrqvtTS1rwMA0K8p0AEAAACA/qW2Lmlu7CzRW5ran9fWFZsLAIDCDSg6AAAAAABARU2c1f7Y3Ji0zk9KW5NJ13WuAwDQb9mBDgAAAAD0PxNnJXX17eV5Xb3yHACAJAp0AAAAAKA/amnqLM9LW3e8Ex0AgH5JgQ4AAAAA9C8dd55Pui6Zu679seud6AAA9FvuQAcAAAAA+pdyqfud5x2P5VJxmQAA6BUU6AAAAABA/zJpzo5r7kDf95rnJbV13b+3LU3/ewPDTn4GAAC9gCPcAQAAAADY92rruh+N33F0fm1dsbkAAN6FHegAAAAAAOx7HTvPmxuT1vlJaWv3o/MBAHohO9ABAAAAAOgZE2cldfXt5XldvfIcAOj1FOgAAAAAAPSMlqbO8ry0tfM4dwCAXkqBDgAAAADAvtdx5/mk65K569ofu96JDgDQC7kDHQAAAACAfa9c6n7necdjuVRcJgCA96BABwAAAABg35s0Z8c1d6ADAL2cI9wBAAAAAAAAIAp0AAAAAAAAAEiiQAcAAAAAAACAJAp0AAAAAAAAAEiiQAcAAAAAAACAJAp0AAAAAAAAAEiiQAcAAAAAAACAJAp0AAAAAAAAAEiiQAcAAAAAAACAJAp0AAAAAAAAAEiiQAcAAAAAAACAJAp0AAAAAAAAAEiiQAcAAAAAAACAJAp0AAAAAAAAAEiiQAcAAAAAAACAJAp0AAAAAAAAAEiiQAcAAAAAAACAJAp0AAAAAAAAAEiiQAcAAAAAAACAJAp0AAAAAAAAAEiiQAcAAAAAAACAJAp0AAAAAAAAAEiSDCg6wL7W1taWJFm/fn3BSarTtm3bsnnz5qxfvz4DBw4sOg5UNfMGlWXmoHLMG1SOeYPKMW9QOeYNKsvMQeWYt57V0R939Mm7UnUF+oYNG5Iko0aNKjgJAAAAAAAAAL3Jhg0bsv/+++/y72va3qti72PK5XJef/31DBkyJDU1NUXHqTrr16/PqFGj8uqrr2bo0KFFx4GqZt6gsswcVI55g8oxb1A55g0qx7xBZZk5qBzz1rPa2tqyYcOGNDQ0pLZ21zedV90O9Nra2hxyyCFFx6h6Q4cONbhQIeYNKsvMQeWYN6gc8waVY96gcswbVJaZg8oxbz3n3Xaed9h1tQ4AAAAAAAAA/YgCHQAAAAAAAACiQGcPDRo0KNdff30GDRpUdBSoeuYNKsvMQeWYN6gc8waVY96gcswbVJaZg8oxb71DTVtbW1vRIQAAAAAAAACgaHagAwAAAAAAAEAU6AAAAAAAAACQRIEOAAAAAAAAAEkU6AAAAAAAAACQRIHOHrrtttty2GGHZb/99sv48ePz5JNPFh0JqlJra2umTJmShoaG1NTUZMmSJUVHgqo0b968nHrqqRkyZEhGjBiRiy++OKtXry46FlSl22+/PWPHjs3QoUMzdOjQTJgwIQ8//HDRsaBfuPnmm1NTU5MZM2YUHQWq0g033JCamppuf44++uiiY0HVeu211/L5z38+BxxwQAYPHpzjjz8+Tz31VNGxoOocdthhO/z7VlNTk+nTpxcdDapOqVTK3LlzM2bMmAwePDhHHHFEvvOd76Stra3oaP2WAp3d9rOf/SwzZ87M9ddfn6effjonnHBCzj///Kxdu7boaFB1Nm3alBNOOCG33XZb0VGgqrW0tGT69On5wx/+kGXLlmXbtm0577zzsmnTpqKjQdU55JBDcvPNN2flypV56qmn8slPfjIXXXRRnn/++aKjQVVbsWJF7rzzzowdO7boKFDVjj322Lzxxhvb/zz++ONFR4Kq9O9//ztnnHFGBg4cmIcffjh//vOf873vfS8f/vCHi44GVWfFihXd/m1btmxZkuTSSy8tOBlUn1tuuSW33357Fi5cmBdeeCG33HJLmpqacuuttxYdrd+qafP2BXbT+PHjc+qpp2bhwoVJknK5nFGjRuXLX/5yZs+eXXA6qF41NTVZvHhxLr744qKjQNVbt25dRowYkZaWlnz84x8vOg5UveHDh2f+/Pm56qqrio4CVWnjxo05+eST8+Mf/zjf/e53c+KJJ2bBggVFx4Kqc8MNN2TJkiVZtWpV0VGg6s2ePTu///3v87vf/a7oKNDvzJgxI0uXLs1LL72UmpqaouNAVfn0pz+dgw46KHfffff2tUsuuSSDBw/OfffdV2Cy/ssOdHbL1q1bs3Llypxzzjnb12pra3POOefkiSeeKDAZAOw777zzTpL2Ug/oOaVSKQ888EA2bdqUCRMmFB0Hqtb06dNz4YUXdvvvOKBnvPTSS2loaMjhhx+eqVOn5h//+EfRkaAqPfTQQxk3blwuvfTSjBgxIieddFJ+8pOfFB0Lqt7WrVtz33335corr1SeQw84/fTTs3z58rz44otJkj/96U95/PHHM3ny5IKT9V8Dig5A3/DPf/4zpVIpBx10ULf1gw46KH/5y18KSgUA+065XM6MGTNyxhln5Ljjjis6DlSlZ599NhMmTMh//vOffOhDH8rixYvzsY99rOhYUJUeeOCBPP3001mxYkXRUaDqjR8/Pvfee2+OOuqovPHGG7nxxhtz1lln5bnnnsuQIUOKjgdV5W9/+1tuv/32zJw5M9/61reyYsWKfOUrX0l9fX2mTZtWdDyoWkuWLMnbb7+dK664ougoUJVmz56d9evX5+ijj05dXV1KpVIaGxszderUoqP1Wwp0AIC079J77rnn3FcJPeioo47KqlWr8s477+TnP/95pk2blpaWFiU67GOvvvpqvvrVr2bZsmXZb7/9io4DVa/rzqCxY8dm/PjxOfTQQ/Pggw+6pgT2sXK5nHHjxuWmm25Kkpx00kl57rnncscddyjQoQfdfffdmTx5choaGoqOAlXpwQcfzP33359Fixbl2GOPzapVqzJjxow0NDT4960gCnR2y0c+8pHU1dXlzTff7Lb+5ptvZuTIkQWlAoB945prrsnSpUvT2tqaQw45pOg4ULXq6+vz0Y9+NElyyimnZMWKFfnhD3+YO++8s+BkUF1WrlyZtWvX5uSTT96+ViqV0tramoULF2bLli2pq6srMCFUt2HDhuXII4/MX//616KjQNU5+OCDd3jz5THHHJNf/OIXBSWC6vfKK6/kt7/9bX75y18WHQWq1je+8Y3Mnj07l112WZLk+OOPzyuvvJJ58+Yp0AviDnR2S319fU455ZQsX758+1q5XM7y5cvdWwlAn9XW1pZrrrkmixcvzqOPPpoxY8YUHQn6lXK5nC1bthQdA6rO2WefnWeffTarVq3a/mfcuHGZOnVqVq1apTyHHrZx48a8/PLLOfjgg4uOAlXnjDPOyOrVq7utvfjiizn00EMLSgTV75577smIESNy4YUXFh0FqtbmzZtTW9u9sq2rq0u5XC4oEXags9tmzpyZadOmZdy4cTnttNOyYMGCbNq0KV/4wheKjgZVZ+PGjd12K/z973/PqlWrMnz48IwePbrAZFBdpk+fnkWLFuVXv/pVhgwZkjVr1iRJ9t9//wwePLjgdFBd5syZk8mTJ2f06NHZsGFDFi1alMceeyy/+c1vio4GVWfIkCE57rjjuq198IMfzAEHHLDDOvD+ff3rX8+UKVNy6KGH5vXXX8/111+furq6XH755UVHg6pz7bXX5vTTT89NN92Uz372s3nyySdz11135a677io6GlSlcrmce+65J9OmTcuAAeok6ClTpkxJY2NjRo8enWOPPTbPPPNMvv/97+fKK68sOlq/VdPW1tZWdAj6joULF2b+/PlZs2ZNTjzxxPzoRz/K+PHji44FVeexxx7LpEmTdlifNm1a7r333soHgipVU1Oz0/V77rknV1xxRWXDQJW76qqrsnz58rzxxhvZf//9M3bs2Hzzm9/MueeeW3Q06Bc+8YlP5MQTT8yCBQuKjgJV57LLLktra2v+9a9/5cADD8yZZ56ZxsbGHHHEEUVHg6q0dOnSzJkzJy+99FLGjBmTmTNn5uqrry46FlSlRx55JOeff35Wr16dI488sug4ULU2bNiQuXPnZvHixVm7dm0aGhpy+eWX59vf/nbq6+uLjtcvKdABAAAAAAAAIO5ABwAAAAAAAIAkCnQAAAAAAAAASKJABwAAAAAAAIAkCnQAAAAAAAAASKJABwAAAAAAAIAkCnQAAAAAAAAASKJABwAAAAAAAIAkCnQAAAAAAAAASKJABwAAAAAAAIAkCnQAAAAAAAAASKJABwAAAAAAAIAkCnQAAAAAAAAASJL8P/cOL8ZdBvI2AAAAAElFTkSuQmCC\n",
-      "text/plain": [
-       "<Figure size 2500x800 with 1 Axes>"
-      ]
-     },
-     "metadata": {},
-     "output_type": "display_data"
-    },
-    {
-     "data": {
-      "image/png": "iVBORw0KGgoAAAANSUhEUgAAB8UAAAKqCAYAAACjPo/VAAAAOXRFWHRTb2Z0d2FyZQBNYXRwbG90bGliIHZlcnNpb24zLjUuMywgaHR0cHM6Ly9tYXRwbG90bGliLm9yZy/NK7nSAAAACXBIWXMAAA9hAAAPYQGoP6dpAACR6klEQVR4nOzdeXhcdbk48DczbUoLFFAKZSlSC4UCAsqibA3hlhYQtBcFBVGKIqDAFRAjoRZBCcEUAVcQWQoqKnAFlItsmqZsooi4sIlYwR8ULLIUWtu0M/n9MUxmpplMkzSZSSafz/P0OT3LzHwz9JBzvu9537emo6OjIwAAAAAAAACgCiUqPQAAAAAAAAAAGCiC4gAAAAAAAABULUFxAAAAAAAAAKqWoDgAAAAAAAAAVUtQHAAAAAAAAICqJSgOAAAAAAAAQNUSFAcAAAAAAACgagmKAwAAAAAAAFC1BMUBAAAAAAAAqFqC4gAAADCEbb311jFr1qzO9fnz50dNTU3Mnz+/4Lgf/OAHsf3228fIkSNjww037Nw+d+7ceOc73xnJZDJ23XXXsowZAAAAyklQHAAAgLKbN29e1NTUdP5ZZ511YvLkyXHKKafESy+9VOnhVZ0nn3wyZs2aFZMmTYrvf//7ccUVV0RExF133RUNDQ2xzz77xDXXXBMXXHBBhUcKAAAA/W9EpQcAAADA8PWVr3wlJk6cGMuXL4/77rsvLrvssrj99tvjL3/5S4wZM6bSwxuSpk6dGv/5z3+itra2c9v8+fMjnU7HN77xjdhmm206t//617+ORCIRV111VcHxAAAAUE0ExQEAAKiYgw8+OHbfffeIiDj++OPj7W9/e1x88cVx6623xlFHHVX0NUuXLo111123nMNcKx0dHbF8+fIYPXp0WT4vkUjEOuusU7DtX//6V0REQdn07PbRo0f3a0B82bJlHmgAAABgUFE+HQAAgEHjgAMOiIiIhQsXRkTErFmzYr311otnnnkmDjnkkFh//fXjYx/7WEREpNPpuPTSS2PHHXeMddZZJzbddNM48cQT49VXXy14z4cffjhmzJgRG2+8cYwePTomTpwYn/zkJwuO+clPfhK77bZbrL/++jF27Nh417veFd/4xjc695977rlRU1PTZbzZMvD/+Mc/OrdtvfXWceihh8add94Zu+++e4wePTq+973vRUTEa6+9FqeddlpMmDAhRo0aFdtss0187Wtfi3Q6vcbvpqOjI84///zYcsstY8yYMVFfXx+PPfZYl+NW7ym+9dZbx5e//OWIiBg3blzU1NR0/jzXXHNNLF26tLOM/bx58zrf54c//GHstttuMXr06Hjb294WH/3oR+Of//xnwWftv//+sdNOO8Xvf//7mDp1aowZMybOPvvsiIhYsWJFfPnLX45tttkmRo0aFRMmTIiGhoZYsWJFwXvU1NTEKaecErfcckvstNNOMWrUqNhxxx3jjjvu6PKzPf/88/GpT30qNt988xg1alRMnDgxPvOZz0R7e3vnMWvzHQMAAFCdZIoDAAAwaDzzzDMREfH2t7+9c9uqVatixowZse+++8ZFF13UmYV84oknxrx58+K4446L//mf/4mFCxfGt7/97fjDH/4Q999/f4wcOTL+9a9/xfTp02PcuHFx1llnxYYbbhj/+Mc/4mc/+1nn+999991x1FFHxX/913/F1772tYiIeOKJJ+L++++Pz33uc336OZ566qk46qij4sQTT4xPf/rTsd1228WyZcuirq4unn/++TjxxBNjq622igceeCAaGxtj0aJFcemll5Z8z3POOSfOP//8OOSQQ+KQQw6JRx55JKZPn14QEC7m0ksvjeuuuy5uvvnmuOyyy2K99daLnXfeObbZZpu44oor4re//W1ceeWVERGx9957R0REU1NTzJkzJ4488sg4/vjjY/HixfGtb30rpk6dGn/4wx8KMs7//e9/x8EHHxwf/ehH45hjjolNN9000ul0fOADH4j77rsvTjjhhJgyZUr8+c9/jksuuST++te/xi233FIwxvvuuy9+9rOfxWc/+9lYf/3145vf/GZ86EMfiueee67z38ILL7wQe+65Z7z22mtxwgknxPbbbx/PP/983HTTTbFs2bKora1d6+8YAACA6iQoDgAAQMW8/vrr8fLLL8fy5cvj/vvvj6985SsxevToOPTQQzuPWbFiRRxxxBHR3Nzcue2+++6LK6+8Mn70ox/F0Ucf3bm9vr4+DjrooLjxxhvj6KOPjgceeCBeffXVuOuuuzrLtEdEnH/++Z1//7//+78YO3Zs3HnnnZFMJvvl5/rb3/4Wd9xxR8yYMaPgM5955pn4wx/+ENtuu21EZAL7m2++ecydOzc+//nPx4QJE4q+3+LFi6OlpSXe//73xy9+8YvOrPXZs2fHBRdcUHIsM2fOjEcffTRuvvnm+PCHPxwbb7xxRETsvPPOcc8998QjjzwSxxxzTOfxzz77bHz5y1+O888/vzPrOyLi8MMPj3e/+93x3e9+t2D7iy++GJdffnmceOKJndt++MMfxj333BNtbW2x7777dm7faaed4qSTTooHHnigMwAfkXkI4fHHH49JkyZFROa/4y677BI//vGP45RTTomIiMbGxnjxxRfjoYceKvhv+ZWvfCU6OjoiIuLiiy/u83cMAABA9VI+HQAAgIqZNm1ajBs3LiZMmBAf/ehHY7311oubb745tthii4LjPvOZzxSs33jjjbHBBhvEgQceGC+//HLnn9122y3WW2+9aG1tjYhcD+3bbrstVq5cWXQMG264YSxdujTuvvvufvu5Jk6cWBAQz455v/32i4022qhgzNOmTYtUKhULFizo9v3uueeeaG9vj1NPPbWgjPtpp53Wb2PO+tnPfhbpdDqOPPLIgnGOHz8+tt12287vNmvUqFFx3HHHFWy78cYbY8qUKbH99tsXvEe2PP7q7zFt2rTOgHhEJmA/duzY+Pvf/x4RmVL5t9xySxx22GEFAfGs7HeyNt8xAAAA1UumOAAAABXzne98JyZPnhwjRoyITTfdNLbbbrtIJAqf3x4xYkRsueWWBduefvrpeP3112OTTTYp+r7/+te/IiKirq4uPvShD8V5550Xl1xySey///4xc+bMOProo2PUqFEREfHZz342brjhhjj44INjiy22iOnTp8eRRx4ZBx10UJ9/rokTJ3bZ9vTTT8ef/vSnGDduXMkxF/Pss89GRHRmP2eNGzcuNtpooz6Ps5inn346Ojo6unxW1siRIwvWt9hii6itre3yHk888USPf9atttqqyzEbbbRRZ3/4xYsXx5IlS2KnnXZa49j7+h0DAABQvQTFAQAAqJg999yzaOZvvlGjRnUJlKfT6dhkk03iRz/6UdHXZIOiNTU1cdNNN8VvfvOb+MUvfhF33nlnfPKTn4yvf/3r8Zvf/CbWW2+92GSTTeLRRx+NO++8M375y1/GL3/5y7jmmmviE5/4RFx77bWd71NMKpUqun306NFdtqXT6TjwwAOjoaGh6GsmT55c/Asos3Q6HTU1NfHLX/6yaDn59dZbr2C9u5/1Xe96V1x88cVFP2P1Eubdla3PlkXvqaHyHQMAAFBeguIAAAAMOZMmTYp77rkn9tlnn6JB2dW9733vi/e9733R1NQU119/fXzsYx+Ln/zkJ3H88cdHRERtbW0cdthhcdhhh0U6nY7Pfvaz8b3vfS/mzJkT22yzTWc29muvvdZZkj0il8Hd0zG/+eabMW3atN79sBHxjne8IyIymdDvfOc7O7cvXry4M5u6v0yaNCk6Ojpi4sSJfQ4iT5o0Kf74xz/Gf/3Xf3X7QEFvjBs3LsaOHRt/+ctf1vi5ff2OAQAAqF56igMAADDkHHnkkZFKpeKrX/1ql32rVq2K1157LSIiXn311S7ZxrvuumtERKxYsSIiIv79738X7E8kErHzzjsXHJPtd53fk3rp0qWdmeQ9HfODDz4Yd955Z5d9r732Wqxatarb106bNi1GjhwZ3/rWtwp+nksvvbTHn99Thx9+eCSTyTjvvPO6fHcdHR1dvq9ijjzyyHj++efj+9//fpd9//nPf2Lp0qW9GlMikYiZM2fGL37xi3j44Ye77M+Oc22+YwAAAKqXTHEAAACGnLq6ujjxxBOjubk5Hn300Zg+fXqMHDkynn766bjxxhvjG9/4Rnz4wx+Oa6+9Nr773e/Gf//3f8ekSZPijTfeiO9///sxduzYOOSQQyIi4vjjj49XXnklDjjggNhyyy3j2WefjW9961ux6667xpQpUyIiYvr06bHVVlvFpz71qfjCF74QyWQyrr766hg3blw899xzPRrzF77whfj5z38ehx56aMyaNSt22223WLp0afz5z3+Om266Kf7xj3/ExhtvXPS148aNizPPPDOam5vj0EMPjUMOOST+8Ic/xC9/+ctuX9NXkyZNivPPPz8aGxvjH//4R8ycOTPWX3/9WLhwYdx8881xwgknxJlnnlnyPT7+8Y/HDTfcECeddFK0trbGPvvsE6lUKp588sm44YYb4s4771xj2fzVXXDBBXHXXXdFXV1dnHDCCTFlypRYtGhR3HjjjXHffffFhhtuuFbfMQAAANVLUBwAAIAh6fLLL4/ddtstvve978XZZ58dI0aMiK233jqOOeaY2GeffSIiEzz/7W9/Gz/5yU/ipZdeig022CD23HPP+NGPfhQTJ06MiIhjjjkmrrjiivjud78br732WowfPz4+8pGPxLnnntvZy3zkyJFx8803x2c/+9mYM2dOjB8/Pk477bTYaKON4rjjjuvReMeMGRNtbW1xwQUXxI033hjXXXddjB07NiZPnhznnXdebLDBBiVff/7558c666wTl19+ebS2tsZ73/veuOuuu+L973//WnyLxZ111lkxefLkuOSSS+K8886LiEwf8OnTp8cHPvCBNb4+kUjELbfcEpdccklcd911cfPNN8eYMWPine98Z3zuc5/rU1n2LbbYIh566KGYM2dO/OhHP4olS5bEFltsEQcffHCMGTMmItb+OwYAAKA61XSsXgsNAAAAAAAAAKqEnuIAAAAAAAAAVC1BcQAAAAAAAACqlqA4AAAAAAAAAFVLUBwAAAAAAACAqiUoDgAAAAAAAEDVEhQHAAAAAAAAoGqNqPQAeiKdTscLL7wQ66+/ftTU1FR6OAAAAAAAAABUUEdHR7zxxhux+eabRyJROhd8SATFX3jhhZgwYUKlhwEAAAAAAADAIPLPf/4zttxyy5LHDImg+Prrrx8RmR9o7NixFR5N9Vm5cmXcddddMX369Bg5cmSlhwNVzfkG5eN8g/JxvkH5ON+gvJxzUD7ONygf5xuUj/NtYC1ZsiQmTJjQGUsuZUgExbMl08eOHSsoPgBWrlwZY8aMibFjxzohYYA536B8nG9QPs43KB/nG5SXcw7Kx/kG5eN8g/JxvpVHT9pvly6uDgAAAAAAAABDmKA4AAAAAAAAAFVLUBwAAAAAAACAqjUkeooDAAAAAADAYJZOp6O9vb3Sw2AQWblyZYwYMSKWL18eqVSq0sMZkmprayORWPs8b0FxAAAAAAAAWAvt7e2xcOHCSKfTlR4Kg0hHR0eMHz8+/vnPf0ZNTU2lhzMkJRKJmDhxYtTW1q7V+wiKAwAAAAAAQB91dHTEokWLIplMxoQJE/olq5XqkE6n480334z11lvPv4s+SKfT8cILL8SiRYtiq622WqsHCwTFAQAAAAAAoI9WrVoVy5Yti8033zzGjBlT6eEwiGRL6q+zzjqC4n00bty4eOGFF2LVqlUxcuTIPr+Pbx8AAAAAAAD6KNsrem3LOwNdZc+rte3JLigOAAAAAAAAa0nPaOh//XVeCYoDAAAAAAAAULUExQEAAAAAAIB+N3/+/KipqYnXXnut0kPpNGfOnDjhhBMqPYwBNWvWrJg5c2avXnP//ffHu971rhg5cuQaX/vyyy/HJptsEv/v//2/vg+yzATFAQAAAAAAYJiZNWtW1NTUdPnzt7/9reT+gw46qMefsffee8eiRYtigw026NzW0dERV1xxRbz3ve+N9dZbLzbccMPYfffd49JLL41ly5ZFRMSyZcuisbExJk2aFOuss06MGzcu6urq4tZbb12rn/nFF1+Mb3zjGzF79uzObc3NzbHHHnvE+uuvH5tssknMnDkznnrqqc79r7zySpx66qmx3XbbxejRo2OrrbaK//mf/4nXX3+985h58+YV/a6SyWQsXrw4InIPCKz+58UXX+zxWAbSGWecEbvuumssXLgw5s2bV/LYjTfeOD7xiU/El7/85bKMrT+MqPQAAAAAAAAAgPI76KCD4pprrinYNm7cuJL7R40a1eP3r62tjfHjxxds+/jHPx4/+9nP4ktf+lJ8+9vfjnHjxsUf//jHuPTSS2PrrbeOmTNnxkknnRQPPfRQfOtb34oddtgh/v3vf8cDDzwQ//73v/vwU+ZceeWVsffee8c73vGOzm1tbW1x8sknxx577BGrVq2Ks88+O6ZPnx6PP/54rLvuuvHCCy/ECy+8EBdddFHssMMO8eyzz8ZJJ50UL7zwQtx0000REfGRj3yky8MCs2bNiuXLlxd8nxERTz31VIwdO7ZzfZNNNunxWAbSM888EyeddFJsueWWPTr+uOOOi9122y3mzp0bb3vb2wZ0bP1BpjgAAAAAAAAMQ6NGjYrx48cX/EkmkyX3b7TRRp37a2pq4sorr4z//u//jjFjxsS2224bP//5zzv3r14+/YYbbogf/ehH8eMf/zjOPvvs2GOPPWLrrbeOD37wg/HrX/866uvrIyLi5z//eZx99tlxyCGHxNZbbx277bZbnHrqqfHJT34yIiKefPLJGDNmTFx//fWdn3XDDTfE6NGj4/HHH+/25/3JT34Shx12WMG2O+64I2bNmhU77rhj7LLLLjFv3rx47rnn4ve//31EROy0007xv//7v3HYYYfFpEmT4oADDoimpqb4xS9+EatWrYqIiNGjR3f5Dn/961/Hcccd12UMm2yyScGxiUSix2MpJpVKxRlnnBEbbrhhvP3tb4+Ghobo6OgoOGbFihXxP//zP7HJJpvEOuusE/vuu2/87ne/i4iIf/zjH1FTUxP//ve/45Of/GTU1NTEvHnz4tVXX42PfexjMW7cuBg9enRsu+22BQ9I7LjjjrH55pvHzTff3O3YBhNBcQAAAAAAAKBPzjvvvDjyyCPjT3/6UxxyyCHxsY99LF555ZWix/7oRz+K7bbbLj74wQ922VdTU9NZZn38+PFx++23xxtvvFH0fbbffvu46KKL4rOf/Ww899xz8f/+3/+Lk046Kb72ta/FDjvsUPQ1r7zySjz++OOx++67l/x5smXRS2U/v/766zF27NgYMaJ4Ue7rrrsuxowZEx/+8Ie77Nt1111js802iwMPPDDuv//+tR7L17/+9Zg3b15cffXVcd9998Urr7zSJVDd0NAQ//u//xvXXnttPPLII7HNNtvEjBkz4pVXXokJEybEokWLYuzYsXHppZfGokWL4iMf+UjMmTMnHn/88fjlL38ZTzzxRFx22WWx8cYbF7zvnnvuGffee2/Jn2GwUD4dAAAAAAAA+tFh37ovFr+xouyfO279UfGLU/ft8fG33XZbrLfeep3rBx98cNx4443d7o+IOPvss+Pss8/uXJ81a1YcddRRERFxwQUXxDe/+c347W9/W7T3+NNPPx3bbbfdGsd1xRVXxMc+9rF4+9vfHrvsskvsu+++8eEPfzj22WefzmM++9nPxu233x7HHHNM1NbWxh577BGnnnpqt+/53HPPRUdHR2y++ebdHpNOp+O0006LffbZJ3baaaeix7z88svx1a9+NU444YRu3+eqq66Ko48+OkaPHh0rV66MiIjNNtssLr/88th9991jxYoVceWVV8b+++8fDz30ULznPe/p01giIi699NJobGyMww8/PCIiLr/88rjzzjs79y9dujQuu+yymDdvXhx88MEREfH9738/7r777rjqqqviC1/4QowfP77zoYRsufvnnnsu3v3ud3c+RLD11lt3+ezNN988/vCHP3Q7tsFEUBwAAAAAAAD60eI3VsSLS5ZXehhrVF9fH5dddlnn+up9q1ffH9E1a3nnnXcueP3YsWPjX//6V9HPW72sd3emTp0af//73+M3v/lNPPDAA/GrX/0qvvGNb8R5550Xc+bM6Tzu6quvjsmTJ0cikYjHHnssampqun3P//znPxERsc4663R7zMknnxx/+ctf4r777iu6f8mSJfH+978/dthhhzj33HOLHvPggw/GE088ET/4wQ8Ktm+33XYFDwTsvffe8cwzz8Qll1zS5diejCUik0m+aNGieO9739u5bcSIEbH77rt3ftfPPPNMrFy5suCBgpEjR8aee+4ZTzzxRLfv/ZnPfCY+9KEPxSOPPBLTp0+PmTNnxt57711wzOjRo2PZsmXdvsdgIigOAAAAAAAA/Wjc+qOGxOeuu+66sc022/R5f0QmwJqvpqYm0ul00WMnT54cTz75ZI/GNnLkyNhvv/1iv/32iy9+8Ytx/vnnx1e+8pX44he/GLW1tRER8cc//jGWLl0aiUQiFi1aFJtttlm375ct/f3qq6/GuHHjuuw/5ZRT4rbbbosFCxbElltu2WX/G2+8EQcddFCsv/76cfPNN3f5ubOuvPLK2HXXXWO33Xbr9nvI2nPPPYsGvdc0lnI4+OCD49lnn43bb7897r777viv//qvOPnkk+Oiiy7qPOaVV14p+l0ORoLiAAAAAAAA0I96U8J8ODn66KPjox/9aNx6661d+op3dHTEkiVLOvuKr26HHXaIVatWxfLly6O2tjZeeeWVmDVrVsyePTsWLVoUH/vYx+KRRx6J0aNHF339pEmTYuzYsfH444/H5MmTCz731FNPjZtvvjnmz58fEydO7PLaJUuWxIwZM2LUqFHx85//vNts8zfffDNuuOGGaG5u7tH38eijjxYE8nsylnwbbLBBbLbZZvHQQw/F1KlTIyJi1apV8fvf/76zJPukSZOitrY27r///njHO94RERErV66M3/3ud3HaaaeVfP9x48bFscceG8cee2zst99+8YUvfKEgKP6Xv/wl9t9//x79rJUmKA4AAAAAAAB0sWLFinjxxRcLto0YMaIz67q3jjzyyLj55pvjqKOOii996Usxffr0GDduXPz5z3+OSy65JE499dSYOXNm7L///nHUUUfF7rvvHm9/+9vj8ccfj7PPPjvq6+tj7NixERFx0kknxYQJE+JLX/pSrFixIt797nfHmWeeGd/5zneKfnYikYhp06bFfffdFzNnzuzcfvLJJ8f1118ft956a6y//vqdP+8GG2wQo0ePjiVLlsT06dNj2bJl8cMf/jCWLFkSS5YsiYhM0DiZTHa+109/+tNYtWpVHHPMMV0+/9JLL42JEyfGjjvuGMuXL48rr7wyfv3rX8ddd93V47EU87nPfS4uvPDC2HbbbWP77bePiy++OF577bXO/euuu2585jOfiS984Qvxtre9LbbaaqtoaWmJZcuWxac+9alu/1udc845sdtuu8WOO+4YK1asiNtuuy2mTJnSuX/ZsmXx+9//Pi644IJu32MwERQHAAAAAAAAurjjjju6lCTfbrvtelwCfXU1NTVx/fXXxxVXXBFXX311NDU1xYgRI2LbbbeNT3ziEzFjxoyIiJgxY0Zce+21cfbZZ8eyZcti8803j0MPPTTOOeeciIi47rrr4vbbb48//OEPMWLEiBgxYkT88Ic/jH333TcOPfTQOPjgg4t+/vHHHx+f/vSno6WlJRKJREREZ8/01TOer7nmmpg1a1Y88sgj8dBDD0VEdCklv3Dhwth6660716+66qo4/PDDY8MNN+zy2e3t7fH5z38+nn/++RgzZkzsvPPOcc8990R9fX3nMWsaSzGf//znY9GiRXHsscdGIpGIT37yk/Hf//3f8frrr3cec+GFF0Y6nY6Pf/zj8cYbb8Tuu+8ed955Z2y00UZF3zMiora2NhobG+Mf//hHjB49Ovbbb7/4yU9+0rn/1ltvja222ir222+/bt9jMKnp6GlH+wrKlkp4/fXXO5/+oP+sXLkybr/99jjkkEO67X8A9A/nG5SP8w3Kx/kG5eN8g/JyzkH5ON+gfJxv/W/58uWxcOHCmDhxYrdltRkcOjo64r3vfW+cfvrpcdRRRw3456XT6ViyZEmMHTu2MwhfLd73vvfF//zP/8TRRx89oJ9T6vzqTQxZpjgAAACUU2tzRCIZUdeQ29bWEpFOZf5eYl+iIyJih6776hsHfNgAAABDXU1NTVxxxRXx5z//udJDGdJefvnlOPzww8vyYEF/ERQHAACA7qxFALvbfYlkRGtTZltdQ2Z7a1NE/ey3PrP7fcnWppi82eERcUhu39b7Zf7en2MUZAcAAKrUrrvuGrvuumulhzGkbbzxxtHQ0LDmAwcRQXEAAACGt1KB77UIYHe7L/s5rU0RC+ZGpNoLt5fYl0qlYsqCC6Pjwtty+/o6jlL7Sn0nAuYAAAAMMYLiAAAAVL++Br7XIoBdcl9dQ257srbwNSX2pfc7M+LeiyJZ7HX9Ocbsd1DsOxEwBwAAYIipro7uAAAADF+tzZngbL62llwQt7Uptz8b5M0Gd+tnZ9a/Oq5rQLyuIROA7i6A3Zd9bS257an2wnGX2Je496JIdqyKjtX39fcYS30npb7LUv8NAAAAoEIExQEAABhaugu8Pnv/wAS++xjA7nZfftb1nMW5cbW1rHFfcsGF8cRmh8eqs17o+rr+HGOp70TAHAAAgCFG+XQAAAAGn76WO584tW8ly4sFh4uVUs8vKx7Rt33pVNdxZbdHlNyXmnpW/PWNHWKb/H0LF0T8497+HWN2vdh3Uuq7LFVuXkl2AAAAKkRQHAAAgMFnbfp892fgey0C2N3uKxbkzR9niX3plSsjbr+9cF86lXkYoD/HWOo7KXfAHAAAANaSoDgAAACV0ZPs4N5mffd34HstAti92rc2BmKMrc2DI2Ce/TwZ5AAAAKwFPcUBAAAYOKX6SJfqPx3R+z7fpfpxFwt8Z4Ou9Y1dA8V1DcM76FrqOyn1XZb6bxDR+x7mepQDAACD0FNPPRXjx4+PN954o9JDGVA1NTVxyy239Oo15557bmy66aY9eu3ll18ehx12WN8H2AuC4gAAAAycUkHNbDC1tSniq+O6lkfvLoDaXeB14QKB73IoZ8C81L+RNT1UAQAAlDRr1qyoqanp8udvf/tbyf0HHXRQl/dqbm6OZDIZc+fO7dy29dZbF3199s+sWbMiIoru23fffTvfZ03B1cceeyyOPPLIGDduXIwaNSomT54c55xzTixbtqzzmI9+9KNdxn3HHXdETU1NnHvuuQXbzz333Nhqq61KfneNjY1x6qmnxvrrr99l39/+9rdYf/31Y8MNNyzY/v3vfz/222+/2GijjWKjjTaKadOmxW9/+9uCYzo6OuKcc86JzTbbLEaPHh3Tpk2Lp59+uuCYpqam2HvvvWPMmDFdPiPfvHnzYuedd4511lknNtlkkzj55JNL/kz94Yknnojzzjsvvve978WiRYvi4IMPLnn8Jz/5yXjkkUfi3nvvHfCxKZ8OAADA2hmoMuh9KXdeLFhL+ZQq5b42Jdl726O8J/8mAQCAOOigg+Kaa64p2DZu3LiS+0eNGtXlfa6++upoaGiIq6++Or7whS9ERMTvfve7SKVSERHxwAMPxIc+9KF46qmnYuzYsRERMXr06M7XX3PNNQVB69ra2h6N/ze/+U1MmzYtpk2bFv/3f/8Xm266afz2t7+Nz3/+8/GrX/0qWltbo7a2Nurr6+PMM8+MVatWxYgRmfBoa2trTJgwIebPn1/wnq2trVFfX9/tZz733HNx2223xbe+9a0u+1auXBlHHXVU7LfffvHAAw8U7Js/f34cddRRsffee8c666wTX/va12L69Onx2GOPxRZbbBERES0tLfHNb34zrr322pg4cWLMmTMnZsyYEY8//niss846ERHR3t4eRxxxROy1115x1VVXFR3jxRdfHF//+tdj7ty58d73vjeWLl0a//jHP3r0na6NZ555JiIiPvjBD0ZNTc0aj6+trY2jjz46vvnNb8Z+++03oGOTKQ4AAMDa6e8y6BHKnVejtckw703J9QhZ5AAADD0Vag80atSoGD9+fMGfZDJZcv9GG21UOMy2tvjPf/4TX/nKV2LJkiWdweBx48Z1vuZtb3tbRERssskmnds22GCDzvfYcMMNCz4je3wpHR0d8alPfSqmTJkSP/vZz2LPPfeMd7zjHXHEEUfEL37xi3jwwQfjkksuiYiI+vr6ePPNN+Phhx/ufP38+fPjrLPOioceeiiWL18eERHLly+Phx56qGRQ/IYbbohddtmlM5Cd70tf+lJsv/32ceSRR3bZ96Mf/Sg++9nPxq677hrbb799XHnllZFOp+NXv/pV589z6aWXxpe+9KX44Ac/GDvvvHNcd9118cILLxRkyp933nlx+umnx7ve9a6i43v11VfjS1/6Ulx33XVx9NFHx6RJk2LnnXeOD3zgAyW/z6effjqmTp0a66yzTuywww5x9913dznmz3/+cxxwwAExevToePvb3x4nnHBCvPnmmxGRybDPlkJPJBKdQfH58+fHnnvuGeuuu25suOGGsc8++8Szzz7b+Z6HHXZY/PznP4///Oc/Jce3tgTFAQAAWLNSEzT9XQa9rUXge7jp7r93Nrjd2x7lpf5N6kUOAMBgNIQf7LzqqqviqKOOipEjR8ZRRx3VbfZyf3v00Ufj8ccfjzPOOCMSicKQ5y677BLTpk2LH//4xxERMXny5Nh8882jtbU1IiLeeOONeOSRR+KII46IrbfeOh588MGIyGS0r1ixomRQ/N57743dd9+9y/Zf//rXceONN8Z3vvOdHo1/2bJlsXLlys4HABYuXBgvvvhiTJs2rfOYDTbYIN773vd2jq8n7r777kin0/H888/HlClTYsstt4wjjzwy/vnPf3b7mnQ6HYcffnjU1tbGQw89FJdffnl88YtfLDhm6dKlMWPGjNhoo43id7/7Xdx4441xzz33xCmnnBIREWeeeWZnVYFFixbFokWLYtWqVTFz5syoq6uLP/3pT/Hggw/GCSecUJBFvvvuu8eqVavioYce6vHP2BeC4gAAAKxZX7PBSwW+S2UHQ8Ta9SiXRQ4AwFCypoeNB8htt90W6623XuefI444ouT+9dZbLy644ILO/UuWLImbbropjjnmmIiIOOaYY+KGG27ozB7uqaOOOqrgM0r1EM/661//GhERU6ZMKbp/ypQpncdEZLLFs6XS77333pg8eXKMGzcupk6d2rl9/vz5MXHixHjHO97R7ec+++yzsfnmmxds+/e//x2zZs2KefPmdZaHX5MvfvGLsfnmm3cGwV988cWIiNh0000Ljtt000079/XE3//+90in03HBBRfEpZdeGjfddFO88sorceCBB0Z7e3vR19xzzz3x5JNPxnXXXRe77LJLTJ06teC/c0TE9ddfH8uXL4/rrrsudtpppzjggAPi29/+dvzgBz+Il156KdZbb73OHufZjP8lS5bE66+/HoceemhMmjQppkyZEscee2xBz/YxY8bEBhtsUJA9PhD0FAcAACBjbXqDF8vYrWso3f+7VP9piOh7j/KI7v9N6kUOAMBgVdeQu0ZdvfXUAKmvr4/LLrusc33dddctuT8iCkqb//jHP45JkybFLrvsEhERu+66a7zjHe+In/70p/GpT32qx+O45JJLCjKkN9tssx6/tqOjo0fH7b///nHaaafFypUrY/78+bH//vtHRERdXV1873vfi4hMULxUlnhExH/+85/O/t5Zn/70p+Poo4+OqVOn9mgsF154YfzkJz+J+fPnd3mvtZVOp2PlypXxzW9+M6ZPnx4Rmf9O48ePj9bW1pgxY0aX1zzxxBMxYcKEgmD/Xnvt1eWYXXbZpeDfyD777BPpdDqeeuqpLsH8iMy/lVmzZsWMGTPiwAMPjGnTpsWRRx7Z5b/v6NGjY9myZWv1c6+JTHEAAAAyBiIbXBl0Bkqpf1uyyAEAGIq6aw80gNZdd93YZpttOv+sHqxcff8222xTEBS/6qqr4rHHHosRI0Z0/nn88cfj6quv7tU4xo8fX/AZqwfni5k8eXJEZIK1xTzxxBOdx0RkAvxLly6N3/3ud9Ha2hp1dXURkQmKP/TQQ/HKK6/EQw89FAcccEDJz914443j1VdfLdj261//Oi666KLO7+BTn/pUvP7661FbWxs//OEPC4696KKL4sILL4y77rordt5554LvICLipZdeKjj+pZde6tzXE9n/hjvssEPntnHjxsXGG28czz33XI/fp79cc8018eCDD8bee+8dP/3pT2Py5Mnxm9/8puCYV155JcaNGzeg45ApDgAAMJyUOxscKmFN/yZlkQMAMNjkP9hZ15Bbjxi0FbX+/Oc/x8MPPxzz588vCJS/8sorsf/++8eTTz4Z22+//YB9/q677hrbb799XHLJJfHRj360oK/4H//4x7jnnnuiubm5c9ukSZNiwoQJ8fOf/zweffTRzqD4FltsEVtssUV8/etfj/b29jVmir/73e+Oxx9/vGDbgw8+GKlU7h741ltvja997Wtx3333FZRTb2lpiaamprjzzju79CWfOHFijB8/Pn71q1/FrrvuGhGZ8vQPPfRQfOYzn+nx97LPPvtERMRTTz0VW265ZURk/pu8/PLL3ZaFnzJlSvzzn/+MRYsWdQbVVw9cT5kyJebNmxdLly7tfGjh/vvvj0QiEdttt13JMb373e+Od7/73dHY2Bh77bVXXH/99fG+970vIiKeeeaZWL58ebz73e/u8c/YF4LiAAAAw0k2EzaicKKlfnZuW7FyfaUmaJRBZ7Ap9W9yTZON3Z0Dazp3AABgbQzSh41XrFjRpZ/1iBEjYuONN46rrroq9txzz6Ilw/fYY4+46qqrYu7cuf0yjoULF8ajjz5asG3bbbeNq666Kg488MD40Ic+FI2NjTF+/Ph46KGH4vOf/3zstddecdpppxW8pr6+Pr773e/GNttsU1Duu66uLr71rW/F5MmTu/QLX92MGTPi+OOPj1QqFclkpqrU6n3NH3744UgkErHTTjvFkiVLIiLia1/7Wpxzzjlx/fXXx9Zbb935vWb7qNfU1MRpp50W559/fmy77bYxceLEmDNnTmy++eYxc+bMzvd+7rnn4pVXXonnnnsuUqlU5/eyzTbbxHrrrReTJ0+OD37wg/G5z30urrjiihg7dmw0NjbG9ttv323Af9q0aTF58uQ49thjY+7cubFkyZKYPbvwXudjH/tYfPnLX45jjz02zj333Fi8eHGceuqp8fGPf7xo6fSIzH+3K664Ij7wgQ/E5ptvHk899VQ8/fTT8YlPfKLzmHvvvTfe+c53xqRJk0p+72tLUBwAAKAalcxqnS0bnOFLFjkAAIPRIH3Y+I477uhSUn277baLP/3pT/HDH/4wvvjFLxZ93Yc+9KH4+te/HhdccEGMHDlyrcdxxhlndNl27733xr777hu/+c1v4rzzzouDDz443njjjdhqq63i2GOPjcbGxhg1alTBa+rr6+O6667r7CeeVVdXF9dcc00cffTRaxzLwQcfHCNGjIh77rmnaH/u7lx22WXR3t4eH/7whwu2f/nLX45zzz03IiIaGhpi6dKlccIJJ8Rrr70W++67b9xxxx0FfcfPOeecuPbaazvXsxnWra2tnT/XddddF6effnq8//3vj0QiEXV1dXHHHXd0+98ikUjEzTffHJ/61Kdizz33jK233jq++c1vxkEHHdR5zJgxY+LOO++Mz33uc7HHHnvEmDFj4kMf+lBcfPHF3f7MY8aMiSeffDKuvfba+Pe//x2bbbZZnHzyyXHiiSd2HvPjH/84Pv3pT/fsS1wLNR097T5fQUuWLIkNNtggXn/99YISA/SPlStXxu233x6HHHJIv/yPCeie8w3Kx/kG5eN8G6S6y4bNrn91XC7wN2dxz15DxTnfBlhPzgHnzrDinIPycb5B+Tjf+t/y5ctj4cKFMXHixILgJdXrO9/5Tvz85z+PO++8s+Rx6XQ6lixZEmPHji0o707GY489FgcccED89a9/jQ022KDoMaXOr97EkGWKAwAAVKNSWa2ywaE4WeQAAEAPnHjiifHaa6/FG2+8Eeuvv36lhzNkLVq0KK677rpuA+L9SVAcAABgqFpTsK1Yb2S9waF7epEDAAA9MGLEiC49t+m9adOmle2zBMUBAACGqjUF24pltcoGh74ZiCxyAAAAykJQHAAAYDDrSenl7kqk97THseAcrNlAZJErrQ4AAFAWOroDAAAMZtls8LaWzHo22JZIZtbrGnKZqfnBtmJZrfWzZYTDQFjT+VYsizxizec3AABDSkdHR6WHAFWnv84rmeIAAACD2ZpKL3dXsll/cCiftckij+h6fqdTuXM5SwY5AMCglUxmHmpsb2+P0aNHV3g0UF3a29sjInee9ZWgOAAAQKWtqYRyd6WXexJsAyprTb3Ii53fq5/L+ec6AACDzogRI2LMmDGxePHiGDlyZCQSCjWTkU6no729PZYvX+7fRR+k0+lYvHhxjBkzJkaMWLuwtqA4AABApWVLKEcUD4B1lw2+pmAbUHlrqtrQ3fkd0X2FCAAABpWamprYbLPNYuHChfHss89WejgMIh0dHfGf//wnRo8eHTU1NZUezpCUSCRiq622WuvvT1AcAACg0koFwEplgyuRDkPbmqo9FKsQsabKEgAAVERtbW1su+22naWeISJi5cqVsWDBgpg6dWqMHDmy0sMZkmpra/sly15QHAAAoBz6WiJdNjhUr1Lnd3cZ5GuqLAEAQMUkEolYZ511Kj0MBpFkMhmrVq2KddZZR1C8wgTFAQAAyqGvJdJlg0P16u78XlMGeYTS6gAAAL0gKA4AAFAOfS2RLtAFw8+aKkQorQ4AANArguIAAAD9RYl0oD+sqUKE0uoAAAC9IigOAADQX5RIBwaa0uoAAAC9JigOAADQX5RIBwaa0uoAAAC9JigOAADQG0qkA5WktDoAAECvCYoDAAD0hhLpwGCltDoAAEBRguIAAAC9oUQ6MFgprQ4AAFCUoDgAAEBvKZEODEZKqwMAABQlKA4AALC6NWVNKpEODDVKqwMAAMNYotIDAAAAGHSyWZNtLZn1bPAokSwMLM1ZnFnmHwswGBWrZFE/u7C0evZBn9VLq6/+/7e2lsx2AACAIUKmOAAAwOpKZU22NiuRDgw9SqsDAADDmKA4AAAwfK2pTHqxvuFKpAPVRml1AACgyimfDgAADF9rKpO+etYkQDVSWh0AAKhyMsUBAIDhq7sMyOy2UlmTANVCaXUAAKDKCYoDAADVbU0l0usaupZJ1zccIENpdQAAoAoIigMAANVtTZmMxTIg9Q0HyChWWj27Pbu++oNFEWt+IAkAAKCMBMUBAIDqViqTsScZkADDmdLqAABAFRAUBwAAql93mYxryoAEoHtKqwMAAEOEoDgAADD0ralMb3eZjMqkA/RdX0qrK6sOAABUQKLSAwAAAFhr2TK9bS2Z9Wy2YiJZmMk4Z3FmmX8sAH1T39j1QaL8B46KPZBU6v/XAAAAA0SmOAAAMPSVKtPb2qxEOkC5dVdavX527uEkZdUBAIAyERQHAACqQ3d9w5VIByi/UqXV6xuL//8aAABggCifDgAADA2tzV1Lnre1ZLZn/756mV4AKqNUafXu/n+9pv/PAwAA9JGgOAAAMDToGw4w9JX6/7V+4wAAwABRPh0AABga9A0HGPrWVFY9Qr9xAACg3wmKAwAAQ4e+4QBD25r+f93d/+cBAADWgvLpAADA4KFvOMDwpt84AAAwAATFAQCAwUPfcIDhS79xAABggCifDgAADB76hgMMX/qNAwAAA0RQHAAAGFz0DQcYnvQbBwAABojy6QAAQHnpGw5AX+g3DgAA9JGgOAAAUF76hgPQW/qNAwAAa0H5dAAAoLz0DQegt/QbBwAA1oKgOAAAUH76hgPQG33tN97anMkYzz+2raUwmA4AAFQ95dMBAID+p284AOXU3e8VpdUBAICQKQ4AAAyEbBAiIpOdl98LNv/v+fuyxwJAb/Tk94rS6gAAMKwJigMAAP1P33AAyqVUv/HsutLqAAAwrAmKAwAAA0PfcADKYU2/V4qVVq9rKF3VBAAAqCqC4gAAQN9kM+z2Pj23LT/DrrsgBACUi9LqAABARCQqPQAAAGCIeivDLnHvRZnVey/KBBYSycIgxJzFmWVrU2Y7AJRLsdLq9bMLS6tnH97Kr2oCAABUFZniAABA37wVOEi2NsWhNSMi2bFK33AABpe+llYHAACqiqA4AADQd3UN0bFgbiRT7dGRrI0afcMBGCpKlVZPp0q3CAEAAIaUXpVPb25ujj322CPWX3/92GSTTWLmzJnx1FNPrfF1N954Y2y//faxzjrrxLve9a64/fbb+zxgAABgEGlriZpUe6RqRkRNNsMOAIaCUqXVS7UIAQAAhpxeZYq3tbXFySefHHvssUesWrUqzj777Jg+fXo8/vjjse666xZ9zQMPPBBHHXVUNDc3x6GHHhrXX399zJw5Mx555JHYaaed+uWHAAAABkhrcyYAsHqp2byAQWrqWXHbGzvEoes/Hslshp2scAAGux5UNSnaIgQAABhyepUpfscdd8SsWbNixx13jF122SXmzZsXzz33XPz+97/v9jXf+MY34qCDDoovfOELMWXKlPjqV78a73nPe+Lb3/72Wg8eAAAYYG8FvjszwLOlZRPJzgy79H5nRkRkltkMOwAY6uoaoiNZG8mOVdGRrBUQBwCAIWyteoq//vrrERHxtre9rdtjHnzwwTjjjDMKts2YMSNuueWWbl+zYsWKWLFiRef6kiVLIiJi5cqVsXLlyrUYMcVkv1PfLQw85xuUj/MN+snep0cilYpka1N0LJibKZU+9axI5/VYLTjfstudezAg/H6D8knce1Ek32oRkky1R+rXzZ0PggH9z+84KB/nG5SP821g9eZ7reno6Ojoy4ek0+n4wAc+EK+99lrcd9993R5XW1sb1157bRx11FGd27773e/GeeedFy+99FLR15x77rlx3nnnddl+/fXXx5gxY/oyXAAAYC0c+ugnI9mxKlI1I+K2Xa+u9HAAYEBNfvGWmLLoZ/HEZofHX8fPLFiv6UhHR00i/jp+ZsHxNR3peGqzwys3aAAAGGaWLVsWRx99dLz++usxduzYksf2OVP85JNPjr/85S8lA+J91djYWJBdvmTJkpgwYUJMnz59jT8Qvbdy5cq4++6748ADD4yRI0dWejhQ1ZxvUD7ON+idxIKvRdQkCzLgEvdeFNGRiqhJdpaOTaba49D1Hy84zvkG5eN8g/JILPhzpLY9K97xvs/FX+++O97x8e9E6jeTY3L29+KCC2PytpMjvd+ZmYzyP/wsUlPPikn7HVLpocOQ5XcclI/zDcrH+TawstXGe6JPQfFTTjklbrvttliwYEFsueWWJY8dP358l4zwl156KcaPH9/ta0aNGhWjRo3qsn3kyJH+wQwg3y+Uj/MNysf5Bj00ojaitSmSyWSmZ2pbS8SCCyMmTo1YuCCifnbUvLU9mX9cHucblI/zDQbYf30pIiJGvlWOceTIkZE8oDG3P5nM/D68/+KIVHtE/exI1jVEshJjhSrjdxyUj/MNysf5NjB68532Kije0dERp556atx8880xf/78mDhx4hpfs9dee8WvfvWrOO200zq33X333bHXXnv15qMBAICBlA1wtzZFLJjbOcEf6VTE1vvl9meX6VRlxgkAg0FdQ+73ZbK2y4NiAADA4NKroPjJJ58c119/fdx6662x/vrrx4svvhgRERtssEGMHj06IiI+8YlPxBZbbBHNzc0REfG5z30u6urq4utf/3q8//3vj5/85Cfx8MMPxxVXXNHPPwoAALBWejrBb+IfgOGurSX3+zLVnln3+xEAAAatRG8Ovuyyy+L111+P/fffPzbbbLPOPz/96U87j3nuuedi0aJFnet77713XH/99XHFFVfELrvsEjfddFPccsstsdNOO/XfTwEAAKy9YhP8AEChtpZMZZX62RFzFmeWrU0R8w7t+ruzrSWitbky4wQAADr1unz6msyfP7/LtiOOOCKOOOKI3nwUAADQ31qbIxKr9QJva8mUQk8kcxP82Z7irU2ZY2S+AUBOOpX7fRmRWy5cUPi7Mz94DgAAVFSvguIAAMAQlg18R3SdrO9ugl/vcAAoVN/YdVtdQ+Hv1mw7kvzfrQAAQMUIigMAwHCRnZTv6WS9SXwA6J26htzv2GRt3u/eEtVaigXZAQCAftWrnuIAAMAQV9eQ6xmeP1kPAKy9tpbc79hUe67HeLZaS3Y9m1GeSFZurAAAMIzIFAcAgGqypky0YpP1AuMAsPby25Lkl1KP6H21FgAAoF/JFAcAgGpSKhMtf7J+zuLMMv9YAKDv0qnCQHddQ2Y9ncqtF6vW0trc9XdxW0tmOwAA0C9kigMAQDUplYnW2tx1sj4iN1kPAPRdsd7gq1duKVatJftAW/b4/IfYAACAfiEoDgAA1aauIRcQz89EW9NkPQAwMJRWBwCAilI+HQAAqk2xTDQAoHL6WlodAADoFzLFAQBgqGltzpRaXb0kazqVK8FaKhMNACivvpZWBwAA+oWgOAAADDWleo8Wy0SL0DccAAarUqXVsw+8FXsQrligHQAAKEpQHAAAhpre9h6VaQYAg1epB9pKPQgHAAD0mKA4AAAMRXUNuYC43qMAMHStqbR6RM8fhAMAAIpKVHoAAABAHxTrPQoAVJ+6htzvew/CAQBAn8gUBwCAwai1ufseotlSqsV6j5ooB4DqUuxBOL/vAQCgV2SKAwDAYJQNfGczwLOB70SyeO/R+tmZ7QBA9cjvIT5ncWaZf30AAAD0iExxAAAYjLIB7572EJUxBgDVp9iDcNntparKFOtTDgAAw5hMcQAAGKz0EAWA4a2+sevv/7qGzPZSVWUAAIACMsUBAGCw0kMUAOhOb6vKAADAMCYoDgAAlVKq7Gk2+ys7uZ3N/oow2Q0AZNQ15ALiqsoAAEC3lE8HAIBKKVX2tFgP0frZme0AABHFq8oAAABdyBQHAIBK6W3ZU9lfAEBW9mE6VWUAAGCNBMUBAKCSlD0FAPqiWFWZ7PZSLVrqG8s/VgAAqDDl0wEAoJKUPQUA+qK+sevDdHUNme2lWrQAAMAwJFMcAAAGUqlMreyEtbKnAEB/6m2LFgAAqHIyxQEAYCCVytQqVva0fnZmOwDA2qhryFWi0aIFAIBhTqY4AAAMpN5mapmwBgD6Q7EWLa4zAAAYpmSKAwDAQJOpBQCUU7YyTf3siDmLM8v8yjUAADDMCIoDAMBAK5apBQAwUEq1aGlt7not0taS2Q4AAFVK+XQAAFhbrc2ZHuH5GeBtLZmJ52xP8ezEdDZzK0LGOAAwMOobu27LXnesfi2Sn1UOAABVSlAcAADWVjbwHdF1crlYplZEZjsAQLllr0VamyIWzM1Uscm/VgEAgCokKA4AAGurt5PLJp0BgEqqa8hdsyRr865lSlS/KZZ9DgAAQ4Se4gAA0B/qGnI9w/MnlwEABpu2ltw1S6o912M8W/0mu56tfpNIVm6sAADQD2SKAwBAfyg2uSwwDgAMNvltXvLbvkQorQ4AQNWSKQ4AAGsrf3J5zuLMMj/LCgBgsEinCgPddQ2Z9XQqt16s+k1rc9drm7aWzHYAABjkZIoDAEBPdddn8+/zu04uR+QmlwEABotivcFXv7YpVv0mW1o9e3z+Q4EAADDICYoDAEBPlZoMXr2sqDKjAMBQo7Q6AABVSlAcAAB6ymQwAFDNipVWz27PrmevgfJLqwMAwCAnKA4AAL1hMhgAqFZ9La0OAACDXKLSAwAAgCGl2GQwAEC1yy+tPmdxZtnaFDHv0K7XQ20tEa3NlRknAAAUIVMcAADytTZneoevnhWVTuV6ipfqswkAUI26K62+cEHh9VB+8BwAAAYJQXEAAMiXDXxHdJ3YXVOfTQCAatVdafX866Vsi5n86yUAABgEBMUBACBfdgK3pxO7JnwBgOGuriF33ZSsdX0EAMCgo6c4AACsrq4h1zPcxC4AQGltLbnrplR71x7jAABQYYLiAACwOhO7AAA9k99qZs7izLK1yfUTAACDivLpAAAMP63Nmd7h+RngbS2Z3uDZnuLZkunZid4IGeMAAKtLpwpbzWSX6VTlxgQAAKsRFAcAYPjJBr4jCgPf9bNN7AIA9EZ9Y9dt2eunUg8iFnsdAAAMEEFxAACGn86J2qaIBXMzJdLzA+HdHQ8AQM+VehARAADKSFAcAIDhqa4hFxBP1gp8AwD0t94+iAgAAAMkUekBAABARbS15ALiqfbMOgAA/auuIXe95UFEAAAqRFAcAIDhJ79055zFmWVrk8A4AEB/8yAiAACDgPLpAABUp9bmTB/L/GyktpaIdCrz9/zSndlldh8AAGsv/0HE/J7iETLGAQAoK0FxAACqUyJZOOm6+qTs6kzMAgD0r3TKg4gAAAwKguIAAFSn7KRra1PEgrmZcp3dBcQBAOh/9Y1dt7kWAwCgAvQUBwCgetU15PpXJmtNwgIADBatzV37i7e1ZLYDAEA/ExQHAKB6tbXkAuKp9q4TrwAAVEa21U32+izb6iaRrOy4AACoSsqnAwAwdLU2ZyZO8zPA21oyfSqzE63ZkunZidYIGeMAAJWm1Q0AAGUkUxwAgKGrVIZROlU4sVrXkFlPpyo3XgAAcrS6AQCgTGSKAwAwdPU2w8hEKwDA4FGs1Y3rNQAABoBMcQAAhjYZRgAAQ0+2wk/97Ig5izPL/ApAAADQjwTFAQAY2oplGAEAMLiVanXT2tz1mq6tJbMdAAD6QFAcAIChS4YRAMDQVN/YtcJPXUNmeyJZeE2XveZLJMs/TgAAqoKe4gAADG6tzZkJ0PxJ07aWTBZRRNcMo4jcPgAAhp7sNV1rU8SCuZlqQPnXfAAA0EuC4gAADG7ZTKGIzERofnZ4sYlRk6UAAENfXUMuIJ6sdY0HAMBaERQHAGBwkykEADD8tLXkAuKp9sx6XUPpKkL1jZUbLwAAg5qe4gAADH51DbkJUZlCAADVLb8y0JzFmWW2x7h+4wAA9IFMcQAABr/uMoUAAKg+6VRhZaDsMj8bXBUhAAB6QVAcAIDBbfUe4tn1CJOfAADVqFgZ9PzrPv3GAQDoJUFxAAAqr1RvyIjuM4UAABh+9BsHAKCXBMUBAKi8bG/IiMJs8O5KYcoGAgAYnkpVESp1TQkAwLAmKA4AQOVlg9x6QwIAUIp+4wAA9IGgOAAAg4PekAAArIl+4wAA9EGi0gMAAICIKN4bEgAAesM1JQAARcgUBwCg8kr1hpTdAwBAT5S6pkynMj3H868t21oKy64DAFC1BMUBACiP1ubuJyIjuu8NCQAAPVGq33giWfjQZX4AHQCAqicoDgBAeZSaiCyWDS5DHACA3lhTv/GIzPVntud4d9ehAABUHUFxAADKIzvhaCISAIBKqGvIXYcma12HAgAMI4lKDwAAgGGkriEzAWkiEgCAcmtryV2Hptoz6wAADAuC4gAAlI+JSAAAKiG/dc+cxZlla5PrUQCAYUL5dAAA+k9rc6Z3eH4GeFtLRDqV6ymeLZmenZiMkDEOAMDASqcKW/dkl+lU5cYEAEDZCIoDANB/soHviMLAd/1sE5EAAFROfWPXbdnr0VIPdhZ7HQAAQ46gOAAA/adzYrEpYsHcTIn0/EB4d8cDAECllHqwEwCAqiAoDgBA/6pryAXEk7UC3wAADG69fbATAIAhJ1HpAQAAUGXaWnIB8VR7Zh0AAAazuobc9asHOwEAqo6gOAAA/Se/1OScxZlla5PAOAAAg5sHOwEAqpry6QAA9F5rc6b3Yn4GTVtLxN/nF5aazC7TqbIPEQAAeiT/wc78nuIRMsYBAKqEoDgAAL2XSBZOFK4+kZjPRCIAAINZOuXBTgCAKicoDgBA72UnClubIhbMzZSYLBYQBwCAwa6+ses217UAAFVFT3EAAPqmriHXczFZa+IQAAAAABiUBMUBAOibtpZcQDzVnlkHAIBq0drc9Rq3rSWzHQCAIUVQHACA3svvIT5ncWbZ2iQwDgBA9UgkC69xs9fAiWRlxwUAQK/pKQ4AQHGtzZkJv/yy6G0tEelU5u/5PcSzy+w+AAAY6rLXuK1NEQvmZqoj5V8DAwAwZAiKAwBQXDYzJiIz8ZefHV5sItDkIAAA1aauIRcQT9a65gUAGKIExQEAKE5mDAAAw11bSy4gnmrPrLseBgAYcvQUBwCge3UNuQlAmTEAAAwn+ZWS5izOLPN7jAMAMGTIFAcAoHsyYwAAGK7SqcJKSdllOlW5MQEA0CeC4gAAFLd6D/HseoTAOAAA1a++ses218EAAEOSoDgAwHDW2hyRSBZO7rW15LJfZMYAAEBXpa6jiwXTAQCoKEFxAIDhLJEszP5ePTt8dTJjAACg9HU0AACDjqA4AMBwlg1ytzZFLJib6RveXUAcAADIcB0NADCkJCo9AAAAKqyuISJZm5nIS9aayAMAgJ5wHQ0AMGQIigMADHdtLbmJvFR7Zh0AACjNdTQAwJChfDoAwHC2eg/x7HqETBcAAOhOqevodCrTczz/erqtJbO9vrEy4wUAGOYExQEAql1rc/eTchGFvQ+zy+w+AACgq3Sq++voRLLwQdP8ADoAABUhKA4AUO1KTcoVywaXIQ4AAKUVy/he/Tq6tSliwdxMafXurr0BACiLXvcUX7BgQRx22GGx+eabR01NTdxyyy0lj58/f37U1NR0+fPiiy/2dcwAAPRGXUNmEq61KeKr40oHxAEAgLVX15DrNZ6szV17tzZ37T3e1pLZDgDAgOl1UHzp0qWxyy67xHe+851eve6pp56KRYsWdf7ZZJNNevvRAAD0VXeTcgAAQP9ra8lde6fac4HwbBWn7Hq2ilMiWbmxAgAMA70un37wwQfHwQcf3OsP2mSTTWLDDTfs9esAAOgHxSblBMYBAKD/rd6uKLsekZcxrrQ6AEA5la2n+K677horVqyInXbaKc4999zYZ599uj12xYoVsWLFis71JUuWRETEypUrY+XKlQM+1uEm+536bmHgOd+gfJxvOYl7L4rkggsjNfWsSO93Zma9tSlSqVSk9zuz0sOjCjjfoHycb1Bezjn6IrGqPWLqWZHe+/SIlSsj9j49EqlUxKr2SL+1PmLB3KhJtUdHsjZWZY8b5pxvUD7ONygf59vA6s33WtPR0dHR1w+qqamJm2++OWbOnNntMU899VTMnz8/dt9991ixYkVceeWV8YMf/CAeeuiheM973lP0Neeee26cd955XbZff/31MWbMmL4OFwCgam236GfRUZOIv46f2blt8ou3RE1HOiKi231PbXZ4mUcKAADD2+QXb4kpi34WqZoRkexYFU9sdnjBtToAAD2zbNmyOProo+P111+PsWPHljx2wIPixdTV1cVWW20VP/jBD4ruL5YpPmHChHj55ZfX+APReytXroy77747DjzwwBg5cmSlhwNVzfkG5TPczrei2eB56zCQhtv5BpXkfIPycs7R30pdt0dHKqImWXD9nrj3ooiOVKSnfrGCoy4P5xuUj/MNysf5NrCWLFkSG2+8cY+C4mUrn55vzz33jPvuu6/b/aNGjYpRo0Z12T5y5Ej/YAaQ7xfKx/kG5TNszrcDGiOSyUi2NkXy/os7exMm6xoiWemxMWwMm/MNBgHnG5SXc45+UxOF1+nZ6/h0KiJZG9HaFMlkMteLfMGFmeOH0b8/5xuUj/MNysf5NjB6851WJCj+6KOPxmabbVaJjwYAqF51DREL5mYC4snazDoAADB41Dd23bb6dXtrU+66vn6263oAgH7Q66D4m2++GX/729861xcuXBiPPvpovO1tb4utttoqGhsb4/nnn4/rrrsuIiIuvfTSmDhxYuy4446xfPnyuPLKK+PXv/513HXXXf33UwAAkMkkyQbEU+2ZdRNoAAAwdHjQFQBgQPQ6KP7www9HfX195/oZZ5wRERHHHntszJs3LxYtWhTPPfdc5/729vb4/Oc/H88//3yMGTMmdt5557jnnnsK3gMAgLXU1pLJKMlmkmTXI0ykAQDAUOFBVwCAAdHroPj+++8fHR0d3e6fN29ewXpDQ0M0NLhwAwAYUOlUYWnF7DKdqtyYAACAnvOgKwDAgKlIT3EAAPqgtTkikSycEGtreSsg3oPehAAAwOBV6kHX3t4LAABQIFHpAQAA0EOJZCZTpK0ls57NHEkkKzsuAABg7dU3dn2wta4hs929AADAWpEpDgAwVGQnyFqbIhbMzfQYzM8kAQAAqpN7AQCAtSJTHABgKKlriEjWZibBkrUmwQAAYLhwLwAA0GeC4gAAQ0lbS24SLNWeK58IAABUN/cCAAB9JigOADBUZPsG1s+OmLM4s8zvKwgAAFQn9wIAAGtFT3EAgMGktTkikSwshdjWEpFOZf6e3zcwu8zuAwAAqlM65V4AAGAtCIoDAAwmiWQm4yMiM9GVnxFSrGegPoIAAFD96hu7bnMvAADQY4LiAACDSXZiq7UpYsHcTK/A7gLiAAAAAACskZ7iAACDTV1DRLI2ExBP1gqIAwAA3Wtt7tpbvK0lsx0AgIgQFAcAGHzaWnIB8VR71wkuAACArGwLpux9Q7YFUyJZ2XEBAAwiyqcDAAwmq/cQz65HyBgHAAC60oIJAGCNBMUBAMqttTmTtZE/SdXWEpFOZf6eP4GVXWb3AQAArK6uIRcQ14IJAKALQXEAgHLLljeMKMwG7y6bw4QWAABQSrEWTO4jAAA6CYoDAJSb8oYAAEB/0YIJAGCNBMUBACpBeUMAAKA/pFNaMAEArIGgOABAJShvCAAA9If6xq7b3FsAABRIVHoAAADDTn55wzmLM8vWpsx2AAAAAAD6lUxxAICB0tockUgWZmm0tUT8fb7yhgAAAAAAZSIoDgAwUBLJTAZ4RCbwnZ8hvno5Q+UNAQCA/tbdg7rpVPGy6wAAVUpQHABgoGQnnlqbIhbMzfQOLxYQBwAAGAilHtQFABhGBMUBAAZSXUMuIJ6sFRAHAADKx4O6AAAREZGo9AAAAKpaW0suIJ5qz6wDAACUS11D7n7Eg7oAwDAlKA4AMFDySxPOWZxZtjYJjAMAAOXjQV0AAOXTAQDWSmtzpk9ffrZFW0tEOpX5e35pwuwyuw8AAGAg5T+om99TPELGOAAwrAiKAwCsjUSycFJp9Umn1Zl4AgAAyiWd8qAuAEAIigMArJ3spFJrU8SCuZlyhN0FxAEAAMqpvrHrts57mBJVr4q9DgBgCNNTHABgbdU15PrzJWsFxAEAgMEvW/Uq22M8W/UqkazsuAAABoBMcQCAtdXWkguIp9oz6wLjAADAYKbqFQAwjMgUBwBYG/k9xOcszizzsy0AAAAGK1WvAIBhQqY4AMDaSKcKsymyy3SqcmMCAADoCVWvAIBhQlAcAGBNWpszffXyJ4faWt4KiDd2Pd4kEgAAMNjlV72qa8itL1wQMXFqz+9/AACGAOXTAQDWJJEsLImenSxKJCs7LgAAgL4qVvWqfnbm7+5/AIAqI1McAGBNspNErU0RC+ZmygrmTx4BAAAMNd1VvcrPGnf/AwBUCZniAAA9UdeQ67OXrDUhBAAAVC/3PwBAlREUBwDoibaW3IRQqj1XShAAAKDadHf/09rc9V6orSWzHQBgEBMUBwBYk2zpwPrZEXMWZ5b5PfYAAACqRan7n0RSv3EAYEjSUxwAICKT2ZBIFpYFbGuJSKcyf8/voZddZvcBAABUi3Sq+/ufbB9y/cYBgCFGUBwAICKX8RCRmdDJz44oNsFj0gcAAKhG2cB3vvz7n7qGXEBcv3EAYIgQFAcAiMhN5Mh4AAAA6F6xfuN1DaWrbxULtAMAlJGe4gAAWXUNuYkdGQ8AAACF9BsHAIYomeIAAFndZTwAAACg3zgAMGQJigMARHTtIZ5djzCJAwAAEKHfOAAwZAmKAwDDR6kedxHdZzwAAACwZqpvAQCDlKA4ADB8ZHvcRRRmg3dX0s/kDQAAQM+ovgUADGKC4gDA8JGdiNHjDgAAoH+V6jcOAFBhguIAwPCixx0AAED/K9VvvFQrq2KvAwDoZ4lKDwAAoKyK9bgDAABg4GRbWWXvv7Kl1RPJyo4LABg2ZIoDAMOHHncAAADlp5UVAFBhguIAwPChxx0AAEBlaGUFAFSQoDgAUF2yver2Pj23rVSvOhMxAAAAA69YKyv3YwBAmegpDgBUl7d61SXuvSizeu9FetUBAABUUn4rqzmLM8v8HuMAAANMpjgAUF3eyjRItjbFoTUjItmxSq86AACAStLKCgCoMEFxAKD61DVEx4K5kUy1R0eyNmoExAEAACpHKysAoMKUTwcAqk9bS9Sk2iNVMyJqsr3qAAAAAAAYlmSKAwDV5a1edampZ8Vtb+wQh67/eCRbmzL7ZCIAAAAMLq3NEYlkxN6n57a1tbxVcr1IhjkAQB8IigMAQ0920iQ/yJ2dNImIqJ8d6b1Pj7j99kjvd2Ykk0m96gAAAAajRDKitSkSqVRE7BCJey+KWHBhpgc5AEA/ERQHAIaetyZNIiITGH8rOzzqZ+cC5StX5o6XIQ4AADA4vXW/lmxtikNrRkSyY1XhvR0AQD8QFAcAhp7s5EhrU8SCuRGpdpMmAAAAQ1VdQ3QsmBvJVHt0JGujxr0dANDPEpUeAABAn9Q1RCRrMwHxZK2AOAAAwFDV1hI1qfZI1YyImlR7phoYAEA/EhQHAIamtpZcQNykCQAAwND0Vjus1NSz4rZdr47U1LMyVcHc4wEA/Uj5dABg6Fm9h3h2PULGOAAAwFCSTkXUz4703qdH3H57pPc7M5LJZGY7AEA/ERQHAAan1uaIRLIwyN3WkpsYye8hnl2aNAEAABha6hszy5Urc9s87AwA9DNBcQBgcEokC7O/V88OX51JEwAAAAAAihAUBwAGp2yQu7UpYsHcTN/w7gLiAAAAAADQjUSlBwAA0K26hohkbSYgnqwVEAcAABhOWpszVcPytbVktgMA9IKgOAAweLW15ALiqfaukyEAAABUr2xbrey9YLatViJZ2XEBAEOO8ukAwOC0eg/x7HqEjHEAAIDhQFstAKCfCIoDAINTOlU42ZFdplOVGxMAAADlVdeQC4hrqwUA9JHy6QBAZXXXIy6i62RHXUNEfWN5xgUAAEDlaasFAPQDQXEAoLL0iAMAAKCY/LZacxZnlvn3jwAAPaR8OgBQWXrEAQAAUIy2WgBAPxEUBwAqT484AAAAVlesfZb7RQCgD5RPBwAqT484AAAAeqO1ueu9Y1tLZjsAwGoExQGAytIjDgAAgN5KJAvvHbP3lolkZccFAAxKyqcDAAOvtTkzMZFf5q6tJdcHTo84AAAAeiN779jalGvHlX9vCQCQR1AcABh42Sf4IzITFPnZ4cUmLExiAAAAsCZ1DbmAeLLWvSQA0C1BcQBg4HmCHwAAgP7W1pILiKfaM+vuMwGAIvQUBwDKo64hN1HhCX4AAADWRn4FsjmLM8v8HuMAAHkExQGA8ij2BD8AAAD0RTpVWIGsriGznk5FtDZ3vedsa8lsBwCGJUFxAGDgeYIfAACA/lTf2LUCWV1DZnsiWXjPmb0nTSTLP04AYFDQUxwA6B+tzZkJhvxJibaWzFP6EV2f4I/I7QMAAID+kr3nbG2KWDA3U60s/54UABh2BMUBgP6RfRI/IjPRkJ8dXmziwWQEAAAAA6WuIRcQT9a6BwWAYU5QHADoH57EBwAAYLBoa8kFxFPtmXX3pwAwbOkpDgD0n7qG3ISDJ/EBAACohPzKZXMWZ5atTRHzDs31GS84trky4wQAykZQHADoP8WexAcAAIBySqcKK5fVNWTWIzLB8ey9ajZ4nkhWZpwAQNkonw4A9I/Ve4hn1yNkjAMAAFA+9Y1dt9U1FN6ravsFAMOKoDgA0D+KPYmf3Q4AAACDQV1DLiCu7RcADBuC4gBAz7U2Z8rK5U8atLW8FRDv5kl8AAAAGCyKtf2qa+j9/S4AMKToKQ4A9Fwiqf8aAAAAQ1N+2685izPL7D2u+10AqGoyxQGAnss+Ma//GgAAAENNqbZf2Wxw97sAUJUExQGA3tF/DQAAgKFoTW2/3O8CQNVSPh0A6J1i/dcAAABgqHO/CwBVS6Y4ANBz+f3X6hpy6xGeoAcAAGDoKnW/m05leovn3/e2tRSWXQcABjVBcQCgUGtz9zf7Ed33XwMAAIChqlS/8USy8IHw/AA6ADAkCIoDAIVK3ewXywaXIQ4AAMBQt6Z+4xGZe+Nsz/Hu7pEBgEFJUBwAKJS9qXezDwAAABl1Dbl75GSte2QAGGISlR4AADAI1TVkbvLd7AMAAECmilr2HjnVnlkHAIYMQXEAoCs3+wAAAJCR31ZszuLMsrXJvTIADCHKpwMAhVbvIZ5dj5AxDgAAwPCTThW2Fcsu06nKjQkA6BVBcQAYjlqbIxLJwiB3W0vuht7NPgAAAGTUN3bd5qFxABhSBMUBYDhKJAuzv1fPDl+dm30AAADoqtRD58WC6QBARQiKA8BwlL1Zb22KWDA30ze8u4A4AAAAUFyph84BgEFDUBwAhqu6hlxAPFkrIA4AAAC95aFzABgSEr19wYIFC+Kwww6LzTffPGpqauKWW25Z42vmz58f73nPe2LUqFGxzTbbxLx58/owVACgX7W15ALiqfbMOgAAANA7dQ25e2sPnQPAoNTroPjSpUtjl112ie985zs9On7hwoXx/ve/P+rr6+PRRx+N0047LY4//vi48847ez1YAKCf5Jdzm7M4s2xtEhgHAACA3vLQOQAMer0un37wwQfHwQcf3OPjL7/88pg4cWJ8/etfj4iIKVOmxH333ReXXHJJzJgxo7cfDwD0h3SqsJxbdplOVW5MAAAAMNTkP3Se31M8QsY4AAwiA95T/MEHH4xp06YVbJsxY0acdtpp3b5mxYoVsWLFis71JUuWRETEypUrY+XKlQMyzuEs+536bmHgOd8op8SCr0XUJCO935m5bfdeFNGRivTUL2Y25P9b3Pv0rtuGMOcblI/zDcrH+Qbl5ZyD8hmq51tiVXvE1LMivffpmfvpvU+PRCoVsao90kPsZ2H4GKrnGwxFzreB1Zvvtaajo6Ojrx9UU1MTN998c8ycObPbYyZPnhzHHXdcNDY2dm67/fbb4/3vf38sW7YsRo8e3eU15557bpx33nldtl9//fUxZsyYvg4XAIaVyS/eElMW/Sye2Ozw+Ov4mV3WAQAAAABgqFq2bFkcffTR8frrr8fYsWNLHjvgmeJ90djYGGeccUbn+pIlS2LChAkxffr0Nf5A9N7KlSvj7rvvjgMPPDBGjhxZ6eFAVXO+UV6HROreyTFlwYWx/b9ui5pUe6SmnhXb7HdmbFPpoZWB8w3Kx/kG5eN8g/JyzkH5VOP51qMKblAB1Xi+wWDlfBtY2WrjPTHgQfHx48fHSy+9VLDtpZdeirFjxxbNEo+IGDVqVIwaNarL9pEjR/oHM4B8v1A+zjfK5oDGiPsvjppUe0SyNpIHNEay0mMqM+cblI/zDcrH+Qbl5ZyD8qmq821EbURrUySTyVy/8QUXRtTPjmS1/IwMaVV1vsEg53wbGL35Tgc8KL7XXnvF7bffXrDt7rvvjr322mugPxoAaGuJeCsgHqn2zHpdQ6VHBQAAANUve//d2hSxYG7mvrx+tvtyAKiARG9f8Oabb8ajjz4ajz76aERELFy4MB599NF47rnnIiJT+vwTn/hE5/EnnXRS/P3vf4+GhoZ48skn47vf/W7ccMMNcfrpp/fPTwAAFNfWkrnxrp8dMWdxZtnalNkOAAAADLy6htyD6slaAXEAqJBeZ4o//PDDUV9f37me7f197LHHxrx582LRokWdAfKIiIkTJ8b//d//xemnnx7f+MY3Ysstt4wrr7wyZsyY0Q/DB4BhrrU5IpEsvKlua4lIpzJ/z38CPbvM7gMAAAAGlgpuADAo9Doovv/++0dHR0e3++fNm1f0NX/4wx96+1EAwJokkpns74hcf7Jsdnixm2w33gAAAFAeq9+jZ9cj3J8DQJkNeE9xAGAA6U8GAAAAg1M6pYIbAAwSguIAMNTVNeQC4vqTAQAAwOBQ39h1m3t2AKiIRKUHAACspWL9yQAAAAAAgIgQFAeAoS2/P9mcxZlla5PAOAAAAAxmrc1d793bWjLbAYB+p3w6AAx2rc0RiWRhibW2llwPMv3JAAAAYGhJJDMPtUdk7uXzH3oHAPqdoDgADHalbpSL9SLTnwwAAAAGt+y9e2tTxIK5mXZo3d3nAwBrTVAcAAY7N8oAAABQfeoacvf5yVr3+QAwgPQUB4ChoK4hc4PsRhkAAACqQ1tL7j4/1d61xzgA0G8ExQFgKHCjDAAAANUjvzXanMWZZWuT+30AGCDKpwPAYLd6D/HseoSMcQAAABiK0qnC1mjZZTpVuTEBQBUTFAeAwaK1OSKRLAx0t7VE/H2+G2UAAACoJvWNXbd58B0ABoygOAAMFolkYQb46hni+dwoAwAAQHXq7qH5dKp4MB0AWCNBcQAYLLI3u61NEQvmZnqHFwuIAwAAANWr1EPzAECfCIoDwGBS15ALiCdrBcQBAABguPHQPAD0u0SlBwAA5GlryQXEU+2ZdQAAAGB4qWvIzQ14aB4A1pqgOAAMFvnl0OYszixbmwTGAQAAYLjx0DwA9Cvl0wFgsEinCsuhZZfpVOXGBAAAAJRX/kPz+T3FI2SMA0AfCYoDQDm1NkckkoU3sW0tbwXEG7se72YXAAAAhhcPzQNAvxMUB4BySiQLn+7Of/obAAAAoNRD87192B4AiAhBcQAor86b2KaIBXMzfcHyn/4GAAAA6I6H7QGgTwTFAaDc6hpyAfFkrYA4AAAA0DMetgeAPklUegAAMOy0teQC4qn2zDoAAABAT9Q15OYUPGwPAD0iKA4A5ZRf1mzO4syytUlgHAAAAOgZD9sDQK8pnw4A/a21OdPjK/9J7baWiHQq8/f8smbZZXYfAAAAQHfyH7bP7ym+cEHExKnF5yLqGys3XgAYJATFAaC/JZKZG9KIwhvU7np8KXMGAAAA9EQ6Vfxh+4ULup+LAAAExQGg32VvSFubIhbMzZQy6y4gDgAAANBTxbK+6xoKA+HmIgCgCz3FAWAg1DXkensla92EAgAAAAPLXAQAdEtQHAAGQltL7iY01Z5ZBwAAABgo5iIAoFvKpwNAf1u9h3h2PcJT2gAAAED/KzUXkU5FJJKFcxJtLW/1Jy9Sjh0AqpCgOAD0RWtz9zeUEYV9u7LL7D4AAACA/pROdT8XkUgWPqyfH0AHgGFCUBwA+qLUDWWxbHAZ4gAAAMBAKZbxvfpcRGtTxIK5mdLq3c1fAECVEhQHgL7I3ji6oQQAAAAGu7qG3PxFstb8BQDDTqLSAwCAIauuIXMj6YYSAAAAGMzaWnLzF6n2zDoADCMyxQGgr4rdUAqMAwAAAIPJ6i3fsusRuZ7j+fMZbS1v9SgvUpIdAIYomeIA0Bf5N5RzFmeWrU2etAYAAAAGl3SqsOVbXUNmPRsQz5/PyM53JJKVGy8ADACZ4gDQndbm7p+Wjuh6QxmR2wcAAAAwGBTL+F690l1rU67neP58BwBUCUFxAOhO9mnpiMLyYt3dHLphBAAAAIaauoZcQDxZa34DgKokKA4A3cneBHpaGgAAAKhWbS25gHiqPbNu7gOAKiMoDgCleFoaAAAAqFarV8XLrkfkeo4XaytXrCQ7AAxiiUoPAAAGtWJPSwMAAABUg3SqsCpeXUNmPRsQb23KzYVkA+aJZOXGCwB9JFMcALpT6mlpGeMAAADAUFcs43v1OQ9t5QCoAoLiAAxvrc3dlwKL6Pq0dERuHwAAAEA101YOgCohKA7A8JYtBRZRmA3e3ZPPbv4AAACA4aJYWzlzIwAMQYLiAAxv2Rs5pcAAAAAAcrSVA6CKCIoDgFJgAAAAAIXSKW3lAKgaguIAoBQYAAAAQKH6xq7bOivuNWda0uXPn7S1vBVIL/I6AKiwRKUHAAAVlV8KbM7izLK1KbMdAAAAgK4SycL5k+z8SiJZ2XEBQDdkigNQ/Uo9vRyhFBgAAABAb3RmjDflWtLlz68AwCAjKA5A9cs+vRyRuTnLzw4vdrPmBg4AAACgtLqGXEA8WWs+BYBBTVAcgOrn6WUAAACA/tXWkguIp9oz6+ZaABik9BQHYHioa8jdpHl6GQAAAKDv8qvwzVmcWeb3GAeAQUamOADDg6eXAQAAAPpHOlVYhS+7TKcqNyYAKEFQHIDq0Nqc6R2eH+hua8ncjGV7imdv1rJPM0cIjAMAAAD0Vn1j123mWAAYxJRPB6A6ZAPf2TJd2cB3Iln86eX62Z5eBgAAAOhvrc1dy6i3tWS2A0CFyBQHoDpkA96tTREL5mZKpOcHwrs7HgAAAID+k01ciCis2Fc/u7LjAmBYExQHoHrUNeQC4slagW8AAACAcutt4gIAlIHy6QBUj7aWXEA81d61VBcAAAAAA6+uITc/I3EBgEFAUByA6pBfimvO4swyv8c4AAAAAOUhcQGAQUb5dACGltbmTG+q/CeM21oi/j6/sBRXdplOlX2IAAAAAMNWfuJCfk/xCBnjAFSMoDgAQ0siWXgjtfqNVj43WgAAAADllU5JXABg0BEUB2Boyd5ItTZFLJibKcFVLCAOAAAAQPnVN3bdZt4GgArTUxyAoaeuIdeTKlnrxgoAAABgKGht7tpfvK0lsx0ABpCgOABDT1tLLiCeau96MwUAAADA4JNti5edy8m2xUskKzsuAKqe8ukADC2r9xDPrkfIGAcAAAAYzLTFA6BCBMUBGHxamzNPCOffELW1RKRTmb/n3yxll9l9AAAAAAxedQ25gLi2eACUiaA4AINPtpRWRGE2eHdPDrt5AgAAABgairXFM7cDwAATFAdg8FFKCwAAAKD6aIsHQIUIigMwOCmlBQAAAFBd0ilt8QCoCEFxAAYnpbQAAAAAqkt9Y9dt5nsAKINEpQcAAF3kl9KaszizbG3KbAcAAACg+rQ2d537aWvJbAeAtSRTHIDKaG2OSCQLnwZua8mVy1JKCwAAAGD4SCQL+4vnJ00AwFoSFAegMkrd6BQrm6WUFgAAAED1ys79tDZFLJibaafX3TwRAPSSoDgAleFGBwAAAIB8dQ25eaJkrXkiAPqNnuIAVE5dQ+YGx40OAAAAAG0tuXmiVHvXHuMA0EeC4gBUjhsdAAAAACIKW+vNWZxZtjaZLwKgXyifDsDAaW3O9A7PzwBva4lIp3I9xbMl07M3PhEyxgEAAACGm3SqsLVedplOVW5MAFQNQXEABk428B1RGPiun+1GBwAAAICc+sau27LzRaUSL4q9DgBWIygOwMDpvHFpilgwN1MiPT8Q3t3xAAAAAJBVKvECAHpAUByAgVXXkAuIJ2sFvgEAAADond4mXgDAahKVHgAAVa6tJRcQT7Vn1gEAAACgN+oacvNLEi8A6CVBcQAGTn4pqzmLM8vWJoFxAAAAAHpH4gUAa0H5dADWTmtzpq9T/tO5bS0R6VTm7/mlrLLL7D4AAAAAWJP8xIv8nuIRMsYB6BFBcQDWTiJZeBOy+k3K6tyoAAAAANAb6VTxxIu/zy9cj8gla9Q3lnWIAAxuguIArJ3sTUdrU8SCuZnyVd0FxAEAAACgt4oFuPPnpLLr+ckaAJBHUByAtVfXkAuIJ2sFxAEAAAAYeJI1AOihRKUHAEAVaGvJBcRT7Zl1AAAAABhodQ25OSnJGgB0Q6Y4AGvW2pzpHV6sP1O2p3j2KdxsmaoINyEAAAAADKxiyRrmpABYjaA4AGuWDXxHdO3PlE4VlqXKLtOpyowVAAAAgOEhf45q9WSNbDJHsSSPYj3KAahqguIArFlv+zN5GhcAAACAgVYqWaNUkgcAw46gOAA9U9eQC4jrzwQAAABApRXL+F59zqqnSR4AVLVEpQcAwBBRrD8TAAAAAAxWdQ25uSxJHgDDmqA4AGuWX15qzuLMsrVJYBwAAACAwUuSBwBvUT4dgIzW5kyvpfwnZttaMj2YIrrvzwQAAAAAg01+kkd+T/GIXM/xYvNgxUqyAzDkCYoDkJFI5m4M8m8Uuuu1pNwUAAAAAINVOtV9kkepeTAAqpKgOAAZ2RuD1qaIBXMzJaW6C4gDAAAAwGBWLON79Xku82AAw4ae4gDk1DXkeiwla90IAAAAAFCdzIMBDCuC4gDktLXkbgRS7Zl1AAAAAKg23c2DtTZ3nRNra8lsB2DIUj4dYDhpbc70TMp/8rWtpbCXUrZUVLaXUoQnZQEAAACoHvk9xFefB9NvHKAqCYoDDCelLurTqcLeSdllOlWZsQIAAADAQCg1D5btRa7fOEBVERQHGE6yF+89vah3sQ8AAABAtckGvvPlz4PVNeTmzvQbB6gKeooDDDd1DbleSS7qAQAAAKBQd/3GARiyZIoDDDfFLuoFxgEAAACgdL/xdCrTnjB/Lq2tpbDsOgCDkqA4QDVqbS5+gb5wQcQ/7i1+US8wDgAAAMBwV6rfeCJZOJeWH0AHYFDrU1D8O9/5TsydOzdefPHF2GWXXeJb3/pW7LnnnkWPnTdvXhx33HEF20aNGhXLly/vy0cD0BPdXaBvvV/3F/UAAAAAMNytqd94RGaeLdtzPH+uDYBBq9dB8Z/+9KdxxhlnxOWXXx7vfe9749JLL40ZM2bEU089FZtssknR14wdOzaeeuqpzvWampq+jxiANcteiPfkAt1FOwAAAAD0TF1Dbr4tWWtuDWCISPT2BRdffHF8+tOfjuOOOy522GGHuPzyy2PMmDFx9dVXd/uampqaGD9+fOefTTfddK0GDUAP1DXk+oa7QAcAAACAtdfWkptvS7Vn1gEY9HoVFG9vb4/f//73MW3atNwbJBIxbdq0ePDBB7t93ZtvvhnveMc7YsKECfHBD34wHnvssb6PGICecYEOAAAAAP0nv4f4nMWZZWuTeTeAIaBX5dNffvnlSKVSXTK9N91003jyySeLvma77baLq6++Onbeeed4/fXX46KLLoq99947Hnvssdhyyy2LvmbFihWxYsWKzvUlS5ZERMTKlStj5cqVvRkyPZD9Tn23MPD683xLLPhaRE0y0vudmdt270URHamImmQkF1wYqalnRXq/MyNx70WRbG2KVCpVcDxUM7/foHycb1A+zjcoL+cclI/zjaEgsao9YupZkd779IiVKyP2Pj0SqVTEqvaIX53f7VxdeuoXKzjqrpxvUD7Ot4HVm++1pqOjo6OnB7/wwguxxRZbxAMPPBB77bVX5/aGhoZoa2uLhx56qEeDmzJlShx11FHx1a9+tegx5557bpx33nldtl9//fUxZsyYng4XoKpNfvGWmLLoZ/HEZofHX8fPLFiv6UhHR00i/jp+ZsHxNR3peGqzwys3aAAAAACoQqXm6vLn6ADoP8uWLYujjz46Xn/99Rg7dmzJY3sVFG9vb48xY8bETTfdFDNnzuzcfuyxx8Zrr70Wt956a4/e54gjjogRI0bEj3/846L7i2WKT5gwIV5++eU1/kD03sqVK+Puu++OAw88MEaOHFnp4UBV6+/zLXHvRZFccGF0JGujJtXemRkO+P0G5eR8g/JxvkF5OeegfJxvVIOhMlfnfIPycb4NrCVLlsTGG2/co6B4r8qn19bWxm677Ra/+tWvOoPi6XQ6fvWrX8Upp5zSo/dIpVLx5z//OQ455JBujxk1alSMGjWqy/aRI0f6BzOAfL9QPv12vh3QGHH/xVHzVu/w5AGNkVz7d4Wq4vcblI/zDcrH+Qbl5ZyD8nG+MaQNsbk65xuUj/NtYPTmO0309s3POOOM+P73vx/XXnttPPHEE/GZz3wmli5dGscdd1xERHziE5+IxsbGzuO/8pWvxF133RV///vf45FHHoljjjkmnn322Tj++ON7+9EArK6tJeKti+xItWfWAQAAAIDyM1cHMGj1KlM8IuIjH/lILF68OM4555x48cUXY9ddd4077rgjNt1004iIeO655yKRyMXaX3311fj0pz8dL774Ymy00Uax2267xQMPPBA77LBD//0UANWqtTkikYyoa8hta2uJSKcy21ubIupnZ/a3tWTWIwqPBwAAAAAGVnZuzlwdwKDU66B4RMQpp5zSbbn0+fPnF6xfcsklcckll/TlYwDIBr4jCi+m62dnAuPZi+zs/ojMdgAAAACgfErN1ZVKfKlv7PpeAPS7PgXFASiT7IVya1PEgrmZskv5F9fdHQ8AAAAAlE+x4HZ2rm71rPH8xBcAykJQHGCwq2vIBcSTtQLfAAAAADCU9DbxBYB+l1jzIQBUVFtLLiCeas+sAwAAAABDR11Dbn5P4gtA2ckUB6i0Uj2Fsj3Fs0+Orl5qCQAAAAAY/IolvpjfAygbmeIAlZYNfGczwLOB70QyExjPL6VU15BZT6cqN14AAAAAoOfye4jPWZxZ5s8HAjDgZIoDVFpvewp5ghQAAAAAho5iiS/Z7aWqSNY3ln+sAFVKpjjAYKCnEAAAAABUp/rGrvN9dQ2Z7aWqSALQb2SKAwwGegoBAAAAwPDT2yqSAPSJoDhAOWTLIO19em5btgxS9mnQ7MVu9mnQCBe/AAAAAFDt6hpyAXFVJAEGhPLpAOXwVuA7ce9FmdV7L8qVQSrWU6h+dmY7AAAAAFDdilWRBKBfyRQHKIe3At7J1qY4tGZEJDtWlS6D5GlQAAAAAKh+2aqRqkgCDChBcYByqWuIjgVzI5lqj45kbdS4qAUAAACA4a1YFcmIiL/PL1yPyLVjrG8s6xABqoHy6QD9pbW5a2mjtpbM9rf+XpNqj1TNiKhRBgkAAAAAqG/smhFe1xDxzv0zGePZOcRsBnkiWfYhAlQDmeIA/eWtvuERUVjqqH52599TU8+K297YIQ5d//FIKoMEAAAAABSTnTNsbYpYMDfTa7xUO0YAShIUB+gvpS5UW5sj6mdHeu/TI26/PdL7nRnJZDJT7ggAAAAAYHV1Dbl5xmStgDjAWhAUB+hP3V2oZvv8rFxZeCwAAAAAQDFtLbl5xmw7RnOKAH2ipzhAfyp2oQoAAAAA0Bv5rRnnLM4s83uMA9ArMsUBeqO1OdM7PP+JzLaWTBn0bE/xbMn07IVrhCc4AQAAAICeS6cKe4hnl9oxAvSJoDhAb2QD3xGFge/62S5UAQAAAID+kW3HmC8731gqcafY6wAQFAfolc4Lz6Zc7/D8QHh3xwMAAAAA9IdSiTsAFCUoDtBbdQ25gHiyVuAbAAAAACif3ibuABCJSg8AYNBpbc48XZmvrSWzPfv3bEA81d71WAAAAACAgVTXkJuflLgDsEaC4gCry5Yfyga7s+WHEsnCUkRzFmeW+ccCAAAAAAw0iTsAvaJ8OsDqSpUfam0uLEWUXaZTlRkrAAAAADC85Cfu5PcUj5AxDtANQXGAYrrrG17fWPxYAAAAAIBySKe6T9xpbc5UvMyfs2xrees1ReY2AYYJ5dMBilF+CAAAAAAYjOobuybq1DVktpdqDQkwjMkUB4anUk9MZi8clR8CAAAAAIaSUq0hAYYxmeLA8FTqicli5YfqZ+sbDgAAAAAMfnUNuQqY+a0hAYYxmeLA8NTbJyZdOAIAAAAAQ0Gx1pDmN4FhTlAcGL7qGnIBcU9MAgAAAABDXbYiZrHWkNnWkXufXnh8OpXpRw5QxQTFgeq2pt7hnpgEAAAAAKpFsdaQ2e1vtZRMpFIRsUMk7r0oYsGFmeMBqpygOFDdsr3DIwqfjJw4NWLhguJPTAqMAwAAAABDUbGM79XmO5OtTXFozf9v796Dq6qvR4Gv5PC0BeujgFQUqte3gIoyYIGmotRaR64trY69xcf1nx9YKVUK5SI6FoNB/WHFqvRn9c5YRq0V2mG0lWIMWm1FlI609dHHVW/lZW8riBXCObl/HA8JcJIQSM5O9vl8ZpiT/c1Oskj5uk/32mutbpFp2NnySEmAFJEUB9KtudnhuWzE4DHFn5gEAAAAAEijcTOiYdWCyGR3REOmR1RIiANlQlIcSL99nR3uDSAAAAAAkGZ1NVGR3RHZim6RMVISKCOS4kDX19Lc8KpZ+Y/NDgcAAAAAytnHIySzY2fG8q0nxZf7/DEyhZGShZnjzd1jBejiKpMOAOCAFeaG19XkjwvzwSszjR9XzY6Yszn/2vRcAAAAAIBykMtGVM2O3Jjr8odjrmscNdnSPVaAFFApDnR9zc0NHzcjX0Ve+LjpuWaHAwAAAADlpFDxXV/fuLZnR81i91gBUkBSHEiH5uaGF2vt440cAAAAAMDumrvHCpAC2qcDXUNt9d4tz+tq8uuFj/ecGw4AAAAAwL5xjxVIMZXiQNdQmGkTkX9Csems8KYfN/1c4VwAAAAAAJrX0j3Wwszxpvda62o+nlFepFMnQCckKQ50DeaGAwAAAAB0jFy2+XusLRUsAXQRkuJA51Fb3fITh+aGAwAAAAC0v325x1qsYAmgizBTHOg8Ck8cFmbVFJ44rMw0HptpAwAAAABQWuNmNN6XbVqwBNBFqBQHOo+WWqSbGw4AAAAAkIxiBUuF0ZbmjQNdgEpxoHNp7onDYjNtqmabGw4AAAAA0JGaFizN2Zx/LXT8bK37J0AnoVIcKK3Wnhxs7olDc8MBAAAAAEqvWMHSrvWP79uaNw50cirFgdJq6cnBlp44BAAAAACg9Kpm7Z3kblrIZN440AWoFAdKq6W54bXVzT9xCAAAAABA52PeONAFSIoD7a+1NzvjZjQmxJs+OahFOgAAAABA19G0++e4GY3HEY1dQyN2/1zV7OTiBcqWpDjQ/lp7s9Pck4MAAAAAAHQd5o0DXYSkOND+WmqR3tKTg94MAQAAAAB0Ha11/2yuayhAiVUmHQDQRdVW5xPaTdXV5Ncj8m9uCpXgTd/sFHtysGq2ueEAAAAAAGlTrGtoROv3lwHamaQ4sH8KLdILb1wKFd+VmcbjYm92CjPFmxo3o/gThQAAAAAAdE1Nu4bO2Zx/LdxTbu3+MkA70z4d2D9apAMAAAAA0BzzxoFORFIcaF5tdf7JvKZvROpqGt+0NDcPpqU3OwAAAAAApJ9540AnIikONK/QwiZi7wrwiOIt0ptrhe4NDQAAAAAABcXuL+eyLRdqAewnSXGgeVqkAwAAAADQ3pq7vzxkbMTfVuXPKVaoBbCfJMWB1tuka5EOAAAAAEB7aen+8uAxZo0D7U5SHGi5TboW6QAAAAAAtKfW7i+bNQ60M0lxKBetVYNH7P30XWFNi3QAAAAAAEqhuUKtfbnHDdCMyqQDAEqkUA1eV5M/LiS4KzP543EzGt9kFJ6+K9bCpmq2FukAAAAAALS/pl1M52zOvxbua7d2jxugBSrFIU32pxq8cG6xp++0SAcAAAAAoFRamjXe2j1ugBaoFIc02Z9q8KbnFXv6DgAAAAAASqFq1t5J7nEzGhPizd3jBmiFSnHoatq7Gry5NukR2qQDAAAAANB5mDcO7CdJcehqCtXgEfkLfNMq78JaISHeXDV406+L0CYdAAAAAIDOraV73K3dNwfKnqQ4dEaqwQEAAAAAoJF548ABkBSHzkg1OAAAAAAANGrtHndz980BQlIckqMaHAAAAAAA2od540ALJMWhI7V0sVUNDgAAAAAAB868caAVkuJwoPY38V04XzU4AAAAAADsP/PGgVZIisOBOpDEt2pwAAAAAAA4MOaNA62QFId9cSDzv1u62KoGBwAAAACAjmXeOJQ9SXFoqrkL4Fu/ifg/z+aP2zL/u/D1xS62qsEBAAAAAKBjmTcOhKQ45Wh/Z4APGdv2+d8tXWxVgwMAAAAAQMcybxwISXHSan8T363NAG/r/O99udg25UILAAAAAADtx7xxICTF6co6KvHd3AVwf+Z/S3wDAAAAAEDnZd44lAVJcTq3Uie+C99/zwtg4XuZ/w0AAAAAAOlg3jiUDUlxktdZEt8tzQAfPMb8bwAAAAAASBPzxqFsSIpTGl0h8R3R8gVwzwudCx8AAAAAAHRd5o1D2ZAUp/2kIfGtFToAAAAAABBh3jikiKQ47adJ4js35vp4/1fz4pDfLZD4BgAAAAAAuhbzxiFVJMVpuz2egNqxMxf/78mbY/P7/45NA/5nnFM7L3Y+fWscUrEz7mr4WkwZc31URkh8AwAAAAAAXYN545AqkuIU10zrj4bczvjXR7k45Hfz4+nXNsUPdv73+PyGB2Ja5qfxk/qvxl3Zi+P1ng9Gz4qdsb2hW9y+fWJc9M9/x1GHHSTxDQAAAAAAdA3mjUOqSIpT3MetPxoaGuLPJ/5HfLDiljjtzz+Meyq+HjX/viiuyXw1vrP+R3F2wwPRM7Mzbv84IX5N5vHoWbEzdkS36FmxM5YcVxc9u58j8Q0AAAAAAKSHeePQpUiKs5eP6rPxfP/JsbPfhjjvmVviqNqa6FlRSHxfFBERd2Uvjqndlu1KgP/fodfEz7Y/Emf89bH46HMzo9f4WRF1NTG6dl7EK4dLfAMAAAAAAOlg3jh0OZLi7PKHd7fEI2vejV+s/Xts25GNiHPi9Z7/e1cr9LuyF0efXt3izMGHxtUNj0XPt3ZGQ6ZH9MjuiP8c8FRErm/E0bOjl8Q3AAAAAACQVuaNQ5cjKV7OaqsjV1EZ/9Vwcdz5YiY+euG3cU3m8bi6IhcL46u7WqHXR/foWVEfvzt7TRx+wZzIPLsgovbeiKrZUVFsJnhT/iMPAAAAAACkiXnj0OVIipezykxU1s6LD+vfiI8+ngf+ne6PxV25r8U9g1bG+Zsfi/qxs6L7F2ZG1NVE/9p5EX17tfwEFAAAAAAAQDkrNm88lzVrHBIkKV7Oxs2IX63bEN/ZfP+u+eBrj/2PuGLSzfHJ5xdEVM6O7lqhAwAAAAAA7Jvm5o0PGRvxt1X5c8wah5KTFC9zyw/9H/H5Tfm54bnKHjH8G9X5T0h8AwAAAAAAtE1L3XYHjzFrHBIiKV7mpnVf+vHc8G7RPfdxCw//AQYAAAAAAGi71ooOzRqHRFQmHQAJqquJY9bdGdmxM+OJ034c2bEz808o1dUkHRkAAAAAAEC6FJs1HhFRW713bqauJr8OtAuV4uXs4xYeudHfjnjiiciNuS4ymUx+HQAAAAAAgPbR3KzxiIjKTOPH5o1Dh5AUL2eFFh719Y1rWnUAAAAAAAC0r5ZmjRfyNeaNQ4eRFAcAAAAAAICO1Nqs8XEzis8br63OV5I3PbeuZvdkOtAqM8UBAAAAAAAgSc3NGy+0Vi8cF1qrV2aSixW6IJXiAAAAAAAAkJSW5o3vqhjXWh0OhKQ4AAAAAAAAJKWleeOF42Kt1YF9JikOAAAAAAAASWlt3nix1urjZpg3Dm1gpjgAAAAAAAB0Rk1bq8/ZnH8tzBg3bxz2mUpxAAAAAAAA6Ixaaq1eqAY3bxxaJSkOAAAAAAAAnVFrrdWbmzeutTrsRvt0AAAAAAAA6IqKzRuP0Fod9qBSHAAAAAAAALqapvPGx81oPI5oUjGutTpE7Gel+N133x2DBw+OXr16xciRI+PFF19s8fyf/vSnccIJJ0SvXr3i1FNPjSeeeGK/ggUAAAAAAACi+Lzxqtn59cJxoYJ8z9bqhQrygrqa/DqkVJuT4o888khMnz495s6dGy+//HIMGzYsJkyYEJs2bSp6/vPPPx+XXnppXHXVVfHKK6/ExIkTY+LEibFu3boDDh4AAAAAAADKUtWsvSu/x81onBmutTrs0uak+B133BFXX311XHHFFXHSSSfFvffeGwcddFD8+Mc/Lnr+nXfeGV/84hfj+uuvjxNPPDFuvvnmOP3002PRokUHHDwAAAAAAACwh6at1edszr8WEuGFivLaeRE3f3r3FuyQUm1Kiu/YsSPWrFkT48ePb/wGlZUxfvz4eOGFF4p+zQsvvLDb+REREyZMaPZ8AAAAAAAA4ABorQ676daWk997773IZrPRv3//3db79+8fr732WtGv2bBhQ9HzN2zY0OzP2b59e2zfvn3X8ZYtWyIior6+Purr69sSMvug8Dv1u4WOZ79B6dhvUDr2G5SO/QalZc9B6dhvUDr2W5n43HX516b/O4/+9q61ymdvi0x2RzRkekRFdkdkn66O3JjrorIhIlM7L7LZbP742dsis2p+ZMfOjJx/M21mv3Wstvxe25QUL5Xq6uq46aab9lp/6qmn4qCDDkogovKwYsWKpEOAsmG/QenYb1A69huUjv0GpWXPQenYb1A69lv5Om7Dsjhx/ePxpyMujjcGTMwfr5ofb7z5Rv74iIvjxFXzI569LTINO/PnbT0p4oknkg69y7LfOsaHH364z+e2KSl++OGHRyaTiY0bN+62vnHjxhgwYEDRrxkwYECbzo+ImDVrVkyfPn3X8ZYtW2LQoEFx3nnnRd++fdsSMvugvr4+VqxYEeeee25079496XAg1ew3KB37DUrHfoPSsd+gtOw5KB37DUrHfqNy1auR/W8z49gx18WxERHxpcg+e1wc15CNY8d+KSK+FA3zl++qJD/2ysVxbERUrro1oiITuTHXNX6vZ2+LaMhGbux3k/nLdHL2W8cqdBvfF21Kivfo0SPOOOOMWLlyZUycODEiInK5XKxcuTKmTp1a9GtGjRoVK1eujGnTpu1aW7FiRYwaNarZn9OzZ8/o2bPnXuvdu3f3D6YD+f1C6dhvUDr2G5SO/QalY79BadlzUDr2G5SO/VbGzvlfERGRabr2hVmNa3U1u2aNV2R3RPfn/zM/c7xbj4jaeZHJZPLHdTURq+ZHVM2OjH9LLbLfOkZbfqdtbp8+ffr0mDx5cowYMSLOOuusWLhwYWzbti2uuOKKiIj45je/GZ/5zGeiuro6IiKuvfbaGDduXNx+++1xwQUXxMMPPxwvvfRSLF68uK0/GgAAAAAAAOgodTURtfMiqmY3Jr5r5+U/N25G/rV2XsSqBfnEedXsiFw2f17h84Xvk8tGVM0q/d8Biqhs6xd8/etfj9tuuy1uuOGGGD58eKxduzZ++ctfRv/+/SMi4u23347169fvOn/06NGxZMmSWLx4cQwbNiwee+yxWLZsWZxyyint97cAAAAAAAAADkwu25gQj8i/FhLfheNMj12V5DFuRkRlJp8or6vJn1NIpFdmiv8MSECbK8UjIqZOndpsu/Rnnnlmr7VJkybFpEmT9udHAQAAAAAAAKVQrLJ7zwrwQkI8u2P3CvE9K8ibfh0krM2V4gAAAAAAAECZadpafc7m/GuhQrxYBXlERG11YwX5bt+nuvTxU9YkxQEAAAAAAICWtdRavVgFeYTW6nQa+9U+HQAAAAAAACgjzbVWb1pB3vS48PmI4q3Va6vzyfE927PnssV/FhwAleIAAAAAAADA/mmpgrxwXKy1uipySkilOAAAAAAAALB/mqsgLyjWWn3cDFXklJRKcQAAAAAAAKD9NW2tPmdz/rVpdbgqckpEpTgAAAAAAADQ/oq1Vi+sR6gip2RUigMAAAAAAADtr2rW7snriI9njs9SRU5JqRQHAAAAAAAASksVOSWkUhwAAAAAAAAoLVXklJBKcQAAAAAAAKDzUEVOO1MpDgAAAAAAAHQeqshpZyrFAQAAAAAAgK5BFTn7QaU4AAAAAAAA0DWUuoq8trpxvaCuJr9OlyEpDgAAAAAAAHR9xarIq2a3XEXe9LzaeRE3f7oxsT5uhrbrKaF9OgAAAAAAAND1FWt1XkiQN60iHzej8bhwzrgZjW3Vm1aRN9d2PZdtbM1eoOV6p6VSHAAAAAAAAEi3/a0iL5y7Z9t1FeRdikpxAAAAAAAAIN0OpIq8WMK8uQryPeed0ylIigMAAAAAAADlq1gVeWG9tYR5sZbrdDqS4gAAAAAAAED5aqmKvLa65YR5cxXkdCpmigMAAAAAAAAUUzVr70R305niVbMj5mzOvzadMU6nolIcAAAAAAAAoC1aarlOpyMpDgAAAAAAANAWLbVcp9PRPh0AAAAAAACA1JIUBwAAAAAAACC1JMUBAAAAAAAASC1JcQAAAAAAAABSS1IcAAAAAAAAgNSSFAcAAAAAAAAgtSTFAQAAAAAAAEgtSXEAAAAAAAAAUktSHAAAAAAAAIDUkhQHAAAAAAAAILUkxQEAAAAAAABILUlxAAAAAAAAAFJLUhwAAAAAAACA1JIUBwAAAAAAACC1JMUBAAAAAAAASC1JcQAAAAAAAABSS1IcAAAAAAAAgNSSFAcAAAAAAAAgtSTFAQAAAAAAAEgtSXEAAAAAAAAAUktSHAAAAAAAAIDUkhQHAAAAAAAAILUkxQEAAAAAAABIrW5JB7AvGhoaIiJiy5YtCUeSTvX19fHhhx/Gli1bonv37kmHA6lmv0Hp2G9QOvYblI79BqVlz0Hp2G9QOvYblI791rEKueNCLrklXSIpvnXr1oiIGDRoUMKRAAAAAAAAANBZbN26NQ4++OAWz6lo2JfUecJyuVy8++670adPn6ioqEg6nNTZsmVLDBo0KN55553o27dv0uFAqtlvUDr2G5SO/QalY79BadlzUDr2G5SO/QalY791rIaGhti6dWsMHDgwKitbnhreJSrFKysr48gjj0w6jNTr27evDQklYr9B6dhvUDr2G5SO/QalZc9B6dhvUDr2G5SO/dZxWqsQL2g5ZQ4AAAAAAAAAXZikOAAAAAAAAACpJSlO9OzZM+bOnRs9e/ZMOhRIPfsNSsd+g9Kx36B07DcoLXsOSsd+g9Kx36B07LfOo6KhoaEh6SAAAAAAAAAAoCOoFAcAAAAAAAAgtSTFAQAAAAAAAEgtSXEAAAAAAAAAUktSHAAAAAAAAIDUkhQvc3fffXcMHjw4evXqFSNHjowXX3wx6ZAglVatWhUXXnhhDBw4MCoqKmLZsmVJhwSpVV1dHWeeeWb06dMn+vXrFxMnTozXX3896bAgle65554YOnRo9O3bN/r27RujRo2KJ598MumwoCzMnz8/KioqYtq0aUmHAqlz4403RkVFxW5/TjjhhKTDgtT6+9//Ht/4xjfisMMOi969e8epp54aL730UtJhQSoNHjx4r2tcRUVFTJkyJenQIHWy2WzMmTMnhgwZEr17945jjjkmbr755mhoaEg6tLIlKV7GHnnkkZg+fXrMnTs3Xn755Rg2bFhMmDAhNm3alHRokDrbtm2LYcOGxd133510KJB6dXV1MWXKlPjtb38bK1asiPr6+jjvvPNi27ZtSYcGqXPkkUfG/PnzY82aNfHSSy/FF77whbjoooviD3/4Q9KhQaqtXr067rvvvhg6dGjSoUBqnXzyybF+/fpdf5577rmkQ4JU+uc//xlnn312dO/ePZ588sn44x//GLfffnsccsghSYcGqbR69erdrm8rVqyIiIhJkyYlHBmkz6233hr33HNPLFq0KP70pz/FrbfeGjU1NXHXXXclHVrZqmjwSELZGjlyZJx55pmxaNGiiIjI5XIxaNCguOaaa2LmzJkJRwfpVVFREUuXLo2JEycmHQqUhc2bN0e/fv2irq4uxo4dm3Q4kHqHHnpoLFiwIK666qqkQ4FU+uCDD+L000+PH/7wh/H9738/hg8fHgsXLkw6LEiVG2+8MZYtWxZr165NOhRIvZkzZ8ZvfvObePbZZ5MOBcrStGnTYvny5fHmm29GRUVF0uFAqnz5y1+O/v37x/33379r7Stf+Ur07t07HnrooQQjK18qxcvUjh07Ys2aNTF+/Phda5WVlTF+/Ph44YUXEowMANrX+++/HxH5RB3QcbLZbDz88MOxbdu2GDVqVNLhQGpNmTIlLrjggt3+vxzQ/t58880YOHBgfPazn43LLrss3n777aRDglT6xS9+ESNGjIhJkyZFv3794rTTTosf/ehHSYcFZWHHjh3x0EMPxZVXXikhDh1g9OjRsXLlynjjjTciIuL3v/99PPfcc3H++ecnHFn56pZ0ACTjvffei2w2G/37999tvX///vHaa68lFBUAtK9cLhfTpk2Ls88+O0455ZSkw4FUevXVV2PUqFHx0UcfxSc/+clYunRpnHTSSUmHBan08MMPx8svvxyrV69OOhRItZEjR8aDDz4Yxx9/fKxfvz5uuummGDNmTKxbty769OmTdHiQKn/961/jnnvuienTp8f3vve9WL16dXzrW9+KHj16xOTJk5MOD1Jt2bJl8a9//Ssuv/zypEOBVJo5c2Zs2bIlTjjhhMhkMpHNZmPevHlx2WWXJR1a2ZIUBwBSa8qUKbFu3TozIKEDHX/88bF27dp4//3347HHHovJkydHXV2dxDi0s3feeSeuvfbaWLFiRfTq1SvpcCDVmlbvDB06NEaOHBlHH310PProo8aDQDvL5XIxYsSIuOWWWyIi4rTTTot169bFvffeKykOHez++++P888/PwYOHJh0KJBKjz76aPzkJz+JJUuWxMknnxxr166NadOmxcCBA13jEiIpXqYOP/zwyGQysXHjxt3WN27cGAMGDEgoKgBoP1OnTo3ly5fHqlWr4sgjj0w6HEitHj16xLHHHhsREWeccUasXr067rzzzrjvvvsSjgzSZc2aNbFp06Y4/fTTd61ls9lYtWpVLFq0KLZv3x6ZTCbBCCG9PvWpT8Vxxx0Xf/7zn5MOBVLniCOO2OthyhNPPDF+9rOfJRQRlIe33norfv3rX8fjjz+edCiQWtdff33MnDkzLrnkkoiIOPXUU+Ott96K6upqSfGEmClepnr06BFnnHFGrFy5ctdaLpeLlStXmgEJQJfW0NAQU6dOjaVLl8bTTz8dQ4YMSTokKCu5XC62b9+edBiQOuecc068+uqrsXbt2l1/RowYEZdddlmsXbtWQhw60AcffBB/+ctf4ogjjkg6FEids88+O15//fXd1t544404+uijE4oIysMDDzwQ/fr1iwsuuCDpUCC1Pvzww6is3D0Nm8lkIpfLJRQRKsXL2PTp02Py5MkxYsSIOOuss2LhwoWxbdu2uOKKK5IODVLngw8+2K2q4G9/+1usXbs2Dj300DjqqKMSjAzSZ8qUKbFkyZL4+c9/Hn369IkNGzZERMTBBx8cvXv3Tjg6SJdZs2bF+eefH0cddVRs3bo1lixZEs8880z86le/Sjo0SJ0+ffrEKaecstvaJz7xiTjssMP2WgcOzHXXXRcXXnhhHH300fHuu+/G3LlzI5PJxKWXXpp0aJA63/72t2P06NFxyy23xNe+9rV48cUXY/HixbF48eKkQ4PUyuVy8cADD8TkyZOjWzcpIugoF154YcybNy+OOuqoOPnkk+OVV16JO+64I6688sqkQytbFQ0NDQ1JB0FyFi1aFAsWLIgNGzbE8OHD4wc/+EGMHDky6bAgdZ555pmoqqraa33y5Mnx4IMPlj4gSLGKioqi6w888EBcfvnlpQ0GUu6qq66KlStXxvr16+Pggw+OoUOHxne/+90499xzkw4NysLnP//5GD58eCxcuDDpUCBVLrnkkli1alX84x//iE9/+tPxuc99LubNmxfHHHNM0qFBKi1fvjxmzZoVb775ZgwZMiSmT58eV199ddJhQWo99dRTMWHChHj99dfjuOOOSzocSK2tW7fGnDlzYunSpbFp06YYOHBgXHrppXHDDTdEjx49kg6vLEmKAwAAAAAAAJBaZooDAAAAAAAAkFqS4gAAAAAAAACklqQ4AAAAAAAAAKklKQ4AAAAAAABAakmKAwAAAAAAAJBakuIAAAAAAAAApJakOAAAAAAAAACpJSkOAAAAAAAAQGpJigMAAAAAAACQWpLiAAAAAAAAAKSWpDgAAAAAAAAAqSUpDgAAAAAAAEBq/X+t/ufPSfxaIQAAAABJRU5ErkJggg==\n",
-      "text/plain": [
-       "<Figure size 2500x800 with 1 Axes>"
-      ]
-     },
-     "metadata": {},
-     "output_type": "display_data"
-    }
-   ],
->>>>>>> 25c1ec23
-   "source": [
-    "if mesh.comm.rank == 0:\n",
-    "    if not os.path.exists(\"figures\"):\n",
-    "        os.mkdir(\"figures\")\n",
-    "    num_velocity_dofs = V.dofmap.index_map_bs * V.dofmap.index_map.size_global\n",
-    "    num_pressure_dofs = Q.dofmap.index_map_bs * V.dofmap.index_map.size_global\n",
-    "    \n",
-    "    turek = np.loadtxt(\"bdforces_lv4\")\n",
-    "    turek_p = np.loadtxt(\"pointvalues_lv4\")\n",
-    "    fig = plt.figure(figsize=(25,8))\n",
-    "    l1 = plt.plot(t_u, C_D, label=r\"FEniCSx  ({0:d} dofs)\".format(num_velocity_dofs+num_pressure_dofs),linewidth=2)\n",
-    "    l2 = plt.plot(turek[1:,1], turek[1:,3], marker=\"x\", markevery=50, \n",
-    "                linestyle=\"\", markersize=4, label=\"FEATFLOW (42016 dofs)\")\n",
-    "    plt.title(\"Drag coefficient\")\n",
-    "    plt.grid()\n",
-    "    plt.legend()\n",
-    "    plt.savefig(\"figures/drag_comparison.png\")\n",
-    "\n",
-    "    fig = plt.figure(figsize=(25,8))\n",
-    "    l1 = plt.plot(t_u, C_L, label=r\"FEniCSx  ({0:d} dofs)\".format(\n",
-    "        num_velocity_dofs+num_pressure_dofs),linewidth=2)\n",
-    "    l2 = plt.plot(turek[1:,1], turek[1:,4], marker=\"x\", markevery=50, \n",
-    "                linestyle=\"\", markersize=4, label=\"FEATFLOW (42016 dofs)\")\n",
-    "    plt.title(\"Lift coefficient\")\n",
-    "    plt.grid()\n",
-    "    plt.legend()\n",
-    "    plt.savefig(\"figures/lift_comparison.png\")\n",
-    "\n",
-    "    fig = plt.figure(figsize=(25,8))\n",
-    "    l1 = plt.plot(t_p, p_diff, label=r\"FEniCSx ({0:d} dofs)\".format(num_velocity_dofs+num_pressure_dofs),linewidth=2)\n",
-    "    l2 = plt.plot(turek[1:,1], turek_p[1:,6]-turek_p[1:,-1], marker=\"x\", markevery=50, \n",
-    "                linestyle=\"\", markersize=4, label=\"FEATFLOW (42016 dofs)\")\n",
-    "    plt.title(\"Pressure difference\")\n",
-    "    plt.grid()\n",
-    "    plt.legend()\n",
-    "    plt.savefig(\"figures/pressure_comparison.png\")"
-   ]
-  },
-  {
-   "cell_type": "code",
-   "execution_count": null,
-   "metadata": {},
-   "outputs": [],
-   "source": []
-  }
- ],
- "metadata": {
-  "jupytext": {
-   "formats": "ipynb,py:light"
-  },
-  "kernelspec": {
-   "display_name": "Python 3 (ipykernel)",
-   "language": "python",
-   "name": "python3"
-  },
-  "language_info": {
-   "codemirror_mode": {
-    "name": "ipython",
-    "version": 3
-   },
-   "file_extension": ".py",
-   "mimetype": "text/x-python",
-   "name": "python",
-   "nbconvert_exporter": "python",
-   "pygments_lexer": "ipython3",
-   "version": "3.10.6"
-  }
- },
- "nbformat": 4,
- "nbformat_minor": 4
+      "nbformat": 4,
+      "nbformat_minor": 4
 }