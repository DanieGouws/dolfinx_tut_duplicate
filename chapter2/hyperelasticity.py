--- conflicted
+++ resolved
@@ -6,11 +6,7 @@
 #       extension: .py
 #       format_name: light
 #       format_version: '1.5'
-<<<<<<< HEAD
-#       jupytext_version: 1.16.1
-=======
 #       jupytext_version: 1.15.2
->>>>>>> a679ec4a
 #   kernelspec:
 #     display_name: Python 3 (ipykernel)
 #     language: python
