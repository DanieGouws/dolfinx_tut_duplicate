# The DOLFINx tutorial

[![Test, build and publish](https://github.com/jorgensd/dolfinx-tutorial/actions/workflows/build-publish.yml/badge.svg)](https://github.com/jorgensd/dolfinx-tutorial/actions/workflows/build-publish.yml)
[![Test release branch against DOLFINx nightly build](https://github.com/jorgensd/dolfinx-tutorial/actions/workflows/nightly.yml/badge.svg)](https://github.com/jorgensd/dolfinx-tutorial/actions/workflows/nightly.yml)

Author: Jørgen S. Dokken

This is the source code for the dolfinx-tutorial [webpage](https://jorgensd.github.io/dolfinx-tutorial/).
If you have any comments, corrections or questions, please submit an issue in the issue tracker.

## Contributing

If you want to contribute to this tutorial, please make a fork of the repository, make your changes, and test that the CI passes. You can do this locally by downloading [act](https://github.com/nektos/act) and call

```bash
act -j test-nightly
```
<<<<<<< HEAD
Any code added to the tutorial should work in parallel. If any changes are made to `ipynb` files, please ensure that these changes are reflected in the corresponding `py` files by using [`jupytext`](https://jupytext.readthedocs.io/en/latest/faq.html#can-i-use-jupytext-with-jupyterhub-binder-nteract-colab-saturn-or-azure):
```bash
jupytext --sync notebook.ipynb
```
=======

Any code added to the tutorial should work in parallel.
>>>>>>> a679ec4a

Alternatively, if you want to add a separate chapter, a Jupyter notebook can be added to a pull request, without integrating it into the tutorial. If so, the notebook will be reviewed and modified to be included in the tutorial.

Also ensure that both Python file and notebook files are updated by using jupytext, i.e.

```bash
python3 -m jupytext --sync  */*.ipynb
```

## Dependencies

It is adviced to use a pre-installed version of DOLFINx, for instance through conda or docker. Remaining dependencies can be installed with

```bash
python3 -m pip install --no-binary=h5py -e .
```

# Docker images

Docker images for this tutorial can be found in the [packages tab](https://github.com/jorgensd/dolfinx-tutorial/pkgs/container/dolfinx-tutorial)

Additional requirements on top of the `dolfinx/lab:nightly` images can be found at [Dockerfile](docker/Dockerfile) and [pyproject.toml](./pyproject.toml)

##

An image building DOLFINx, Basix, UFL and FFCx from source can be built using:

```bash
cd docker
docker build -f ./docker/Dockerfile -t local_lab_env .
```

from the root of this repository, and run

```bash
 docker run --rm -ti -v $(pwd):/root/shared -w /root/shared  --init -p 8888:8888 local_lab_env
```

from the main directory.<|MERGE_RESOLUTION|>--- conflicted
+++ resolved
@@ -15,23 +15,16 @@
 ```bash
 act -j test-nightly
 ```
-<<<<<<< HEAD
-Any code added to the tutorial should work in parallel. If any changes are made to `ipynb` files, please ensure that these changes are reflected in the corresponding `py` files by using [`jupytext`](https://jupytext.readthedocs.io/en/latest/faq.html#can-i-use-jupytext-with-jupyterhub-binder-nteract-colab-saturn-or-azure):
-```bash
-jupytext --sync notebook.ipynb
-```
-=======
-
-Any code added to the tutorial should work in parallel.
->>>>>>> a679ec4a
 
 Alternatively, if you want to add a separate chapter, a Jupyter notebook can be added to a pull request, without integrating it into the tutorial. If so, the notebook will be reviewed and modified to be included in the tutorial.
 
-Also ensure that both Python file and notebook files are updated by using jupytext, i.e.
+Any code added to the tutorial should work in parallel. If any changes are made to `ipynb` files, please ensure that these changes are reflected in the corresponding `py` files by using [`jupytext`](https://jupytext.readthedocs.io/en/latest/faq.html#can-i-use-jupytext-with-jupyterhub-binder-nteract-colab-saturn-or-azure):
 
 ```bash
 python3 -m jupytext --sync  */*.ipynb
 ```
+
+Any code added to the tutorial should work in parallel.
 
 ## Dependencies
 
