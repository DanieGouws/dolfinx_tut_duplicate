# Changelog

<<<<<<< HEAD
## Release
 - Replace all `ufl.FiniteElement` and `ufl.VectorElement` with the appropriate `basix.ufl.element`
 - Replace `dolfinx.fem.FunctionSpace` with `dolfinx.fem.functionspace`
=======
## v0.7.2
 - Change pyvista backend to `html`, using Pyvista main branch
 - Using DOLFINx v0.7.2 https://github.com/FEniCS/dolfinx/releases/tag/v0.7.2 as base
>>>>>>> fec08808

## v0.7.1
 - No API changes, release due to various bug-fixes from the 0.7.0 release, see:
   https://github.com/FEniCS/dolfinx/releases/tag/v0.7.1 for more information

## v0.7.0

- Renamed `dolfinx.graph.create_adjacencylist` to `dolfinx.graph.adjacencylist`
- Renamed `dolfinx.plot.create_vtk_mesh` to `dolfinx.plot.vtk_mesh`
- `dolfinx.geometry.BoundingBoxTree` has been changed to `dolfinx.geometry.bb_tree`
- `create_mesh` with Meshio has been modified. Note that you now need to pass dtype `np.int32` to the cell_data.
- Update dolfinx petsc API. Now one needs to explicitly import `dolfinx.fem.petsc` and `dolfinx.fem.nls`, as PETSc is no longer a strict requirement. Replace `petsc4py.PETSc.ScalarType` with `dolfinx.default_scalar_type` in demos where we do not use `petsc4py` explicitly.

## v0.6.0

- Remove `ipygany` and `pythreejs` as plotting backends. Using `panel`.
- Add gif-output to [chapter2/diffusion_code] and [chapter2/hyperelasticity].
- Replace `dolfinx.fem.Function.geometric_dimension` with `len(dolfinx.fem.Function)`
- Improve [chapter2/ns_code2] to have better splitting scheme and density.
- Improve mesh quality in [chapter3/em].
- `jit_params` and `form_compiler_params` renamed to `*_options`.

## v0.5.0

- Using new GMSH interface in DOLFINx (`dolfinx.io.gmshio`) in all demos using GMSH
- Added a section on custom Newton-solvers, see [chapter4/newton-solver].
- Various minor DOLFINx API updates. `dolfinx.mesh.compute_boundary_facets` -> `dolfinx.mesh.exterior_facet_indices` with slightly different functionality. Use `dolfinx.mesh.MeshTagsMetaClass.find` instead of `mt.indices[mt.values==value]`.
- Various numpy updates, use `np.full_like`.
- Change all notebooks to use [jupytext](https://jupytext.readthedocs.io/en/latest/install.html) to automatically sync `.ipynb` with `.py` files.
- Add example of how to use `DOLFINx` in complex mode, see [chapter1/complex_mode].

## 0.4.1

- No changes

## 0.4.0 (05.02.2021)

- All `pyvista` plotting has been rewritten to use `ipygany` and `pythreejs` as well as using a cleaner interface.
- `dolfinx.plot.create_vtk_topology` has been renamed to `dolfinx.plot.create_vtk_mesh` and can now be directly used as input to `pyvista.UnstructuredGrid`.
- `dolfinx.fem.Function.compute_point_values` has been deprecated. Interpolation into a CG-1 is now the way of getting vertex values.
- API updates wrt. DOLFINx. `Form`->`form`, `DirichletBC`->`dirichletbc`.
- Updates on error computations in [Error control: Computing convergence rates](chapter4/convergence).
- Added tutorial on interpolation of `ufl.Expression` in [Deflection of a membrane](chapter1/membrane_code).
- Added tutorial on how to apply constant-valued Dirichet conditions in [Deflection of a membrane](chapter1/membrane_code).
- Various API changes relating to the import structure of DOLFINx

## 0.3.0 (09.09.2021)

- Major improvements in [Form compiler parameters](chapter4/compiler_parameters), using pandas and seaborn for visualization of speed-ups gained using form compiler parameters.
- API change: `dolfinx.cpp.la.scatter_forward(u.x)` -> `u.x.scatter_forward`
- Various plotting updates due to new version of pyvista.
- Updating of the [Hyperelasticity demo](chapter2/hyperelasticity), now using DOLFINx wrappers to create the non-linear problem
- Internal updates due to bumping of jupyter-book versions
- Various typos and capitalizations fixed by @mscroggs in [PR 35](https://github.com/jorgensd/dolfinx-tutorial/pull/35).

## 0.1.0 (11.05.2021)

- First tagged release of DOLFINx Tutorial, compatible with [DOLFINx 0.1.0](https://github.com/FEniCS/dolfinx/releases/tag/0.1.0).<|MERGE_RESOLUTION|>--- conflicted
+++ resolved
@@ -1,14 +1,12 @@
 # Changelog
 
-<<<<<<< HEAD
 ## Release
  - Replace all `ufl.FiniteElement` and `ufl.VectorElement` with the appropriate `basix.ufl.element`
  - Replace `dolfinx.fem.FunctionSpace` with `dolfinx.fem.functionspace`
-=======
+
 ## v0.7.2
  - Change pyvista backend to `html`, using Pyvista main branch
  - Using DOLFINx v0.7.2 https://github.com/FEniCS/dolfinx/releases/tag/v0.7.2 as base
->>>>>>> fec08808
 
 ## v0.7.1
  - No API changes, release due to various bug-fixes from the 0.7.0 release, see:
